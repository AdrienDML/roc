--- conflicted
+++ resolved
@@ -67,12 +67,7 @@
             isNegative,
             rem,
             div,
-<<<<<<< HEAD
-=======
             divChecked,
-            modInt,
-            modFloat,
->>>>>>> f39f7eda
             sqrt,
             log,
             round,
