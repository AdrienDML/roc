const utils = @import("utils.zig");
const roc_mem = @import("mem.zig");
const RocList = @import("list.zig").RocList;
const std = @import("std");
const mem = std.mem;
const always_inline = std.builtin.CallOptions.Modifier.always_inline;
const unicode = std.unicode;
const testing = std.testing;
const expectEqual = testing.expectEqual;
const expectError = testing.expectError;
const expect = testing.expect;

const InPlace = packed enum(u8) {
    InPlace,
    Clone,
};

const SMALL_STR_MAX_LENGTH = small_string_size - 1;
const small_string_size = 2 * @sizeOf(usize);
const blank_small_string: [16]u8 = init_blank_small_string(small_string_size);

fn init_blank_small_string(comptime n: usize) [n]u8 {
    var prime_list: [n]u8 = undefined;

    var i = 0;
    while (i < n) : (i += 1) {
        prime_list[i] = 0;
    }

    return prime_list;
}

pub const RocStr = extern struct {
    str_bytes: ?[*]u8,
    str_len: usize,

    pub const alignment = @alignOf(usize);

    pub inline fn empty() RocStr {
        return RocStr{
            .str_len = 0,
            .str_bytes = null,
        };
    }

    // This clones the pointed-to bytes if they won't fit in a
    // small string, and returns a (pointer, len) tuple which points to them.
    pub fn init(bytes_ptr: [*]const u8, length: usize) RocStr {
        var result = RocStr.allocate(InPlace.Clone, length);
        @memcpy(result.asU8ptr(), bytes_ptr, length);

        return result;
    }

    pub fn initBig(in_place: InPlace, number_of_chars: u64) RocStr {
        const first_element = utils.allocateWithRefcount(@sizeOf(usize), number_of_chars);

        return RocStr{
            .str_bytes = first_element,
            .str_len = number_of_chars,
        };
    }

    // allocate space for a (big or small) RocStr, but put nothing in it yet
    pub fn allocate(result_in_place: InPlace, number_of_chars: usize) RocStr {
        const result_is_big = number_of_chars >= small_string_size;

        if (result_is_big) {
            return RocStr.initBig(result_in_place, number_of_chars);
        } else {
            var t = blank_small_string;

            const mask: u8 = 0b1000_0000;
            const final_byte = @truncate(u8, number_of_chars) | mask;

            t[small_string_size - 1] = final_byte;

            return @bitCast(RocStr, t);
        }
    }

    pub fn deinit(self: RocStr) void {
        if (!self.isSmallStr() and !self.isEmpty()) {
            utils.decref(RocStr.alignment, self.str_bytes, self.str_len);
        }
    }

    pub fn toSlice(self: RocStr) []u8 {
        const str_bytes_ptr: [*]u8 = self.str_bytes orelse unreachable;
        const str_bytes: []u8 = str_bytes_ptr[0..self.str_len];
        return str_bytes;
    }

    // This takes ownership of the pointed-to bytes if they won't fit in a
    // small string, and returns a (pointer, len) tuple which points to them.
    pub fn withCapacity(length: usize) RocStr {
        const roc_str_size = @sizeOf(RocStr);

        if (length < roc_str_size) {
            return RocStr.empty();
        } else {
            var new_bytes: []T = utils.alloc(RocStr.alignment, length) catch unreachable;

            var new_bytes_ptr: [*]u8 = @ptrCast([*]u8, &new_bytes);

            return RocStr{
                .str_bytes = new_bytes_ptr,
                .str_len = length,
            };
        }
    }

    pub fn eq(self: RocStr, other: RocStr) bool {
        const self_bytes_ptr: ?[*]const u8 = self.str_bytes;
        const other_bytes_ptr: ?[*]const u8 = other.str_bytes;

        // If they are byte-for-byte equal, they're definitely equal!
        if (self_bytes_ptr == other_bytes_ptr and self.str_len == other.str_len) {
            return true;
        }

        const self_len = self.len();
        const other_len = other.len();

        // If their lengths are different, they're definitely unequal.
        if (self_len != other_len) {
            return false;
        }

        const self_u8_ptr: [*]const u8 = @ptrCast([*]const u8, &self);
        const other_u8_ptr: [*]const u8 = @ptrCast([*]const u8, &other);
        const self_bytes: [*]const u8 = if (self.isSmallStr() or self.isEmpty()) self_u8_ptr else self_bytes_ptr orelse unreachable;
        const other_bytes: [*]const u8 = if (other.isSmallStr() or other.isEmpty()) other_u8_ptr else other_bytes_ptr orelse unreachable;

        var index: usize = 0;

        // TODO rewrite this into a for loop
        const length = self.len();
        while (index < length) {
            if (self_bytes[index] != other_bytes[index]) {
                return false;
            }

            index = index + 1;
        }

        return true;
    }

    pub fn clone(in_place: InPlace, str: RocStr) RocStr {
        if (str.isSmallStr() or str.isEmpty()) {
            // just return the bytes
            return str;
        } else {
            var new_str = RocStr.initBig(in_place, str.str_len);

            var old_bytes: [*]u8 = @ptrCast([*]u8, str.str_bytes);
            var new_bytes: [*]u8 = @ptrCast([*]u8, new_str.str_bytes);

            @memcpy(new_bytes, old_bytes, str.str_len);

            return new_str;
        }
    }

    pub fn reallocate(
        self: RocStr,
        new_length: usize,
    ) RocStr {
        const element_width = 1;

        if (self.bytes) |source_ptr| {
            if (self.isUnique()) {
                const new_source = utils.unsafeReallocate(source_ptr, RocStr.alignment, self.len(), new_length, element_width);

                return RocStr{ .str_bytes = new_source, .str_len = new_length };
            }
        }

        return self.reallocateFresh(RocStr.alignment, new_length, element_width);
    }

    /// reallocate by explicitly making a new allocation and copying elements over
    pub fn reallocateFresh(
        self: RocStr,
        new_length: usize,
    ) RocStr {
        const old_length = self.len();
        const delta_length = new_length - old_length;

        const result = RocStr.allocate(InPlace.Clone, new_length);

        // transfer the memory

        const source_ptr = self.asU8ptr();
        const dest_ptr = result.asU8ptr();

        @memcpy(dest_ptr, source_ptr, old_length);
        @memset(dest_ptr + old_length, 0, delta_length);

        self.deinit();

        return result;
    }

    pub fn isSmallStr(self: RocStr) bool {
        // NOTE: returns False for empty string!
        return @bitCast(isize, self.str_len) < 0;
    }

    pub fn len(self: RocStr) usize {
        const bytes: [*]const u8 = @ptrCast([*]const u8, &self);
        const last_byte = bytes[@sizeOf(RocStr) - 1];
        const small_len = @as(usize, last_byte ^ 0b1000_0000);
        const big_len = self.str_len;

        // Since this conditional would be prone to branch misprediction,
        // make sure it will compile to a cmov.
        return if (self.isSmallStr()) small_len else big_len;
    }

    pub fn isEmpty(self: RocStr) bool {
        return self.len() == 0;
    }

    pub fn isUnique(self: RocStr) bool {
        // the empty list is unique (in the sense that copying it will not leak memory)
        if (self.isEmpty()) {
            return true;
        }

        // small strings can be copied
        if (self.isSmallStr()) {
            return true;
        }

        // otherwise, check if the refcount is one
        const ptr: [*]usize = @ptrCast([*]usize, @alignCast(8, self.str_bytes));
        return (ptr - 1)[0] == utils.REFCOUNT_ONE;
    }

    pub fn asSlice(self: RocStr) []u8 {
        // Since this conditional would be prone to branch misprediction,
        // make sure it will compile to a cmov.
        return self.asU8ptr()[0..self.len()];
    }

    pub fn asU8ptr(self: RocStr) [*]u8 {
        // Since this conditional would be prone to branch misprediction,
        // make sure it will compile to a cmov.
        return if (self.isSmallStr() or self.isEmpty()) (&@bitCast([16]u8, self)) else (@ptrCast([*]u8, self.str_bytes));
    }

    // Given a pointer to some bytes, write the first (len) bytes of this
    // RocStr's contents into it.
    //
    // One use for this function is writing into an `alloca` for a C string that
    // only needs to live long enough to be passed as an argument to
    // a C function - like the file path argument to `fopen`.
    pub fn memcpy(self: RocStr, dest: [*]u8) void {
        const src = self.asU8ptr();
        @memcpy(dest, src, self.len());
    }

    test "RocStr.eq: equal" {
        const str1_len = 3;
        var str1: [str1_len]u8 = "abc".*;
        const str1_ptr: [*]u8 = &str1;
        var roc_str1 = RocStr.init(str1_ptr, str1_len);

        const str2_len = 3;
        var str2: [str2_len]u8 = "abc".*;
        const str2_ptr: [*]u8 = &str2;
        var roc_str2 = RocStr.init(str2_ptr, str2_len);

        expect(roc_str1.eq(roc_str2));

        roc_str1.deinit();
        roc_str2.deinit();
    }

    test "RocStr.eq: not equal different length" {
        const str1_len = 4;
        var str1: [str1_len]u8 = "abcd".*;
        const str1_ptr: [*]u8 = &str1;
        var roc_str1 = RocStr.init(str1_ptr, str1_len);

        const str2_len = 3;
        var str2: [str2_len]u8 = "abc".*;
        const str2_ptr: [*]u8 = &str2;
        var roc_str2 = RocStr.init(str2_ptr, str2_len);

        defer {
            roc_str1.deinit();
            roc_str2.deinit();
        }

        expect(!roc_str1.eq(roc_str2));
    }

    test "RocStr.eq: not equal same length" {
        const str1_len = 3;
        var str1: [str1_len]u8 = "acb".*;
        const str1_ptr: [*]u8 = &str1;
        var roc_str1 = RocStr.init(str1_ptr, str1_len);

        const str2_len = 3;
        var str2: [str2_len]u8 = "abc".*;
        const str2_ptr: [*]u8 = &str2;
        var roc_str2 = RocStr.init(str2_ptr, str2_len);

        defer {
            roc_str1.deinit();
            roc_str2.deinit();
        }

        expect(!roc_str1.eq(roc_str2));
    }
};

pub fn init(bytes_ptr: [*]const u8, length: usize) callconv(.C) RocStr {
    return @call(.{ .modifier = always_inline }, RocStr.init, .{ bytes_ptr, length });
}

// Str.equal
pub fn strEqual(self: RocStr, other: RocStr) callconv(.C) bool {
    return self.eq(other);
}

// Str.numberOfBytes
pub fn strNumberOfBytes(string: RocStr) callconv(.C) usize {
    return string.len();
}

// Str.fromInt
pub fn strFromIntC(int: i64) callconv(.C) RocStr {
    // prepare for having multiple integer types in the future
    return @call(.{ .modifier = always_inline }, strFromIntHelp, .{ i64, int });
}

fn strFromIntHelp(comptime T: type, int: T) RocStr {
    // determine maximum size for this T
    comptime const size = comptime blk: {
        // the string representation of the minimum i128 value uses at most 40 characters
        var buf: [40]u8 = undefined;
        var result = std.fmt.bufPrint(&buf, "{}", .{std.math.minInt(T)}) catch unreachable;
        break :blk result.len;
    };

    var buf: [size]u8 = undefined;
    const result = std.fmt.bufPrint(&buf, "{}", .{int}) catch unreachable;

    return RocStr.init(&buf, result.len);
}

// Str.fromFloat
pub fn strFromFloatC(float: f64) callconv(.C) RocStr {
    // NOTE the compiled zig for float formatting seems to use LLVM11-specific features
    // hopefully we can use zig instead of snprintf in the future when we upgrade
    const c = @cImport({
        // See https://github.com/ziglang/zig/issues/515
        @cDefine("_NO_CRT_STDIO_INLINE", "1");
        @cInclude("stdio.h");
    });
    var buf: [100]u8 = undefined;

    const result = c.snprintf(&buf, 100, "%f", float);

    return RocStr.init(&buf, @intCast(usize, result));
}

// Str.split
pub fn strSplitInPlaceC(array: [*]RocStr, string: RocStr, delimiter: RocStr) callconv(.C) void {
    return @call(.{ .modifier = always_inline }, strSplitInPlace, .{ array, string, delimiter });
}

fn strSplitInPlace(array: [*]RocStr, string: RocStr, delimiter: RocStr) void {
    var ret_array_index: usize = 0;
    var slice_start_index: usize = 0;
    var str_index: usize = 0;

    const str_bytes = string.asU8ptr();
    const str_len = string.len();

    const delimiter_bytes_ptrs = delimiter.asU8ptr();
    const delimiter_len = delimiter.len();

    if (str_len > delimiter_len) {
        const end_index: usize = str_len - delimiter_len + 1;
        while (str_index <= end_index) {
            var delimiter_index: usize = 0;
            var matches_delimiter = true;

            while (delimiter_index < delimiter_len) {
                var delimiterChar = delimiter_bytes_ptrs[delimiter_index];
                var strChar = str_bytes[str_index + delimiter_index];

                if (delimiterChar != strChar) {
                    matches_delimiter = false;
                    break;
                }

                delimiter_index += 1;
            }

            if (matches_delimiter) {
                const segment_len: usize = str_index - slice_start_index;

                array[ret_array_index] = RocStr.init(str_bytes + slice_start_index, segment_len);
                slice_start_index = str_index + delimiter_len;
                ret_array_index += 1;
                str_index += delimiter_len;
            } else {
                str_index += 1;
            }
        }
    }

    array[ret_array_index] = RocStr.init(str_bytes + slice_start_index, str_len - slice_start_index);
}

test "strSplitInPlace: no delimiter" {
    // Str.split "abc" "!" == [ "abc" ]
    const str_arr = "abc";
    const str = RocStr.init(str_arr, str_arr.len);

    const delimiter_arr = "!";
    const delimiter = RocStr.init(delimiter_arr, delimiter_arr.len);

    var array: [1]RocStr = undefined;
    const array_ptr: [*]RocStr = &array;

    strSplitInPlace(array_ptr, str, delimiter);

    var expected = [1]RocStr{
        str,
    };

    defer {
        for (array) |roc_str| {
            roc_str.deinit();
        }

        for (expected) |roc_str| {
            roc_str.deinit();
        }

        str.deinit();
        delimiter.deinit();
    }

    expectEqual(array.len, expected.len);
    expect(array[0].eq(expected[0]));
}

test "strSplitInPlace: empty end" {
    const str_arr = "1---- ---- ---- ---- ----2---- ---- ---- ---- ----";
    const str = RocStr.init(str_arr, str_arr.len);

    const delimiter_arr = "---- ---- ---- ---- ----";
    const delimiter = RocStr.init(delimiter_arr, delimiter_arr.len);

    const array_len: usize = 3;
    var array: [array_len]RocStr = [_]RocStr{
        undefined,
        undefined,
        undefined,
    };
    const array_ptr: [*]RocStr = &array;

    strSplitInPlace(array_ptr, str, delimiter);

    const one = RocStr.init("1", 1);
    const two = RocStr.init("2", 1);

    var expected = [3]RocStr{
        one, two, RocStr.empty(),
    };

    defer {
        for (array) |rocStr| {
            rocStr.deinit();
        }

        for (expected) |rocStr| {
            rocStr.deinit();
        }

        str.deinit();
        delimiter.deinit();
    }

    expectEqual(array.len, expected.len);
    expect(array[0].eq(expected[0]));
    expect(array[1].eq(expected[1]));
    expect(array[2].eq(expected[2]));
}

test "strSplitInPlace: delimiter on sides" {
    const str_arr = "tttghittt";
    const str = RocStr.init(str_arr, str_arr.len);

    const delimiter_arr = "ttt";
    const delimiter = RocStr.init(delimiter_arr, delimiter_arr.len);

    const array_len: usize = 3;
    var array: [array_len]RocStr = [_]RocStr{
        undefined,
        undefined,
        undefined,
    };
    const array_ptr: [*]RocStr = &array;
    strSplitInPlace(array_ptr, str, delimiter);

    const ghi_arr = "ghi";
    const ghi = RocStr.init(ghi_arr, ghi_arr.len);

    var expected = [3]RocStr{
        RocStr.empty(), ghi, RocStr.empty(),
    };

    defer {
        for (array) |rocStr| {
            rocStr.deinit();
        }

        for (expected) |rocStr| {
            rocStr.deinit();
        }

        str.deinit();
        delimiter.deinit();
    }

    expectEqual(array.len, expected.len);
    expect(array[0].eq(expected[0]));
    expect(array[1].eq(expected[1]));
    expect(array[2].eq(expected[2]));
}

test "strSplitInPlace: three pieces" {
    // Str.split "a!b!c" "!" == [ "a", "b", "c" ]
    const str_arr = "a!b!c";
    const str = RocStr.init(str_arr, str_arr.len);

    const delimiter_arr = "!";
    const delimiter = RocStr.init(delimiter_arr, delimiter_arr.len);

    const array_len: usize = 3;
    var array: [array_len]RocStr = undefined;
    const array_ptr: [*]RocStr = &array;

    strSplitInPlace(array_ptr, str, delimiter);

    const a = RocStr.init("a", 1);
    const b = RocStr.init("b", 1);
    const c = RocStr.init("c", 1);

    var expected_array = [array_len]RocStr{
        a, b, c,
    };

    defer {
        for (array) |roc_str| {
            roc_str.deinit();
        }

        for (expected_array) |roc_str| {
            roc_str.deinit();
        }

        str.deinit();
        delimiter.deinit();
    }

    expectEqual(expected_array.len, array.len);
    expect(array[0].eq(expected_array[0]));
    expect(array[1].eq(expected_array[1]));
    expect(array[2].eq(expected_array[2]));
}

// This is used for `Str.split : Str, Str -> Array Str
// It is used to count how many segments the input `_str`
// needs to be broken into, so that we can allocate a array
// of that size. It always returns at least 1.
pub fn countSegments(string: RocStr, delimiter: RocStr) callconv(.C) usize {
    const str_bytes = string.asU8ptr();
    const str_len = string.len();

    const delimiter_bytes_ptrs = delimiter.asU8ptr();
    const delimiter_len = delimiter.len();

    var count: usize = 1;

    if (str_len > delimiter_len) {
        var str_index: usize = 0;
        const end_cond: usize = str_len - delimiter_len + 1;

        while (str_index < end_cond) {
            var delimiter_index: usize = 0;

            var matches_delimiter = true;

            while (delimiter_index < delimiter_len) {
                const delimiterChar = delimiter_bytes_ptrs[delimiter_index];
                const strChar = str_bytes[str_index + delimiter_index];

                if (delimiterChar != strChar) {
                    matches_delimiter = false;
                    break;
                }

                delimiter_index += 1;
            }

            if (matches_delimiter) {
                count += 1;
            }

            str_index += 1;
        }
    }

    return count;
}

test "countSegments: long delimiter" {
    // Str.split "str" "delimiter" == [ "str" ]
    // 1 segment
    const str_arr = "str";
    const str = RocStr.init(str_arr, str_arr.len);

    const delimiter_arr = "delimiter";
    const delimiter = RocStr.init(delimiter_arr, delimiter_arr.len);

    defer {
        str.deinit();
        delimiter.deinit();
    }

    const segments_count = countSegments(str, delimiter);
    expectEqual(segments_count, 1);
}

test "countSegments: delimiter at start" {
    // Str.split "hello there" "hello" == [ "", " there" ]
    // 2 segments
    const str_arr = "hello there";
    const str = RocStr.init(str_arr, str_arr.len);

    const delimiter_arr = "hello";
    const delimiter = RocStr.init(delimiter_arr, delimiter_arr.len);

    defer {
        str.deinit();
        delimiter.deinit();
    }

    const segments_count = countSegments(str, delimiter);

    expectEqual(segments_count, 2);
}

test "countSegments: delimiter interspered" {
    // Str.split "a!b!c" "!" == [ "a", "b", "c" ]
    // 3 segments
    const str_arr = "a!b!c";
    const str = RocStr.init(str_arr, str_arr.len);

    const delimiter_arr = "!";
    const delimiter = RocStr.init(delimiter_arr, delimiter_arr.len);

    defer {
        str.deinit();
        delimiter.deinit();
    }

    const segments_count = countSegments(str, delimiter);

    expectEqual(segments_count, 3);
}

// Str.countGraphemeClusters
const grapheme = @import("helpers/grapheme.zig");
pub fn countGraphemeClusters(string: RocStr) callconv(.C) usize {
    if (string.isEmpty()) {
        return 0;
    }

    const bytes_len = string.len();
    const bytes_ptr = string.asU8ptr();

    var bytes = bytes_ptr[0..bytes_len];
    var iter = (unicode.Utf8View.init(bytes) catch unreachable).iterator();

    var count: usize = 0;
    var grapheme_break_state: ?grapheme.BoundClass = null;
    var grapheme_break_state_ptr = &grapheme_break_state;
    var opt_last_codepoint: ?u21 = null;
    while (iter.nextCodepoint()) |cur_codepoint| {
        if (opt_last_codepoint) |last_codepoint| {
            var did_break = grapheme.isGraphemeBreak(last_codepoint, cur_codepoint, grapheme_break_state_ptr);
            if (did_break) {
                count += 1;
                grapheme_break_state = null;
            }
        }
        opt_last_codepoint = cur_codepoint;
    }

    // If there are no breaks, but the str is not empty, then there
    // must be a single grapheme
    if (bytes_len != 0) {
        count += 1;
    }

    return count;
}

fn rocStrFromLiteral(bytes_arr: *const []u8) RocStr {}

test "countGraphemeClusters: empty string" {
    const count = countGraphemeClusters(RocStr.empty());
    expectEqual(count, 0);
}

test "countGraphemeClusters: ascii characters" {
    const bytes_arr = "abcd";
    const bytes_len = bytes_arr.len;
    const str = RocStr.init(bytes_arr, bytes_len);
    defer str.deinit();

    const count = countGraphemeClusters(str);
    expectEqual(count, 4);
}

test "countGraphemeClusters: utf8 characters" {
    const bytes_arr = "ãxā";
    const bytes_len = bytes_arr.len;
    const str = RocStr.init(bytes_arr, bytes_len);
    defer str.deinit();

    const count = countGraphemeClusters(str);
    expectEqual(count, 3);
}

test "countGraphemeClusters: emojis" {
    const bytes_arr = "🤔🤔🤔";
    const bytes_len = bytes_arr.len;
    const str = RocStr.init(bytes_arr, bytes_len);
    defer str.deinit();

    const count = countGraphemeClusters(str);
    expectEqual(count, 3);
}

test "countGraphemeClusters: emojis and ut8 characters" {
    const bytes_arr = "🤔å🤔¥🤔ç";
    const bytes_len = bytes_arr.len;
    const str = RocStr.init(bytes_arr, bytes_len);
    defer str.deinit();

    const count = countGraphemeClusters(str);
    expectEqual(count, 6);
}

test "countGraphemeClusters: emojis, ut8, and ascii characters" {
    const bytes_arr = "6🤔å🤔e¥🤔çpp";
    const bytes_len = bytes_arr.len;
    const str = RocStr.init(bytes_arr, bytes_len);
    defer str.deinit();

    const count = countGraphemeClusters(str);
    expectEqual(count, 10);
}

// Str.startsWith
pub fn startsWith(string: RocStr, prefix: RocStr) callconv(.C) bool {
    const bytes_len = string.len();
    const bytes_ptr = string.asU8ptr();

    const prefix_len = prefix.len();
    const prefix_ptr = prefix.asU8ptr();

    if (prefix_len > bytes_len) {
        return false;
    }

    // we won't exceed bytes_len due to the previous check
    var i: usize = 0;
    while (i < prefix_len) {
        if (bytes_ptr[i] != prefix_ptr[i]) {
            return false;
        }
        i += 1;
    }
    return true;
}

// Str.startsWithCodePoint
pub fn startsWithCodePoint(string: RocStr, prefix: u32) callconv(.C) bool {
    const bytes_len = string.len();
    const bytes_ptr = string.asU8ptr();

    var buffer: [4]u8 = undefined;

    var width = std.unicode.utf8Encode(@truncate(u21, prefix), &buffer) catch unreachable;

    var i: usize = 0;
    while (i < width) : (i += 1) {
        const a = buffer[i];
        const b = bytes_ptr[i];
        if (a != b) {
            return false;
        }
    }

    return true;
}

test "startsWithCodePoint: ascii char" {
    const whole = RocStr.init("foobar", 6);
    const prefix = 'f';
    expect(startsWithCodePoint(whole, prefix));
}

test "startsWithCodePoint: emoji" {
    const yes = RocStr.init("💖foobar", 10);
    const no = RocStr.init("foobar", 6);
    const prefix = '💖';
    expect(startsWithCodePoint(yes, prefix));
    expect(!startsWithCodePoint(no, prefix));
}

test "startsWith: foo starts with fo" {
    const foo = RocStr.init("foo", 3);
    const fo = RocStr.init("fo", 2);
    expect(startsWith(foo, fo));
}

test "startsWith: 123456789123456789 starts with 123456789123456789" {
    const str = RocStr.init("123456789123456789", 18);
    defer str.deinit();
    expect(startsWith(str, str));
}

test "startsWith: 12345678912345678910 starts with 123456789123456789" {
    const str = RocStr.init("12345678912345678910", 20);
    defer str.deinit();
    const prefix = RocStr.init("123456789123456789", 18);
    defer prefix.deinit();

    expect(startsWith(str, prefix));
}

// Str.endsWith
pub fn endsWith(string: RocStr, suffix: RocStr) callconv(.C) bool {
    const bytes_len = string.len();
    const bytes_ptr = string.asU8ptr();

    const suffix_len = suffix.len();
    const suffix_ptr = suffix.asU8ptr();

    if (suffix_len > bytes_len) {
        return false;
    }

    const offset: usize = bytes_len - suffix_len;
    var i: usize = 0;
    while (i < suffix_len) {
        if (bytes_ptr[i + offset] != suffix_ptr[i]) {
            return false;
        }
        i += 1;
    }
    return true;
}

test "endsWith: foo ends with oo" {
    const foo = RocStr.init("foo", 3);
    const oo = RocStr.init("oo", 2);
    defer foo.deinit();
    defer oo.deinit();

    expect(endsWith(foo, oo));
}

test "endsWith: 123456789123456789 ends with 123456789123456789" {
    const str = RocStr.init("123456789123456789", 18);
    defer str.deinit();
    expect(endsWith(str, str));
}

test "endsWith: 12345678912345678910 ends with 345678912345678910" {
    const str = RocStr.init("12345678912345678910", 20);
    const suffix = RocStr.init("345678912345678910", 18);
    defer str.deinit();
    defer suffix.deinit();

    expect(endsWith(str, suffix));
}

test "endsWith: hello world ends with world" {
    const str = RocStr.init("hello world", 11);
    const suffix = RocStr.init("world", 5);
    defer str.deinit();
    defer suffix.deinit();

    expect(endsWith(str, suffix));
}

// Str.concat
pub fn strConcatC(result_in_place: InPlace, arg1: RocStr, arg2: RocStr) callconv(.C) RocStr {
    return @call(.{ .modifier = always_inline }, strConcat, .{ result_in_place, arg1, arg2 });
}

fn strConcat(result_in_place: InPlace, arg1: RocStr, arg2: RocStr) RocStr {
    if (arg1.isEmpty()) {
        // the second argument is borrowed, so we must increment its refcount before returning
        return RocStr.clone(result_in_place, arg2);
    } else if (arg2.isEmpty()) {
        // the first argument is owned, so we can return it without cloning
<<<<<<< HEAD
        return RocStr.clone(result_in_place, arg1);
=======
        return arg1;
>>>>>>> 75ec2ecc
    } else {
        const combined_length = arg1.len() + arg2.len();

        const element_width = 1;

        if (!arg1.isSmallStr() and arg1.isUnique()) {
            if (arg1.str_bytes) |source_ptr| {
                const new_source = utils.unsafeReallocate(
                    source_ptr,
                    RocStr.alignment,
                    arg1.len(),
                    combined_length,
                    element_width,
                );

                @memcpy(new_source + arg1.len(), arg2.asU8ptr(), arg2.len());

                return RocStr{ .str_bytes = new_source, .str_len = combined_length };
            }
        }

        var result = arg1.reallocateFresh(combined_length);
        var result_ptr = result.asU8ptr();

        arg1.memcpy(result_ptr);
        arg2.memcpy(result_ptr + arg1.len());

<<<<<<< HEAD
        arg1.deinit();

=======
>>>>>>> 75ec2ecc
        return result;
    }
}

test "RocStr.concat: small concat small" {
    const str1_len = 3;
    var str1: [str1_len]u8 = "foo".*;
    const str1_ptr: [*]u8 = &str1;
    var roc_str1 = RocStr.init(str1_ptr, str1_len);

    const str2_len = 3;
    var str2: [str2_len]u8 = "abc".*;
    const str2_ptr: [*]u8 = &str2;
    var roc_str2 = RocStr.init(str2_ptr, str2_len);

    const str3_len = 6;
    var str3: [str3_len]u8 = "fooabc".*;
    const str3_ptr: [*]u8 = &str3;
    var roc_str3 = RocStr.init(str3_ptr, str3_len);

    defer {
        roc_str1.deinit();
        roc_str2.deinit();
        roc_str3.deinit();
    }

    const result = strConcat(InPlace.Clone, roc_str1, roc_str2);

    defer result.deinit();

    expect(roc_str3.eq(result));
}

pub const RocListStr = extern struct {
    list_elements: ?[*]RocStr,
    list_length: usize,
};

// Str.joinWith
pub fn strJoinWithC(list: RocListStr, separator: RocStr) callconv(.C) RocStr {
    return @call(.{ .modifier = always_inline }, strJoinWith, .{ list, separator });
}

fn strJoinWith(list: RocListStr, separator: RocStr) RocStr {
    const len = list.list_length;

    if (len == 0) {
        return RocStr.empty();
    } else {
        const ptr = @ptrCast([*]RocStr, list.list_elements);
        const slice: []RocStr = ptr[0..len];

        // determine the size of the result
        var total_size: usize = 0;
        for (slice) |substr| {
            total_size += substr.len();
        }

        // include size of the separator
        total_size += separator.len() * (len - 1);

        var result = RocStr.allocate(InPlace.Clone, total_size);
        var result_ptr = result.asU8ptr();

        var offset: usize = 0;
        for (slice[0 .. len - 1]) |substr| {
            substr.memcpy(result_ptr + offset);
            offset += substr.len();

            separator.memcpy(result_ptr + offset);
            offset += separator.len();
        }

        const substr = slice[len - 1];
        substr.memcpy(result_ptr + offset);

        return result;
    }
}

test "RocStr.joinWith: result is big" {
    const sep_len = 2;
    var sep: [sep_len]u8 = ", ".*;
    const sep_ptr: [*]u8 = &sep;
    var roc_sep = RocStr.init(sep_ptr, sep_len);

    const elem_len = 13;
    var elem: [elem_len]u8 = "foobarbazspam".*;
    const elem_ptr: [*]u8 = &elem;
    var roc_elem = RocStr.init(elem_ptr, elem_len);

    const result_len = 43;
    var xresult: [result_len]u8 = "foobarbazspam, foobarbazspam, foobarbazspam".*;
    const result_ptr: [*]u8 = &xresult;
    var roc_result = RocStr.init(result_ptr, result_len);

    var elements: [3]RocStr = .{ roc_elem, roc_elem, roc_elem };
    const list = RocListStr{ .list_length = 3, .list_elements = @ptrCast([*]RocStr, &elements) };

    defer {
        roc_sep.deinit();
        roc_elem.deinit();
        roc_result.deinit();
    }

    const result = strJoinWith(list, roc_sep);

    defer result.deinit();

    expect(roc_result.eq(result));
}

// Str.toBytes
pub fn strToBytesC(arg: RocStr) callconv(.C) RocList {
    return @call(.{ .modifier = always_inline }, strToBytes, .{arg});
}

fn strToBytes(arg: RocStr) RocList {
    if (arg.isEmpty()) {
        return RocList.empty();
    } else if (arg.isSmallStr()) {
        const length = arg.len();
        const ptr = utils.allocateWithRefcount(RocStr.alignment, length);

        @memcpy(ptr, arg.asU8ptr(), length);

        return RocList{ .length = length, .bytes = ptr };
    } else {
        return RocList{ .length = arg.len(), .bytes = arg.str_bytes };
    }
}

const FromUtf8Result = extern struct {
    byte_index: usize,
    string: RocStr,
    is_ok: bool,
    problem_code: Utf8ByteProblem,
};

pub fn fromUtf8C(arg: RocList, output: *FromUtf8Result) callconv(.C) void {
    output.* = @call(.{ .modifier = always_inline }, fromUtf8, .{arg});
}

fn fromUtf8(arg: RocList) FromUtf8Result {
    const bytes = @ptrCast([*]const u8, arg.bytes)[0..arg.length];

    if (unicode.utf8ValidateSlice(bytes)) {
        // the output will be correct. Now we need to take ownership of the input
        if (arg.len() <= SMALL_STR_MAX_LENGTH) {
            // turn the bytes into a small string
            const string = RocStr.init(@ptrCast([*]u8, arg.bytes), arg.len());

            // then decrement the input list
            const data_bytes = arg.len();
            utils.decref(RocStr.alignment, arg.bytes, data_bytes);

            return FromUtf8Result{ .is_ok = true, .string = string, .byte_index = 0, .problem_code = Utf8ByteProblem.InvalidStartByte };
        } else {
            const byte_list = arg.makeUnique(RocStr.alignment, @sizeOf(u8));

            const string = RocStr{ .str_bytes = byte_list.bytes, .str_len = byte_list.length };

            return FromUtf8Result{ .is_ok = true, .string = string, .byte_index = 0, .problem_code = Utf8ByteProblem.InvalidStartByte };
        }
    } else {
        const temp = errorToProblem(@ptrCast([*]u8, arg.bytes), arg.length);

        // consume the input list
        const data_bytes = arg.len();
        utils.decref(RocStr.alignment, arg.bytes, data_bytes);

        return FromUtf8Result{ .is_ok = false, .string = RocStr.empty(), .byte_index = temp.index, .problem_code = temp.problem };
    }
}

fn errorToProblem(bytes: [*]u8, length: usize) struct { index: usize, problem: Utf8ByteProblem } {
    var index: usize = 0;

    while (index < length) {
        const nextNumBytes = numberOfNextCodepointBytes(bytes, length, index) catch |err| {
            switch (err) {
                error.UnexpectedEof => {
                    return .{ .index = index, .problem = Utf8ByteProblem.UnexpectedEndOfSequence };
                },
                error.Utf8InvalidStartByte => return .{ .index = index, .problem = Utf8ByteProblem.InvalidStartByte },
                error.Utf8ExpectedContinuation => return .{ .index = index, .problem = Utf8ByteProblem.ExpectedContinuation },
                error.Utf8OverlongEncoding => return .{ .index = index, .problem = Utf8ByteProblem.OverlongEncoding },
                error.Utf8EncodesSurrogateHalf => return .{ .index = index, .problem = Utf8ByteProblem.EncodesSurrogateHalf },
                error.Utf8CodepointTooLarge => return .{ .index = index, .problem = Utf8ByteProblem.CodepointTooLarge },
            }
        };
        index += nextNumBytes;
    }

    unreachable;
}

pub fn isValidUnicode(ptr: [*]u8, len: usize) callconv(.C) bool {
    const bytes: []u8 = ptr[0..len];
    return @call(.{ .modifier = always_inline }, unicode.utf8ValidateSlice, .{bytes});
}

const Utf8DecodeError = error{
    UnexpectedEof,
    Utf8InvalidStartByte,
    Utf8ExpectedContinuation,
    Utf8OverlongEncoding,
    Utf8EncodesSurrogateHalf,
    Utf8CodepointTooLarge,
};

// Essentially unicode.utf8ValidateSlice -> https://github.com/ziglang/zig/blob/0.7.x/lib/std/unicode.zig#L156
// but only for the next codepoint from the index. Then we return the number of bytes of that codepoint.
// TODO: we only ever use the values 0-4, so can we use smaller int than `usize`?
pub fn numberOfNextCodepointBytes(ptr: [*]u8, len: usize, index: usize) Utf8DecodeError!usize {
    const codepoint_len = try unicode.utf8ByteSequenceLength(ptr[index]);
    const codepoint_end_index = index + codepoint_len;
    if (codepoint_end_index > len) {
        return error.UnexpectedEof;
    }
    _ = try unicode.utf8Decode(ptr[index..codepoint_end_index]);
    return codepoint_end_index - index;
}

// Return types for validateUtf8Bytes
// Values must be in alphabetical order. That is, lowest values are the first alphabetically.
pub const Utf8ByteProblem = packed enum(u8) {
    CodepointTooLarge = 0,
    EncodesSurrogateHalf = 1,
    ExpectedContinuation = 2,
    InvalidStartByte = 3,
    OverlongEncoding = 4,
    UnexpectedEndOfSequence = 5,
};

fn validateUtf8Bytes(bytes: [*]u8, length: usize) FromUtf8Result {
    return fromUtf8(RocList{ .bytes = bytes, .length = length });
}

fn validateUtf8BytesX(str: RocList) FromUtf8Result {
    return fromUtf8(str);
}

fn expectOk(result: FromUtf8Result) void {
    expectEqual(result.is_ok, true);
}

fn sliceHelp(bytes: [*]const u8, length: usize) RocList {
    var list = RocList.allocate(RocStr.alignment, length, @sizeOf(u8));
    @memcpy(list.bytes orelse unreachable, bytes, length);
    list.length = length;

    return list;
}

fn toErrUtf8ByteResponse(index: usize, problem: Utf8ByteProblem) FromUtf8Result {
    return FromUtf8Result{ .is_ok = false, .string = RocStr.empty(), .byte_index = index, .problem_code = problem };
}

// NOTE on memory: the validate function consumes a RC token of the input. Since
// we freshly created it (in `sliceHelp`), it has only one RC token, and input list will be deallocated.
//
// If we tested with big strings, we'd have to deallocate the output string, but never the input list

test "validateUtf8Bytes: ascii" {
    const raw = "abc";
    const ptr: [*]const u8 = @ptrCast([*]const u8, raw);
    const list = sliceHelp(ptr, raw.len);

    expectOk(validateUtf8BytesX(list));
}

test "validateUtf8Bytes: unicode œ" {
    const raw = "œ";
    const ptr: [*]const u8 = @ptrCast([*]const u8, raw);
    const list = sliceHelp(ptr, raw.len);

    expectOk(validateUtf8BytesX(list));
}

test "validateUtf8Bytes: unicode ∆" {
    const raw = "∆";
    const ptr: [*]const u8 = @ptrCast([*]const u8, raw);
    const list = sliceHelp(ptr, raw.len);

    expectOk(validateUtf8BytesX(list));
}

test "validateUtf8Bytes: emoji" {
    const raw = "💖";
    const ptr: [*]const u8 = @ptrCast([*]const u8, raw);
    const list = sliceHelp(ptr, raw.len);

    expectOk(validateUtf8BytesX(list));
}

test "validateUtf8Bytes: unicode ∆ in middle of array" {
    const raw = "œb∆c¬";
    const ptr: [*]const u8 = @ptrCast([*]const u8, raw);
    const list = sliceHelp(ptr, raw.len);

    expectOk(validateUtf8BytesX(list));
}

fn expectErr(list: RocList, index: usize, err: Utf8DecodeError, problem: Utf8ByteProblem) void {
    const str_ptr = @ptrCast([*]u8, list.bytes);
    const str_len = list.length;

    expectError(err, numberOfNextCodepointBytes(str_ptr, str_len, index));
    expectEqual(toErrUtf8ByteResponse(index, problem), validateUtf8Bytes(str_ptr, str_len));
}

test "validateUtf8Bytes: invalid start byte" {
    // https://github.com/ziglang/zig/blob/0.7.x/lib/std/unicode.zig#L426
    const raw = "ab\x80c";
    const ptr: [*]const u8 = @ptrCast([*]const u8, raw);
    const list = sliceHelp(ptr, raw.len);

    expectErr(list, 2, error.Utf8InvalidStartByte, Utf8ByteProblem.InvalidStartByte);
}

test "validateUtf8Bytes: unexpected eof for 2 byte sequence" {
    // https://github.com/ziglang/zig/blob/0.7.x/lib/std/unicode.zig#L426
    const raw = "abc\xc2";
    const ptr: [*]const u8 = @ptrCast([*]const u8, raw);
    const list = sliceHelp(ptr, raw.len);

    expectErr(list, 3, error.UnexpectedEof, Utf8ByteProblem.UnexpectedEndOfSequence);
}

test "validateUtf8Bytes: expected continuation for 2 byte sequence" {
    // https://github.com/ziglang/zig/blob/0.7.x/lib/std/unicode.zig#L426
    const raw = "abc\xc2\x00";
    const ptr: [*]const u8 = @ptrCast([*]const u8, raw);
    const list = sliceHelp(ptr, raw.len);

    expectErr(list, 3, error.Utf8ExpectedContinuation, Utf8ByteProblem.ExpectedContinuation);
}

test "validateUtf8Bytes: unexpected eof for 3 byte sequence" {
    // https://github.com/ziglang/zig/blob/0.7.x/lib/std/unicode.zig#L430
    const raw = "abc\xe0\x00";
    const ptr: [*]const u8 = @ptrCast([*]const u8, raw);
    const list = sliceHelp(ptr, raw.len);

    expectErr(list, 3, error.UnexpectedEof, Utf8ByteProblem.UnexpectedEndOfSequence);
}

test "validateUtf8Bytes: expected continuation for 3 byte sequence" {
    // https://github.com/ziglang/zig/blob/0.7.x/lib/std/unicode.zig#L430
    const raw = "abc\xe0\xa0\xc0";
    const ptr: [*]const u8 = @ptrCast([*]const u8, raw);
    const list = sliceHelp(ptr, raw.len);

    expectErr(list, 3, error.Utf8ExpectedContinuation, Utf8ByteProblem.ExpectedContinuation);
}

test "validateUtf8Bytes: unexpected eof for 4 byte sequence" {
    // https://github.com/ziglang/zig/blob/0.7.x/lib/std/unicode.zig#L437
    const raw = "abc\xf0\x90\x00";
    const ptr: [*]const u8 = @ptrCast([*]const u8, raw);
    const list = sliceHelp(ptr, raw.len);

    expectErr(list, 3, error.UnexpectedEof, Utf8ByteProblem.UnexpectedEndOfSequence);
}

test "validateUtf8Bytes: expected continuation for 4 byte sequence" {
    // https://github.com/ziglang/zig/blob/0.7.x/lib/std/unicode.zig#L437
    const raw = "abc\xf0\x90\x80\x00";
    const ptr: [*]const u8 = @ptrCast([*]const u8, raw);
    const list = sliceHelp(ptr, raw.len);

    expectErr(list, 3, error.Utf8ExpectedContinuation, Utf8ByteProblem.ExpectedContinuation);
}

test "validateUtf8Bytes: overlong" {
    // https://github.com/ziglang/zig/blob/0.7.x/lib/std/unicode.zig#L451
    const raw = "abc\xf0\x80\x80\x80";
    const ptr: [*]const u8 = @ptrCast([*]const u8, raw);
    const list = sliceHelp(ptr, raw.len);

    expectErr(list, 3, error.Utf8OverlongEncoding, Utf8ByteProblem.OverlongEncoding);
}

test "validateUtf8Bytes: codepoint out too large" {
    // https://github.com/ziglang/zig/blob/0.7.x/lib/std/unicode.zig#L465
    const raw = "abc\xf4\x90\x80\x80";
    const ptr: [*]const u8 = @ptrCast([*]const u8, raw);
    const list = sliceHelp(ptr, raw.len);

    expectErr(list, 3, error.Utf8CodepointTooLarge, Utf8ByteProblem.CodepointTooLarge);
}

test "validateUtf8Bytes: surrogate halves" {
    // https://github.com/ziglang/zig/blob/0.7.x/lib/std/unicode.zig#L468
    const raw = "abc\xed\xa0\x80";
    const ptr: [*]const u8 = @ptrCast([*]const u8, raw);
    const list = sliceHelp(ptr, raw.len);

    expectErr(list, 3, error.Utf8EncodesSurrogateHalf, Utf8ByteProblem.EncodesSurrogateHalf);
}<|MERGE_RESOLUTION|>--- conflicted
+++ resolved
@@ -920,11 +920,7 @@
         return RocStr.clone(result_in_place, arg2);
     } else if (arg2.isEmpty()) {
         // the first argument is owned, so we can return it without cloning
-<<<<<<< HEAD
-        return RocStr.clone(result_in_place, arg1);
-=======
         return arg1;
->>>>>>> 75ec2ecc
     } else {
         const combined_length = arg1.len() + arg2.len();
 
@@ -952,11 +948,6 @@
         arg1.memcpy(result_ptr);
         arg2.memcpy(result_ptr + arg1.len());
 
-<<<<<<< HEAD
-        arg1.deinit();
-
-=======
->>>>>>> 75ec2ecc
         return result;
     }
 }
