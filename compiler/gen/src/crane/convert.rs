use cranelift::prelude::AbiParam;
use cranelift_codegen::ir::{types, Signature, Type};
use cranelift_codegen::isa::TargetFrontendConfig;
use cranelift_module::{Backend, Module};

use roc_mono::layout::Layout;

pub fn type_from_layout(cfg: TargetFrontendConfig, layout: &Layout<'_>) -> Type {
    use roc_mono::layout::Builtin::*;
    use roc_mono::layout::Layout::*;

    match layout {
<<<<<<< HEAD
        Pointer(_) | FunctionPointer(_, _) | Struct(_) | Union(_) => cfg.pointer_type(),
=======
        FunctionPointer(_, _) | Struct(_) | Tag(_) => cfg.pointer_type(),
>>>>>>> 591158ce
        Builtin(builtin) => match builtin {
            Int64 => types::I64,
            Float64 => types::F64,
            Bool(_, _) => types::B1,
            Byte(_) => types::I8,
            Str | EmptyStr | Map(_, _) | EmptyMap | Set(_) | EmptySet | List(_) | EmptyList => {
                cfg.pointer_type()
            }
        },
    }
}

pub fn sig_from_layout<B: Backend>(
    cfg: TargetFrontendConfig,
    module: &mut Module<B>,
    layout: &Layout<'_>,
) -> Signature {
    match layout {
        Layout::FunctionPointer(args, ret) => {
            let ret_type = type_from_layout(cfg, &ret);
            let mut sig = module.make_signature();

            // Add return type to the signature
            sig.returns.push(AbiParam::new(ret_type));

            // Add params to the signature
            for layout in args.iter() {
                let arg_type = type_from_layout(cfg, &layout);

                sig.params.push(AbiParam::new(arg_type));
            }

            sig
        }
        _ => {
            panic!("Could not make Signature from Layout {:?}", layout);
        }
    }
}<|MERGE_RESOLUTION|>--- conflicted
+++ resolved
@@ -10,11 +10,7 @@
     use roc_mono::layout::Layout::*;
 
     match layout {
-<<<<<<< HEAD
-        Pointer(_) | FunctionPointer(_, _) | Struct(_) | Union(_) => cfg.pointer_type(),
-=======
-        FunctionPointer(_, _) | Struct(_) | Tag(_) => cfg.pointer_type(),
->>>>>>> 591158ce
+        FunctionPointer(_, _) | Struct(_) | Union(_) => cfg.pointer_type(),
         Builtin(builtin) => match builtin {
             Int64 => types::I64,
             Float64 => types::F64,
