--- conflicted
+++ resolved
@@ -92,13 +92,6 @@
         })
         .collect::<Vec<roc_problem::can::Problem>>();
 
-<<<<<<< HEAD
-    let subs = Subs::new(var_store.into());
-    let mut unify_problems = Vec::new();
-    let (content, mut subs, solve_env) = infer_expr(subs, &mut unify_problems, &constraint, var);
-
-=======
->>>>>>> 729e16ca
     assert_eq!(
         type_problems,
         Vec::new(),
@@ -138,55 +131,9 @@
         module,
         ptr_bytes,
         leak,
-<<<<<<< HEAD
-        exposed_to_host: MutSet::default(),
-    };
-    let mut procs = roc_mono::ir::Procs::default();
-    let mut ident_ids = env.interns.all_ident_ids.remove(&home).unwrap();
-    let mut layout_ids = roc_gen::layout_id::LayoutIds::default();
-
-    // Populate Procs and get the low-level Expr from the canonical Expr
-    let mut mono_problems = Vec::new();
-    let mut mono_env = roc_mono::ir::Env {
-        arena: &arena,
-        subs: &mut subs,
-        problems: &mut mono_problems,
-        home,
-        ident_ids: &mut ident_ids,
-    };
-
-    // infer the size of any closures
-    roc_mono::closures::infer_closure_size(&loc_expr.value, mono_env.subs, &solve_env);
-
-    let main_body = roc_mono::ir::Stmt::new(&mut mono_env, loc_expr.value, &mut procs);
-
-    let mut headers = {
-        let num_headers = match &procs.pending_specializations {
-            Some(map) => map.len(),
-            None => 0,
-        };
-
-        Vec::with_capacity(num_headers)
-    };
-    let mut layout_cache = roc_mono::layout::LayoutCache::default();
-    let procs = roc_mono::ir::specialize_all(&mut mono_env, procs, &mut layout_cache);
-
-    assert_eq!(
-        procs.runtime_errors,
-        roc_collections::all::MutMap::default()
-    );
-
-    let (mut procs, param_map) = procs.get_specialized_procs_help(mono_env.arena);
-    let main_body = roc_mono::inc_dec::visit_declaration(
-        mono_env.arena,
-        param_map,
-        mono_env.arena.alloc(main_body),
-    );
-=======
         // important! we don't want any procedures to get the C calling convention
         exposed_to_host: MutSet::default(),
     };
->>>>>>> 729e16ca
 
     let mut layout_ids = roc_gen::layout_id::LayoutIds::default();
     let mut headers = Vec::with_capacity(procedures.len());
@@ -221,159 +168,7 @@
         if fn_val.verify(true) {
             function_pass.run_on(&fn_val);
         } else {
-<<<<<<< HEAD
-            eprintln!(
-                    "\n\nFunction {:?} failed LLVM verification in NON-OPTIMIZED build. Its content was:\n", fn_val.get_name().to_str().unwrap()
-                );
-
-            fn_val.print_to_stderr();
-
-            panic!(
-                    "The preceding code was from {:?}, which failed LLVM verification in NON-OPTIMIZED build.", fn_val.get_name().to_str().unwrap()
-                );
-        }
-    }
-
-    let (main_fn_name, main_fn) =
-        roc_gen::llvm::build::make_main_function(&env, &mut layout_ids, &return_layout, &main_body);
-
-    // Uncomment this to see the module's un-optimized LLVM instruction output:
-    // env.module.print_to_stderr();
-
-    if main_fn.verify(true) {
-        function_pass.run_on(&main_fn);
-    } else {
-        panic!("Main function {} failed LLVM verification in NON-OPTIMIZED build. Uncomment things nearby to see more details.", main_fn_name);
-    }
-
-    module_pass.run_on(env.module);
-
-    // Verify the module
-    if let Err(errors) = env.module.verify() {
-        panic!("Errors defining module: {:?}", errors);
-    }
-
-    // Uncomment this to see the module's optimized LLVM instruction output:
-    // env.module.print_to_stderr();
-
-    (main_fn_name, errors, execution_engine.clone())
-}
-
-pub fn helper_with_uniqueness<'a>(
-    arena: &'a bumpalo::Bump,
-    src: &str,
-    leak: bool,
-    context: &'a inkwell::context::Context,
-) -> (&'static str, inkwell::execution_engine::ExecutionEngine<'a>) {
-    use crate::helpers::{infer_expr, uniq_expr};
-    use inkwell::OptimizationLevel;
-    use roc_gen::llvm::build::{build_proc, build_proc_header};
-    use roc_mono::layout::Layout;
-
-    let target = target_lexicon::Triple::host();
-    let ptr_bytes = target.pointer_width().unwrap().bytes() as u32;
-    let (loc_expr, _output, problems, subs, var, constraint, home, interns) = uniq_expr(src);
-
-    let errors = problems
-        .into_iter()
-        .filter(|problem| {
-            use roc_problem::can::Problem::*;
-
-            // Ignore "unused" problems
-            match problem {
-                UnusedDef(_, _) | UnusedArgument(_, _, _) | UnusedImport(_, _) => false,
-                _ => true,
-            }
-        })
-        .collect::<Vec<roc_problem::can::Problem>>();
-
-    assert_eq!(errors, Vec::new(), "Encountered errors: {:?}", errors);
-
-    let mut unify_problems = Vec::new();
-    let (content, mut subs, solve_env) = infer_expr(subs, &mut unify_problems, &constraint, var);
-
-    assert_eq!(
-        unify_problems,
-        Vec::new(),
-        "Encountered one or more type mismatches: {:?}",
-        unify_problems
-    );
-
-    let module = arena.alloc(roc_gen::llvm::build::module_from_builtins(context, "app"));
-    let builder = context.create_builder();
-    let opt_level = if cfg!(debug_assertions) {
-        roc_gen::llvm::build::OptLevel::Normal
-    } else {
-        roc_gen::llvm::build::OptLevel::Optimize
-    };
-    let (mpm, fpm) = roc_gen::llvm::build::construct_optimization_passes(module, opt_level);
-
-    // Compute main_fn_type before moving subs to Env
-    let return_layout = Layout::new(&arena, content, &subs).unwrap_or_else(|err| {
-        panic!(
-            "Code gen error in OPTIMIZED test: could not convert to layout. Err was {:?}",
-            err
-        )
-    });
-
-    let execution_engine = module
-        .create_jit_execution_engine(OptimizationLevel::None)
-        .expect("Error creating JIT execution engine for test");
-
-    // Compile and add all the Procs before adding main
-    let mut env = roc_gen::llvm::build::Env {
-        arena: &arena,
-        builder: &builder,
-        context,
-        interns,
-        module,
-        ptr_bytes,
-        leak,
-        exposed_to_host: MutSet::default(),
-    };
-    let mut procs = roc_mono::ir::Procs::default();
-    let mut ident_ids = env.interns.all_ident_ids.remove(&home).unwrap();
-    let mut layout_ids = roc_gen::layout_id::LayoutIds::default();
-
-    // Populate Procs and get the low-level Expr from the canonical Expr
-    let mut mono_problems = Vec::new();
-    let mut mono_env = roc_mono::ir::Env {
-        arena: &arena,
-        subs: &mut subs,
-        problems: &mut mono_problems,
-        home,
-        ident_ids: &mut ident_ids,
-    };
-
-    // infer the size of any closures
-    roc_mono::closures::infer_closure_size(&loc_expr.value, mono_env.subs, &solve_env);
-
-    let main_body = roc_mono::ir::Stmt::new(&mut mono_env, loc_expr.value, &mut procs);
-    let mut headers = {
-        let num_headers = match &procs.pending_specializations {
-            Some(map) => map.len(),
-            None => 0,
-        };
-
-        Vec::with_capacity(num_headers)
-    };
-    let mut layout_cache = roc_mono::layout::LayoutCache::default();
-    let procs = roc_mono::ir::specialize_all(&mut mono_env, procs, &mut layout_cache);
-
-    assert_eq!(
-        procs.runtime_errors,
-        roc_collections::all::MutMap::default()
-    );
-
-    let (mut procs, param_map) = procs.get_specialized_procs_help(mono_env.arena);
-    let main_body = roc_mono::inc_dec::visit_declaration(
-        mono_env.arena,
-        param_map,
-        mono_env.arena.alloc(main_body),
-    );
-=======
             use roc_builtins::std::Mode;
->>>>>>> 729e16ca
 
             let mode = match stdlib_mode {
                 Mode::Uniqueness => "OPTIMIZED",
