#[macro_use]
extern crate pretty_assertions;
#[macro_use]
extern crate indoc;

extern crate bumpalo;
extern crate inkwell;
extern crate libc;
extern crate roc_gen;

#[macro_use]
mod helpers;

#[cfg(test)]
mod gen_list {
    use crate::helpers::with_larger_debug_stack;
    use roc_std::{RocList, RocStr};

    #[test]
    fn roc_list_construction() {
        let list = RocList::from_slice(&[1i64; 23]);
        assert_eq!(&list, &list);
    }

    #[test]
    fn empty_list_literal() {
        assert_evals_to!("[]", RocList::from_slice(&[]), RocList<i64>);
    }

    #[test]
    fn int_singleton_list_literal() {
        assert_evals_to!("[1, 2]", RocList::from_slice(&[1, 2]), RocList<i64>);
    }

    #[test]
    fn int_list_literal() {
        assert_evals_to!("[ 12, 9 ]", RocList::from_slice(&[12, 9]), RocList<i64>);
        assert_evals_to!(
            "[ 1,1,1,1,1,1,1,1,1,1,1,1,1,1,1,1,1,1,1,1,1,1,1 ]",
            RocList::from_slice(&[1i64; 23]),
            RocList<i64>
        );
    }

    #[test]
    fn bool_list_literal() {
        // NOTE: make sure to explicitly declare the elements to be of type bool, or
        // use both True and False; only using one of them causes the list to in practice be
        // of type `List [ True ]` or `List [ False ]`, those are tag unions with one constructor
        // and not fields, and don't have a runtime representation.
        assert_evals_to!(
            indoc!(
                r#"
                   false : Bool
                   false = False

                   [ false ]
                   "#
            ),
            RocList::from_slice(&[false; 1]),
            RocList<bool>
        );

        assert_evals_to!(
            "[ True, False, True ]",
            RocList::from_slice(&[true, false, true]),
            RocList<bool>
        );

        assert_evals_to!(
            indoc!(
                r#"
                   false : Bool
                   false = False

                   [false ]
                   "#
            ),
            RocList::from_slice(&[false; 1]),
            RocList<bool>
        );

        assert_evals_to!(
            indoc!(
                r#"
                   true : Bool
                   true = True

                   List.repeat 23 true
                   "#
            ),
            RocList::from_slice(&[true; 23]),
            RocList<bool>
        );

        assert_evals_to!(
            indoc!(
                r#"
                   true : Bool
                   true = True

                   List.repeat 23 { x: true, y: true }
                   "#
            ),
            RocList::from_slice(&[[true, true]; 23]),
            RocList<[bool; 2]>
        );

        assert_evals_to!(
            indoc!(
                r#"
                   true : Bool
                   true = True

                   List.repeat 23 { x: true, y: true, a: true, b: true, c: true, d : true, e: true, f: true }
                   "#
            ),
            RocList::from_slice(&[[true, true, true, true, true, true, true, true]; 23]),
            RocList<[bool; 8]>
        );
    }

    #[test]
    fn variously_sized_list_literals() {
        assert_evals_to!("[]", RocList::from_slice(&[]), RocList<i64>);
        assert_evals_to!("[1]", RocList::from_slice(&[1]), RocList<i64>);
        assert_evals_to!("[1, 2]", RocList::from_slice(&[1, 2]), RocList<i64>);
        assert_evals_to!("[1, 2, 3]", RocList::from_slice(&[1, 2, 3]), RocList<i64>);
        assert_evals_to!(
            "[1, 2, 3, 4]",
            RocList::from_slice(&[1, 2, 3, 4]),
            RocList<i64>
        );
        assert_evals_to!(
            "[1, 2, 3, 4, 5]",
            RocList::from_slice(&[1, 2, 3, 4, 5]),
            RocList<i64>
        );
    }

    #[test]
    fn list_append() {
        assert_evals_to!(
            "List.append [1] 2",
            RocList::from_slice(&[1, 2]),
            RocList<i64>
        );
        assert_evals_to!(
            "List.append [1, 1] 2",
            RocList::from_slice(&[1, 1, 2]),
            RocList<i64>
        );
    }

    #[test]
    fn list_append_to_empty_list() {
        assert_evals_to!("List.append [] 3", RocList::from_slice(&[3]), RocList<i64>);
    }

    #[test]
    fn list_append_to_empty_list_of_int() {
        assert_evals_to!(
            indoc!(
                r#"
                    initThrees : List I64
                    initThrees =
                        []

                    List.append (List.append initThrees 3) 3
                "#
            ),
            RocList::from_slice(&[3, 3]),
            RocList<i64>
        );
    }

    #[test]
    fn list_append_bools() {
        assert_evals_to!(
            "List.append [ True, False ] True",
            RocList::from_slice(&[true, false, true]),
            RocList<bool>
        );
    }

    #[test]
    fn list_append_longer_list() {
        assert_evals_to!(
            "List.append [ 11, 12, 13, 14, 15, 16, 17, 18, 19, 20, 21, 22 ] 23",
            RocList::from_slice(&[11, 12, 13, 14, 15, 16, 17, 18, 19, 20, 21, 22, 23]),
            RocList<i64>
        );
    }

    #[test]
    fn list_prepend() {
        assert_evals_to!("List.prepend [] 1", RocList::from_slice(&[1]), RocList<i64>);
        assert_evals_to!(
            "List.prepend [2] 1",
            RocList::from_slice(&[1, 2]),
            RocList<i64>
        );

        assert_evals_to!(
            indoc!(
                r#"
                    init : List I64
                    init =
                        []

                    List.prepend (List.prepend init 4) 6
                "#
            ),
            RocList::from_slice(&[6, 4]),
            RocList<i64>
        );
    }

    #[test]
    fn list_prepend_bools() {
        assert_evals_to!(
            "List.prepend [ True, False ] True",
            RocList::from_slice(&[true, true, false]),
            RocList<bool>
        );
    }

    #[test]
    fn list_prepend_big_list() {
        assert_evals_to!(
            "List.prepend [ 10, 11, 12, 13, 14, 15, 16, 17, 18, 19, 20, 21, 100, 100, 100, 100 ] 9",
            RocList::from_slice(&[
                9, 10, 11, 12, 13, 14, 15, 16, 17, 18, 19, 20, 21, 100, 100, 100, 100
            ]),
            RocList<i64>
        );
    }

    #[test]
    fn list_walk_backwards_empty_all_inline() {
        assert_evals_to!(
            indoc!(
                r#"
                List.walkBackwards [0x1] (\a, b -> a + b) 0
                "#
            ),
            1,
            i64
        );

        assert_evals_to!(
            indoc!(
                r#"
                empty : List I64
                empty =
                    []

                List.walkBackwards empty (\a, b -> a + b) 0
                "#
            ),
            0,
            i64
        );
    }

    #[test]
    fn list_walk_backwards_with_str() {
        assert_evals_to!(
            r#"List.walkBackwards [ "x", "y", "z" ] Str.concat "<""#,
            RocStr::from("xyz<"),
            RocStr
        );

        assert_evals_to!(
            r#"List.walkBackwards [ "Third", "Second", "First" ] Str.concat "Fourth""#,
            RocStr::from("ThirdSecondFirstFourth"),
            RocStr
        );
    }

    #[test]
    fn list_walk_backwards_with_record() {
        assert_evals_to!(
            indoc!(
                r#"
                Bit : [ Zero, One ]

                byte : List Bit
                byte = [ Zero, One, Zero, One, Zero, Zero, One, Zero ]

                initialCounts = { zeroes: 0, ones: 0 }

                acc = \b, r ->
                    when b is
                        Zero -> { r & zeroes: r.zeroes + 1 }
                        One -> { r & ones: r.ones + 1 }

                finalCounts = List.walkBackwards byte acc initialCounts

                finalCounts.ones * 10 + finalCounts.zeroes
                "#
            ),
            35,
            i64
        );
    }

    #[test]
    fn list_walk_with_str() {
        assert_evals_to!(
            r#"List.walk [ "x", "y", "z" ] Str.concat "<""#,
            RocStr::from("zyx<"),
            RocStr
        );

        assert_evals_to!(
            r#"List.walk [ "Third", "Second", "First" ] Str.concat "Fourth""#,
            RocStr::from("FirstSecondThirdFourth"),
            RocStr
        );
    }

    #[test]
    fn list_walk_substraction() {
        assert_evals_to!(r#"List.walk [ 1, 2 ] Num.sub 1"#, 2, i64);
    }

    #[test]
    fn list_keep_if_empty_list_of_int() {
        assert_evals_to!(
            indoc!(
                r#"
                empty : List I64
                empty =
                    []

                List.keepIf empty (\_ -> True)
                "#
            ),
            RocList::from_slice(&[]),
            RocList<i64>
        );
    }

    #[test]
    fn list_keep_if_empty_list() {
        assert_evals_to!(
            indoc!(
                r#"
                alwaysTrue : I64 -> Bool
                alwaysTrue = \_ ->
                    True


                List.keepIf [] alwaysTrue
                "#
            ),
            RocList::from_slice(&[]),
            RocList<i64>
        );
    }

    #[test]
    fn list_keep_if_always_true_for_non_empty_list() {
        assert_evals_to!(
            indoc!(
                r#"
                alwaysTrue : I64 -> Bool
                alwaysTrue = \_ ->
                    True

                oneThroughEight : List I64
                oneThroughEight =
                    [1,2,3,4,5,6,7,8]

                List.keepIf oneThroughEight alwaysTrue
                "#
            ),
            RocList::from_slice(&[1, 2, 3, 4, 5, 6, 7, 8]),
            RocList<i64>
        );
    }

    #[test]
    fn list_keep_if_always_false_for_non_empty_list() {
        assert_evals_to!(
            indoc!(
                r#"
                alwaysFalse : I64 -> Bool
                alwaysFalse = \_ ->
                    False

                List.keepIf [1,2,3,4,5,6,7,8] alwaysFalse
                "#
            ),
            RocList::from_slice(&[]),
            RocList<i64>
        );
    }

    #[test]
    fn list_keep_if_one() {
        assert_evals_to!(
            indoc!(
                r#"
                intIsLessThanThree : I64 -> Bool
                intIsLessThanThree = \i ->
                    i < 3

                List.keepIf [1,2,3,4,5,6,7,8] intIsLessThanThree
                "#
            ),
            RocList::from_slice(&[1, 2]),
            RocList<i64>
        );
    }

    #[test]
    fn list_keep_if_str_is_hello() {
        assert_evals_to!(
            indoc!(
                r#"
                 List.keepIf ["x", "y", "x"] (\x -> x == "x")
                 "#
            ),
            RocList::from_slice(&[
                RocStr::from_slice("x".as_bytes()),
                RocStr::from_slice("x".as_bytes())
            ]),
            RocList<RocStr>
        );
    }

    #[test]
    fn list_map_on_empty_list_with_int_layout() {
        assert_evals_to!(
            indoc!(
                r#"
                empty : List I64
                empty =
                    []

                List.map empty (\x -> x)
                "#
            ),
            RocList::from_slice(&[]),
            RocList<i64>
        );
    }

    #[test]
    fn list_map_on_non_empty_list() {
        assert_evals_to!(
            indoc!(
                r#"
                nonEmpty : List I64
                nonEmpty =
                    [ 1 ]

                List.map nonEmpty (\x -> x)
                "#
            ),
            RocList::from_slice(&[1]),
            RocList<i64>
        );
    }

    #[test]
    fn list_map_changes_input() {
        assert_evals_to!(
            indoc!(
                r#"
                nonEmpty : List I64
                nonEmpty =
                    [ 1 ]

                List.map nonEmpty (\x -> x + 1)
                "#
            ),
            RocList::from_slice(&[2]),
            RocList<i64>
        );
    }

    #[test]
    fn list_map_on_big_list() {
        assert_evals_to!(
            indoc!(
                r#"
                nonEmpty : List I64
                nonEmpty =
                    [ 1, 2, 3, 4, 5, 1, 2, 3, 4, 5, 1, 2, 3, 4, 5, 1, 2, 3, 4, 5, 1, 2, 3, 4, 5 ]

                List.map nonEmpty (\x -> x * 2)
                "#
            ),
            RocList::from_slice(&[
                2, 4, 6, 8, 10, 2, 4, 6, 8, 10, 2, 4, 6, 8, 10, 2, 4, 6, 8, 10, 2, 4, 6, 8, 10
            ]),
            RocList<i64>
        );
    }

    #[test]
    fn list_map_with_type_change() {
        assert_evals_to!(
            indoc!(
                r#"
                nonEmpty : List I64
                nonEmpty =
                    [ 1, 1, -4, 1, 2 ]


                List.map nonEmpty (\x -> x > 0)
                "#
            ),
            RocList::from_slice(&[true, true, false, true, true]),
            RocList<bool>
        );
    }

    #[test]
    fn list_map_using_defined_function() {
        assert_evals_to!(
            indoc!(
                r#"
                 nonEmpty : List I64
                 nonEmpty =
                     [ 2, 2, -4, 2, 3 ]

                 greaterThanOne : I64 -> Bool
                 greaterThanOne = \i ->
                     i > 1

                 List.map nonEmpty greaterThanOne
                 "#
            ),
            RocList::from_slice(&[true, true, false, true, true]),
            RocList<bool>
        );
    }

    #[test]
    fn list_map_all_inline() {
        assert_evals_to!(
            indoc!(
                r#"
                List.map [] (\x -> x > 0)
                "#
            ),
            RocList::from_slice(&[]),
            RocList<bool>
        );
    }

    #[test]
    fn list_map_closure() {
        assert_evals_to!(
            indoc!(
                r#"
                pi : F64
                pi = 3.14

                single : List F64
                single =
                    [ 0 ]

                List.map single (\x -> x + pi)
                "#
            ),
            RocList::from_slice(&[3.14]),
            RocList<f64>
        );
    }

    #[test]
    fn list_join_empty_list() {
        assert_evals_to!("List.join []", RocList::from_slice(&[]), RocList<i64>);
    }

    #[test]
    fn list_join_one_list() {
        assert_evals_to!(
            "List.join [ [1, 2, 3 ] ]",
            RocList::from_slice(&[1, 2, 3]),
            RocList<i64>
        );
    }

    #[test]
    fn list_join_two_non_empty_lists() {
        assert_evals_to!(
            "List.join [ [1, 2, 3 ] , [4 ,5, 6] ]",
            RocList::from_slice(&[1, 2, 3, 4, 5, 6]),
            RocList<i64>
        );
    }

    #[test]
    fn list_join_two_non_empty_lists_of_float() {
        assert_evals_to!(
            "List.join [ [ 1.2, 1.1 ], [ 2.1, 2.2 ] ]",
            RocList::from_slice(&[1.2, 1.1, 2.1, 2.2]),
            RocList<f64>
        );
    }

    #[test]
    fn list_join_to_big_list() {
        assert_evals_to!(
            indoc!(
                r#"
                    List.join
                        [
                            [ 1.2, 1.1 ],
                            [ 2.1, 2.2 ],
                            [ 3.0, 4.0, 5.0, 6.1, 9.0 ],
                            [ 3.0, 4.0, 5.0, 6.1, 9.0 ],
                            [ 3.0, 4.0, 5.0, 6.1, 9.0 ],
                            [ 3.0, 4.0, 5.0, 6.1, 9.0 ],
                            [ 3.0, 4.0, 5.0, 6.1, 9.0 ]
                        ]
                "#
            ),
            RocList::from_slice(&[
                1.2, 1.1, 2.1, 2.2, 3.0, 4.0, 5.0, 6.1, 9.0, 3.0, 4.0, 5.0, 6.1, 9.0, 3.0, 4.0,
                5.0, 6.1, 9.0, 3.0, 4.0, 5.0, 6.1, 9.0, 3.0, 4.0, 5.0, 6.1, 9.0
            ]),
            RocList<f64>
        );
    }

    #[test]
    fn list_join_defined_empty_list() {
        assert_evals_to!(
            indoc!(
                r#"
                    empty : List F64
                    empty =
                        []

                    List.join [ [ 0.2, 11.11 ], empty ]
                "#
            ),
            RocList::from_slice(&[0.2, 11.11]),
            RocList<f64>
        );
    }

    #[test]
    fn list_join_all_empty_lists() {
        assert_evals_to!(
            "List.join [ [], [], [] ]",
            RocList::from_slice(&[]),
            RocList<f64>
        );
    }

    #[test]
    fn list_join_one_empty_list() {
        assert_evals_to!(
            "List.join [ [ 1.2, 1.1 ], [] ]",
            RocList::from_slice(&[1.2, 1.1]),
            RocList<f64>
        );
    }

    #[test]
    fn list_single() {
        assert_evals_to!("List.single 1", RocList::from_slice(&[1]), RocList<i64>);
        assert_evals_to!("List.single 5.6", RocList::from_slice(&[5.6]), RocList<f64>);
    }

    #[test]
    fn list_repeat() {
        assert_evals_to!(
            "List.repeat 5 1",
            RocList::from_slice(&[1, 1, 1, 1, 1]),
            RocList<i64>
        );
        assert_evals_to!(
            "List.repeat 4 2",
            RocList::from_slice(&[2, 2, 2, 2]),
            RocList<i64>
        );

        assert_evals_to!("List.repeat 2 []", &[&[], &[]], &'static [&'static [i64]]);
        assert_evals_to!(
            indoc!(
                r#"
                    noStrs : List Str
                    noStrs =
                        []

                    List.repeat 2 noStrs
                "#
            ),
            &[&[], &[]],
            &'static [&'static [i64]]
        );

        assert_evals_to!(
            "List.repeat 15 4",
            RocList::from_slice(&[4, 4, 4, 4, 4, 4, 4, 4, 4, 4, 4, 4, 4, 4, 4]),
            RocList<i64>
        );
    }

    #[test]
    fn list_reverse() {
        assert_evals_to!(
            "List.reverse [ 1, 2, 3, 4, 5, 6, 7, 8, 9, 10, 11, 12 ]",
            RocList::from_slice(&[12, 11, 10, 9, 8, 7, 6, 5, 4, 3, 2, 1]),
            RocList<i64>
        );
        assert_evals_to!(
            "List.reverse [1, 2, 3]",
            RocList::from_slice(&[3, 2, 1]),
            RocList<i64>
        );
        assert_evals_to!("List.reverse [4]", RocList::from_slice(&[4]), RocList<i64>);
    }

    #[test]
    fn list_reverse_empty_list_of_int() {
        assert_evals_to!(
            indoc!(
                r#"
                    emptyList : List I64
                    emptyList =
                        []

                    List.reverse emptyList
                "#
            ),
            RocList::from_slice(&[]),
            RocList<i64>
        );
    }

    #[test]
    fn list_reverse_empty_list() {
        assert_evals_to!("List.reverse []", RocList::from_slice(&[]), RocList<i64>);
    }

    #[test]
    fn foobarbaz() {
        assert_evals_to!(
            indoc!(
                r#"
                    firstList : List I64
                    firstList =
                        []

                    secondList : List I64
                    secondList =
                        []

                    List.concat firstList secondList
                "#
            ),
            RocList::from_slice(&[]),
            RocList<i64>
        );
    }

    #[test]
    fn list_concat_two_empty_lists() {
        assert_evals_to!("List.concat [] []", RocList::from_slice(&[]), RocList<i64>);
    }

    #[test]
    fn list_concat_two_empty_lists_of_int() {
        assert_evals_to!(
            indoc!(
                r#"
                    firstList : List I64
                    firstList =
                        []

                    secondList : List I64
                    secondList =
                        []

                    List.concat firstList secondList
                "#
            ),
            RocList::from_slice(&[]),
            RocList<i64>
        );
    }

    #[test]
    fn list_concat_second_list_is_empty() {
        assert_evals_to!(
            "List.concat [ 12, 13 ] []",
            RocList::from_slice(&[12, 13]),
            RocList<i64>
        );
        assert_evals_to!(
            "List.concat [ 34, 43 ] [ 64, 55, 66 ]",
            RocList::from_slice(&[34, 43, 64, 55, 66]),
            RocList<i64>
        );
    }

    #[test]
    fn list_concat_first_list_is_empty() {
        assert_evals_to!(
            "List.concat [] [ 23, 24 ]",
            RocList::from_slice(&[23, 24]),
            RocList<i64>
        );
    }

    #[test]
    fn list_concat_two_non_empty_lists() {
        assert_evals_to!(
            "List.concat [1, 2 ] [ 3, 4 ]",
            RocList::from_slice(&[1, 2, 3, 4]),
            RocList<i64>
        );
    }

    #[test]
    fn list_concat_two_bigger_non_empty_lists() {
        assert_evals_to!(
            "List.concat [ 1.1, 2.2 ] [ 3.3, 4.4, 5.5 ]",
            RocList::from_slice(&[1.1, 2.2, 3.3, 4.4, 5.5]),
            RocList<f64>
        );
    }

    fn assert_concat_worked(num_elems1: i64, num_elems2: i64) {
        let vec1: Vec<i64> = (0..num_elems1)
            .map(|i| 12345 % (i + num_elems1 + num_elems2 + 1))
            .collect();
        let vec2: Vec<i64> = (0..num_elems2)
            .map(|i| 54321 % (i + num_elems1 + num_elems2 + 1))
            .collect();
        let slice_str1 = format!("{:?}", vec1);
        let slice_str2 = format!("{:?}", vec2);
        let mut expected = vec1;

        expected.extend(vec2);

        assert_evals_to!(
            &format!("List.concat {} {}", slice_str1, slice_str2),
            RocList::from_slice(&expected),
            RocList<i64>
        );
    }

    #[test]
    fn list_concat_empty_list() {
        assert_concat_worked(0, 0);
        assert_concat_worked(1, 0);
        assert_concat_worked(2, 0);
        assert_concat_worked(3, 0);
        assert_concat_worked(4, 0);
        assert_concat_worked(7, 0);
        assert_concat_worked(8, 0);
        assert_concat_worked(9, 0);
        assert_concat_worked(25, 0);
        assert_concat_worked(150, 0);
        assert_concat_worked(0, 1);
        assert_concat_worked(0, 2);
        assert_concat_worked(0, 3);
        assert_concat_worked(0, 4);
        assert_concat_worked(0, 7);
        assert_concat_worked(0, 8);
        assert_concat_worked(0, 9);
        assert_concat_worked(0, 25);
        assert_concat_worked(0, 150);
    }

    #[test]
    fn list_concat_nonempty_lists() {
        assert_concat_worked(1, 1);
        assert_concat_worked(1, 2);
        assert_concat_worked(1, 3);
        assert_concat_worked(2, 3);
        assert_concat_worked(2, 1);
        assert_concat_worked(2, 2);
        assert_concat_worked(3, 1);
        assert_concat_worked(3, 2);
        assert_concat_worked(2, 3);
        assert_concat_worked(3, 3);
        assert_concat_worked(4, 4);
    }

    #[test]
    fn list_concat_large() {
        with_larger_debug_stack(|| {
            // these values produce mono ASTs so large that
            // it can cause a stack overflow. This has been solved
            // for current code, but may become a problem again in the future.
            assert_concat_worked(150, 150);
            assert_concat_worked(129, 350);
            assert_concat_worked(350, 129);
        })
    }

    #[test]
    fn empty_list_len() {
        assert_evals_to!("List.len []", 0, usize);
    }

    #[test]
    fn basic_int_list_len() {
        assert_evals_to!("List.len [ 12, 9, 6, 3 ]", 4, usize);
    }

    #[test]
    fn loaded_int_list_len() {
        assert_evals_to!(
            indoc!(
                r#"
                    nums = [ 2, 4, 6 ]

                    List.len nums
                "#
            ),
            3,
            usize
        );
    }

    #[test]
    fn fn_int_list_len() {
        assert_evals_to!(
            indoc!(
                r#"
                    getLen = \list -> List.len list

                    nums = [ 2, 4, 6, 8 ]

                    getLen nums
                "#
            ),
            4,
            usize
        );
    }

    #[test]
    fn int_list_is_empty() {
        assert_evals_to!("List.isEmpty [ 12, 9, 6, 3 ]", false, bool);
    }

    #[test]
    fn empty_list_is_empty() {
        assert_evals_to!("List.isEmpty []", true, bool);
    }

    #[test]
    fn first_int_list() {
        assert_evals_to!(
            indoc!(
                r#"
                    when List.first [ 12, 9, 6, 3 ] is
                        Ok val -> val
                        Err _ -> -1
                "#
            ),
            12,
            i64
        );
    }

    #[test]
    #[ignore]
    fn first_wildcard_empty_list() {
        assert_evals_to!(
            indoc!(
                r#"
                    when List.first [] is
                        Ok _ -> 5
                        Err _ -> -1
                "#
            ),
            -1,
            i64
        );
    }

    #[test]
    fn first_empty_list() {
        assert_evals_to!(
            indoc!(
                r#"
                    when List.first [] is
                        Ok val -> val
                        Err _ -> -1
                "#
            ),
            -1,
            i64
        );
    }

    #[test]
    fn last_int_list() {
        assert_evals_to!(
            indoc!(
                r#"
                    when List.last [ 12, 9, 6, 3 ] is
                        Ok val -> val
                        Err _ -> -1
                "#
            ),
            3,
            i64
        );
    }

    #[test]
    #[ignore]
    fn last_wildcard_empty_list() {
        assert_evals_to!(
            indoc!(
                r#"
                    when List.last [] is
                        Ok _ -> 5
                        Err _ -> -1
                "#
            ),
            -1,
            i64
        );
    }

    #[test]
    fn last_empty_list() {
        assert_evals_to!(
            indoc!(
                r#"
                    when List.last [] is
                        Ok val -> val
                        Err _ -> -1
                "#
            ),
            -1,
            i64
        );
    }

    #[test]
    fn get_empty_list() {
        assert_evals_to!(
            indoc!(
                r#"
                   when List.get [] 0 is
                        Ok val -> val
                        Err _ -> -1
                "#
            ),
            -1,
            i64
        );
    }

    #[test]
    #[ignore]
    fn get_wildcard_empty_list() {
        assert_evals_to!(
            indoc!(
                r#"
                   when List.get [] 0 is
                        Ok _ -> 5
                        Err _ -> -1
                "#
            ),
            -1,
            i64
        );
    }

    #[test]
    fn get_int_list_ok() {
        assert_evals_to!(
            indoc!(
                r#"
                    when List.get [ 12, 9, 6 ] 1 is
                        Ok val -> val
                        Err _ -> -1
                "#
            ),
            9,
            i64
        );
    }

    #[test]
    fn get_int_list_oob() {
        assert_evals_to!(
            indoc!(
                r#"
                    when List.get [ 12, 9, 6 ] 1000 is
                        Ok val -> val
                        Err _ -> -1
                "#
            ),
            -1,
            i64
        );
    }

    #[test]
    fn get_set_unique_int_list() {
        assert_evals_to!(
            indoc!(
                r#"
                    when List.get (List.set [ 12, 9, 7, 3 ] 1 42) 1 is
                        Ok val -> val
                        Err _ -> -1
                "#
            ),
            42,
            i64
        );
    }

    #[test]
    fn set_unique_int_list() {
        assert_evals_to!(
            "List.set [ 12, 9, 7, 1, 5 ] 2 33",
            RocList::from_slice(&[12, 9, 33, 1, 5]),
            RocList<i64>
        );
    }

    #[test]
    fn set_unique_list_oob() {
        assert_evals_to!(
            "List.set [ 3, 17, 4.1 ] 1337 9.25",
            RocList::from_slice(&[3.0, 17.0, 4.1]),
            RocList<f64>
        );
    }

    #[test]
    fn set_shared_int_list() {
        assert_evals_to!(
            indoc!(
                r#"
                wrapper = \shared ->
                    # This should not mutate the original
                    x =
                        when List.get (List.set shared 1 7.7) 1 is
                            Ok num -> num
                            Err _ -> 0

                    y =
                        when List.get shared 1 is
                            Ok num -> num
                            Err _ -> 0

                    { x, y }

                wrapper [ 2.1, 4.3 ]
                "#
            ),
            (7.7, 4.3),
            (f64, f64)
        );
    }

    #[test]
    fn set_shared_list_oob() {
        assert_evals_to!(
            indoc!(
                r#"
                shared = [ 2, 4 ]

                # This List.set is out of bounds, and should have no effect
                x =
                    when List.get (List.set shared 422 0) 1 is
                        Ok num -> num
                        Err _ -> 0

                y =
                    when List.get shared 1 is
                        Ok num -> num
                        Err _ -> 0

                { x, y }
                "#
            ),
            (4, 4),
            (i64, i64)
        );
    }

    #[test]
    fn get_unique_int_list() {
        assert_evals_to!(
            indoc!(
                r#"
                    unique = [ 2, 4 ]

                    when List.get unique 1 is
                        Ok num -> num
                        Err _ -> -1
                "#
            ),
            4,
            i64
        );
    }

    #[test]
    fn gen_wrap_len() {
        assert_evals_to!(
            indoc!(
                r#"
                    wrapLen = \list ->
                        [ List.len list ]

                    wrapLen [ 1, 7, 9 ]
                "#
            ),
            RocList::from_slice(&[3]),
            RocList<i64>
        );
    }

    #[test]
    fn gen_wrap_first() {
        assert_evals_to!(
            indoc!(
                r#"
                    wrapFirst = \list ->
                        [ List.first list ]

                    wrapFirst [ 1, 2 ]
                "#
            ),
            //            RocList::from_slice(&[1]),
            //            RocList<i64>
            &[1],
            &'static [i64]
        );
    }

    #[test]
    fn gen_duplicate() {
        assert_evals_to!(
            indoc!(
                r#"
                    # Duplicate the first element into the second index
                    dupe = \list ->
                        when List.first list is
                            Ok elem ->
                                List.set list 1 elem

                            _ ->
                                []

                    dupe [ 1, 2 ]
                "#
            ),
            RocList::from_slice(&[1, 1]),
            RocList<i64>
        );
    }

    #[test]
    fn gen_swap() {
        assert_evals_to!(
            indoc!(
                r#"
                app "quicksort" provides [ main ] to "./platform"


                swap : I64, I64, List a -> List a
                swap = \i, j, list ->
                    when Pair (List.get list i) (List.get list j) is
                        Pair (Ok atI) (Ok atJ) ->
                            list
                                |> List.set i atJ
                                |> List.set j atI

                        _ ->
                            []

                main =
                    swap 0 1 [ 1, 2 ]
                "#
            ),
            RocList::from_slice(&[2, 1]),
            RocList<i64>
        );
    }

    //    #[test]
    //    fn gen_partition() {
    //        assert_evals_to!(
    //            indoc!(
    //                r#"
    //                    swap : I64, I64, List a -> List a
    //                    swap = \i, j, list ->
    //                        when Pair (List.get list i) (List.get list j) is
    //                            Pair (Ok atI) (Ok atJ) ->
    //                                list
    //                                    |> List.set i atJ
    //                                    |> List.set j atI
    //
    //                            _ ->
    //                                []
    //                    partition : I64, I64, List (Num a) -> [ Pair I64 (List (Num a)) ]
    //                    partition = \low, high, initialList ->
    //                        when List.get initialList high is
    //                            Ok pivot ->
    //                                when partitionHelp (low - 1) low initialList high pivot is
    //                                    Pair newI newList ->
    //                                        Pair (newI + 1) (swap (newI + 1) high newList)
    //
    //                            Err _ ->
    //                                Pair (low - 1) initialList
    //
    //
    //                    partitionHelp : I64, I64, List (Num a), I64, I64 -> [ Pair I64 (List (Num a)) ]
    //                    partitionHelp = \i, j, list, high, pivot ->
    //                        if j < high then
    //                            when List.get list j is
    //                                Ok value ->
    //                                    if value <= pivot then
    //                                        partitionHelp (i + 1) (j + 1) (swap (i + 1) j list) high pivot
    //                                    else
    //                                        partitionHelp i (j + 1) list high pivot
    //
    //                                Err _ ->
    //                                    Pair i list
    //                        else
    //                            Pair i list
    //
    //                    # when partition 0 0 [ 1,2,3,4,5 ] is
    //                    # Pair list _ -> list
    //                    [ 1,3 ]
    //                "#
    //            ),
    //            RocList::from_slice(&[2, 1]),
    //            RocList<i64>
    //        );
    //    }

    //    #[test]
    //    fn gen_partition() {
    //        assert_evals_to!(
    //            indoc!(
    //                r#"
    //                    swap : I64, I64, List a -> List a
    //                    swap = \i, j, list ->
    //                        when Pair (List.get list i) (List.get list j) is
    //                            Pair (Ok atI) (Ok atJ) ->
    //                                list
    //                                    |> List.set i atJ
    //                                    |> List.set j atI
    //
    //                            _ ->
    //                                []
    //                    partition : I64, I64, List (Num a) -> [ Pair I64 (List (Num a)) ]
    //                    partition = \low, high, initialList ->
    //                        when List.get initialList high is
    //                            Ok pivot ->
    //                                when partitionHelp (low - 1) low initialList high pivot is
    //                                    Pair newI newList ->
    //                                        Pair (newI + 1) (swap (newI + 1) high newList)
    //
    //                            Err _ ->
    //                                Pair (low - 1) initialList
    //
    //
    //                    partitionHelp : I64, I64, List (Num a), I64, I64 -> [ Pair I64 (List (Num a)) ]
    //
    //                    # when partition 0 0 [ 1,2,3,4,5 ] is
    //                    # Pair list _ -> list
    //                    [ 1,3 ]
    //                "#
    //            ),
    //            RocList::from_slice(&[2, 1]),
    //            RocList<i64>
    //        );
    //    }

    #[test]
    fn gen_quicksort() {
        with_larger_debug_stack(|| {
            assert_evals_to!(
                indoc!(
                    r#"
                    quicksort : List (Num a) -> List (Num a)
                    quicksort = \list ->
                        n = List.len list
                        quicksortHelp list 0 (n - 1)


                    quicksortHelp : List (Num a), I64, I64 -> List (Num a)
                    quicksortHelp = \list, low, high ->
                        if low < high then
                            when partition low high list is
                                Pair partitionIndex partitioned ->
                                    partitioned
                                        |> quicksortHelp low (partitionIndex - 1)
                                        |> quicksortHelp (partitionIndex + 1) high
                        else
                            list


                    swap : I64, I64, List a -> List a
                    swap = \i, j, list ->
                        when Pair (List.get list i) (List.get list j) is
                            Pair (Ok atI) (Ok atJ) ->
                                list
                                    |> List.set i atJ
                                    |> List.set j atI

                            _ ->
                                []

                    partition : I64, I64, List (Num a) -> [ Pair I64 (List (Num a)) ]
                    partition = \low, high, initialList ->
                        when List.get initialList high is
                            Ok pivot ->
                                when partitionHelp (low - 1) low initialList high pivot is
                                    Pair newI newList ->
                                        Pair (newI + 1) (swap (newI + 1) high newList)

                            Err _ ->
                                Pair (low - 1) initialList


                    partitionHelp : I64, I64, List (Num a), I64, (Num a) -> [ Pair I64 (List (Num a)) ]
                    partitionHelp = \i, j, list, high, pivot ->
                        if j < high then
                            when List.get list j is
                                Ok value ->
                                    if value <= pivot then
                                        partitionHelp (i + 1) (j + 1) (swap (i + 1) j list) high pivot
                                    else
                                        partitionHelp i (j + 1) list high pivot

                                Err _ ->
                                    Pair i list
                        else
                            Pair i list

                    quicksort [ 7, 4, 21, 19 ]
                "#
                ),
                RocList::from_slice(&[4, 7, 19, 21]),
                RocList<i64>
            );
        })
    }

    #[test]
    fn foobar2() {
        with_larger_debug_stack(|| {
            assert_evals_to!(
                indoc!(
                    r#"
                       quicksort : List (Num a) -> List (Num a)
                       quicksort = \list ->
                           quicksortHelp list 0 (List.len list - 1)


                       quicksortHelp : List (Num a), I64, I64 -> List (Num a)
                       quicksortHelp = \list, low, high ->
                           if low < high then
                               when partition low high list is
                                   Pair partitionIndex partitioned ->
                                       partitioned
                                           |> quicksortHelp low (partitionIndex - 1)
                                           |> quicksortHelp (partitionIndex + 1) high
                           else
                               list


                       swap : I64, I64, List a -> List a
                       swap = \i, j, list ->
                           when Pair (List.get list i) (List.get list j) is
                               Pair (Ok atI) (Ok atJ) ->
                                   list
                                       |> List.set i atJ
                                       |> List.set j atI

                               _ ->
                                   []

                       partition : I64, I64, List (Num a) -> [ Pair I64 (List (Num a)) ]
                       partition = \low, high, initialList ->
                           when List.get initialList high is
                               Ok pivot ->
                                   when partitionHelp (low - 1) low initialList high pivot is
                                       Pair newI newList ->
                                           Pair (newI + 1) (swap (newI + 1) high newList)

                               Err _ ->
                                   Pair (low - 1) initialList


                       partitionHelp : I64, I64, List (Num a), I64, Num a -> [ Pair I64 (List (Num a)) ]
                       partitionHelp = \i, j, list, high, pivot ->
                           # if j < high then
                           if False then
                               when List.get list j is
                                   Ok value ->
                                       if value <= pivot then
                                           partitionHelp (i + 1) (j + 1) (swap (i + 1) j list) high pivot
                                       else
                                           partitionHelp i (j + 1) list high pivot

                                   Err _ ->
                                       Pair i list
                           else
                               Pair i list



                       quicksort [ 7, 4, 21, 19 ]
                   "#
                ),
                RocList::from_slice(&[19, 7, 4, 21]),
                RocList<i64>
            );
        })
    }

    #[test]
    fn foobar() {
        with_larger_debug_stack(|| {
            assert_evals_to!(
                indoc!(
                    r#"
                       quicksort : List (Num a) -> List (Num a)
                       quicksort = \list ->
                           quicksortHelp list 0 (List.len list - 1)


                       quicksortHelp : List (Num a), I64, I64 -> List (Num a)
                       quicksortHelp = \list, low, high ->
                           if low < high then
                               when partition low high list is
                                   Pair partitionIndex partitioned ->
                                       partitioned
                                           |> quicksortHelp low (partitionIndex - 1)
                                           |> quicksortHelp (partitionIndex + 1) high
                           else
                               list


                       swap : I64, I64, List a -> List a
                       swap = \i, j, list ->
                           when Pair (List.get list i) (List.get list j) is
                               Pair (Ok atI) (Ok atJ) ->
                                   list
                                       |> List.set i atJ
                                       |> List.set j atI

                               _ ->
                                   []

                       partition : I64, I64, List (Num a) -> [ Pair I64 (List (Num a)) ]
                       partition = \low, high, initialList ->
                           when List.get initialList high is
                               Ok pivot ->
                                   when partitionHelp (low - 1) low initialList high pivot is
                                       Pair newI newList ->
                                           Pair (newI + 1) (swap (newI + 1) high newList)

                               Err _ ->
                                   Pair (low - 1) initialList


                       partitionHelp : I64, I64, List (Num a), I64, Num a -> [ Pair I64 (List (Num a)) ]
                       partitionHelp = \i, j, list, high, pivot ->
                           if j < high then
                               when List.get list j is
                                   Ok value ->
                                       if value <= pivot then
                                           partitionHelp (i + 1) (j + 1) (swap (i + 1) j list) high pivot
                                       else
                                           partitionHelp i (j + 1) list high pivot

                                   Err _ ->
                                       Pair i list
                           else
                               Pair i list



                       when List.first (quicksort [0x1]) is
                           _ -> 4
                   "#
                ),
                4,
                i64
            );
        })
    }

    #[test]
    fn empty_list_increment_decrement() {
        assert_evals_to!(
            indoc!(
                r#"
                x : List I64
                x = []

                List.len x + List.len x
                "#
            ),
            0,
            i64
        );
    }

    #[test]
    fn list_literal_increment_decrement() {
        assert_evals_to!(
            indoc!(
                r#"
                x : List I64
                x = [1,2,3]

                List.len x + List.len x
                "#
            ),
            6,
            i64
        );
    }

    #[test]
    fn list_pass_to_function() {
        assert_evals_to!(
            indoc!(
                r#"
                x : List I64
                x = [1,2,3]

                id : List I64 -> List I64
                id = \y -> y

                id x
                "#
            ),
            RocList::from_slice(&[1, 2, 3]),
            RocList<i64>
        );
    }

    #[test]
    fn list_pass_to_set() {
        assert_evals_to!(
            indoc!(
                r#"
                x : List I64
                x = [1,2,3]

                id : List I64 -> List I64
                id = \y -> List.set y 0 0

                id x
                "#
            ),
            RocList::from_slice(&[0, 2, 3]),
            RocList<i64>
        );
    }

    #[test]
    fn list_wrap_in_tag() {
        assert_evals_to!(
            indoc!(
                r#"
                id : List I64 -> [ Pair (List I64) I64 ]
                id = \y -> Pair y 4

                when id [1,2,3] is
                    Pair v _ -> v
                "#
            ),
            RocList::from_slice(&[1, 2, 3]),
            RocList<i64>
        );
    }

    #[test]
    fn list_contains() {
        assert_evals_to!(indoc!("List.contains [1,2,3] 1"), true, bool);

        assert_evals_to!(indoc!("List.contains [1,2,3] 4"), false, bool);

        assert_evals_to!(indoc!("List.contains [] 4"), false, bool);
    }

    #[test]
    fn list_sum() {
        assert_evals_to!("List.sum []", 0, i64);
        assert_evals_to!("List.sum [ 1, 2, 3 ]", 6, i64);
        assert_evals_to!("List.sum [ 1.1, 2.2, 3.3 ]", 6.6, f64);
    }

    #[test]
<<<<<<< HEAD
    fn list_eq_empty() {
        assert_evals_to!("[] == []", true, bool);
        assert_evals_to!("[] != []", false, bool);
    }

    #[test]
    fn list_eq_by_length() {
        assert_evals_to!("[1] == []", false, bool);
        assert_evals_to!("[] == [1]", false, bool);
    }

    #[test]
    fn list_eq_compare_pointwise() {
        assert_evals_to!("[1] == [1]", true, bool);
        assert_evals_to!("[2] == [1]", false, bool);
    }

    #[test]
    fn list_eq_nested() {
        assert_evals_to!("[[1]] == [[1]]", true, bool);
        assert_evals_to!("[[2]] == [[1]]", false, bool);
    }

    #[test]
    fn list_neq_compare_pointwise() {
        assert_evals_to!("[1] != [1]", false, bool);
        assert_evals_to!("[2] != [1]", true, bool);
    }

    #[test]
    fn list_neq_nested() {
        assert_evals_to!("[[1]] != [[1]]", false, bool);
        assert_evals_to!("[[2]] != [[1]]", true, bool);
=======
    #[should_panic(expected = r#"Roc failed with message: "integer addition overflowed!"#)]
    fn cleanup_because_exception() {
        assert_evals_to!(
            indoc!(
                r#"
                x = [ 1,2 ]
                5 + Num.maxInt + 3 + List.len x
                   "#
            ),
            RocList::from_slice(&[false; 1]),
            RocList<bool>
        );
>>>>>>> 07c9c962
    }
}<|MERGE_RESOLUTION|>--- conflicted
+++ resolved
@@ -1705,7 +1705,6 @@
     }
 
     #[test]
-<<<<<<< HEAD
     fn list_eq_empty() {
         assert_evals_to!("[] == []", true, bool);
         assert_evals_to!("[] != []", false, bool);
@@ -1739,7 +1738,8 @@
     fn list_neq_nested() {
         assert_evals_to!("[[1]] != [[1]]", false, bool);
         assert_evals_to!("[[2]] != [[1]]", true, bool);
-=======
+    }
+  
     #[should_panic(expected = r#"Roc failed with message: "integer addition overflowed!"#)]
     fn cleanup_because_exception() {
         assert_evals_to!(
@@ -1752,6 +1752,5 @@
             RocList::from_slice(&[false; 1]),
             RocList<bool>
         );
->>>>>>> 07c9c962
     }
 }