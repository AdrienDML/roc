use crate::ident::{Ident, ModuleName};
use crate::module_err::{IdentIdNotFound, ModuleIdNotFound, ModuleResult};
use roc_collections::all::{default_hasher, MutMap, SendMap};
use roc_ident::IdentStr;
use roc_region::all::Region;
use snafu::OptionExt;
use std::collections::HashMap;
use std::{fmt, u32};

// TODO: benchmark this as { ident_id: u32, module_id: u32 } and see if perf stays the same
#[derive(Copy, Clone, PartialEq, Eq, Hash, PartialOrd, Ord)]
pub struct Symbol(u64);

// When this is `true` (which it normally should be), Symbol's Debug::fmt implementation
// attempts to pretty print debug symbols using interns recorded using
// register_debug_idents calls (which should be made in debug mode).
// Set it to false if you want to see the raw ModuleId and IdentId ints,
// but please set it back to true before checking in the result!
#[cfg(debug_assertions)]
const PRETTY_PRINT_DEBUG_SYMBOLS: bool = true;

/// In Debug builds only, Symbol has a name() method that lets
/// you look up its name in a global intern table. This table is
/// behind a mutex, so it is neither populated nor available in release builds.
impl Symbol {
    // NOTE: the define_builtins! macro adds a bunch of constants to this impl,
    //
    // e.g. pub const NUM_NUM: Symbol = …

    pub const fn new(module_id: ModuleId, ident_id: IdentId) -> Symbol {
        // The bit layout of the u64 inside a Symbol is:
        //
        // |------ 32 bits -----|------ 32 bits -----|
        // |      ident_id      |      module_id     |
        // |--------------------|--------------------|
        //
        // module_id comes second because we need to query it more often,
        // and this way we can get it by truncating the u64 to u32,
        // whereas accessing the first slot requires a bit shift first.
        let bits = ((ident_id.0 as u64) << 32) | (module_id.0 as u64);

        Symbol(bits)
    }

    pub fn module_id(self) -> ModuleId {
        ModuleId(self.0 as u32)
    }

    pub fn ident_id(self) -> IdentId {
        IdentId((self.0 >> 32) as u32)
    }

    pub fn is_builtin(self) -> bool {
        self.module_id().is_builtin()
    }

    pub fn module_string<'a>(&self, interns: &'a Interns) -> &'a ModuleName {
        interns
            .module_ids
            .get_name(self.module_id())
            .unwrap_or_else(|| {
                panic!(
                    "module_string could not find IdentIds for module {:?} in {:?}",
                    self.module_id(),
                    interns
                )
            })
    }

    pub fn as_str(self, interns: &Interns) -> &str {
        self.ident_str(interns).as_str()
    }

    pub fn ident_str(self, interns: &Interns) -> &IdentStr {
        let ident_ids = interns
            .all_ident_ids
            .get(&self.module_id())
            .unwrap_or_else(|| {
                panic!(
                    "ident_string could not find IdentIds for module {:?} in {:?}",
                    self.module_id(),
                    interns
                )
            });

        ident_ids
            .get_name(self.ident_id())
            .unwrap_or_else(|| {
                panic!(
                    "ident_string's IdentIds did not contain an entry for {} in module {:?}",
                    self.ident_id().0,
                    self.module_id()
                )
            })
            .into()
    }

    pub fn as_u64(self) -> u64 {
        self.0
    }

    pub fn fully_qualified(self, interns: &Interns, home: ModuleId) -> ModuleName {
        let module_id = self.module_id();

        if module_id == home {
            self.ident_str(interns).clone().into()
        } else {
            // TODO do this without format! to avoid allocation for short strings
            format!(
                "{}.{}",
                self.module_string(interns).as_str(),
                self.ident_str(interns)
            )
            .into()
        }
    }

    pub const fn to_ne_bytes(self) -> [u8; 8] {
        self.0.to_ne_bytes()
    }
}

/// Rather than displaying as this:
///
/// Symbol("Foo.bar")
///
/// ...instead display as this:
///
/// `Foo.bar`
impl fmt::Debug for Symbol {
    #[cfg(debug_assertions)]
    fn fmt(&self, f: &mut fmt::Formatter) -> fmt::Result {
        if PRETTY_PRINT_DEBUG_SYMBOLS {
            let module_id = self.module_id();
            let ident_id = self.ident_id();

            match DEBUG_IDENT_IDS_BY_MODULE_ID.lock() {
                Ok(names) => match &names.get(&module_id.0) {
                    Some(ident_ids) => match ident_ids.get_name(ident_id) {
                        Some(ident_str) => write!(f, "`{:?}.{}`", module_id, ident_str),
                        None => fallback_debug_fmt(*self, f),
                    },
                    None => fallback_debug_fmt(*self, f),
                },
                Err(err) => {
                    // Print and return Err rather than panicking, because this
                    // might be used in a panic error message, and if we panick
                    // while we're already panicking it'll kill the process
                    // without printing any of the errors!
                    println!("DEBUG INFO: Failed to acquire lock for Debug reading from DEBUG_IDENT_IDS_BY_MODULE_ID, presumably because a thread panicked: {:?}", err);

                    fallback_debug_fmt(*self, f)
                }
            }
        } else {
            fallback_debug_fmt(*self, f)
        }
    }

    #[cfg(not(debug_assertions))]
    fn fmt(&self, f: &mut fmt::Formatter) -> fmt::Result {
        fallback_debug_fmt(*self, f)
    }
}

impl fmt::Display for Symbol {
    fn fmt(&self, f: &mut fmt::Formatter) -> fmt::Result {
        let module_id = self.module_id();
        let ident_id = self.ident_id();

        match ident_id {
            IdentId(value) => write!(f, "{:?}.{:?}", module_id, value),
        }
    }
}

impl From<Symbol> for u64 {
    fn from(symbol: Symbol) -> Self {
        symbol.0
    }
}

fn fallback_debug_fmt(symbol: Symbol, f: &mut fmt::Formatter) -> fmt::Result {
    let module_id = symbol.module_id();
    let ident_id = symbol.ident_id();

    write!(f, "`{:?}.{:?}`", module_id, ident_id)
}

// TODO this is only here to prevent clippy from complaining about an unused
// #[macro_use] on lazy_statc in --release builds, because as of January 2020,
// we only use lazy_static in the debug configuration. If we ever start using
// lazy_static in release builds, this do-nothing macro invocation will be safe to delete!
//
// There's probably also a way to get clippy to stop complaining about the unused
// #[macro_use] but it didn't seem worth the effort since probably someday we'll
// end up using it in release builds anyway. Right? ...Right?
lazy_static! {}

#[cfg(debug_assertions)]
lazy_static! {
    /// This is used in Debug builds only, to let us have a Debug instance
    /// which displays not only the Module ID, but also the Module Name which
    /// corresponds to that ID.
    ///
    static ref DEBUG_MODULE_ID_NAMES: std::sync::Mutex<roc_collections::all::MutMap<u32, Box<str>>> =
        // This stores a u32 key instead of a ModuleId key so that if there's
        // a problem with ModuleId's Debug implementation, logging this for diagnostic
        // purposes won't recursively trigger ModuleId's Debug instance in the course of printing
        // this out.
        std::sync::Mutex::new(roc_collections::all::MutMap::default());
}

#[derive(Debug, Default)]
pub struct Interns {
    pub module_ids: ModuleIds,
    pub all_ident_ids: MutMap<ModuleId, IdentIds>,
}

impl Interns {
    pub fn module_id(&mut self, name: &ModuleName) -> ModuleId {
        self.module_ids.get_or_insert(name)
    }

    pub fn module_name(&self, module_id: ModuleId) -> &ModuleName {
        self.module_ids.get_name(module_id).unwrap_or_else(|| {
            panic!(
                "Unable to find interns entry for module_id {:?} in Interns {:?}",
                module_id, self
            )
        })
    }

    pub fn symbol(&self, module_id: ModuleId, ident: IdentStr) -> Symbol {
        let ident: Ident = ident.into();

        match self.all_ident_ids.get(&module_id) {
            Some(ident_ids) => match ident_ids.get_id(&ident) {
                Some(ident_id) => Symbol::new(module_id, *ident_id),
                None => {
                    panic!("Interns::symbol could not find ident entry for {:?} for module {:?} in Interns {:?}", ident, module_id, self);
                }
            },
            None => {
                panic!(
                    "Interns::symbol could not find entry for module {:?} in Interns {:?}",
                    module_id, self
                );
            }
        }
    }

    pub fn from_index(module_id: ModuleId, ident_id: u32) -> Symbol {
        Symbol::new(module_id, IdentId(ident_id))
    }
}

pub fn get_module_ident_ids<'a>(
    all_ident_ids: &'a MutMap<ModuleId, IdentIds>,
    module_id: &ModuleId,
) -> ModuleResult<&'a IdentIds> {
    all_ident_ids
        .get(module_id)
        .with_context(|| ModuleIdNotFound {
            module_id: format!("{:?}", module_id),
            all_ident_ids: format!("{:?}", all_ident_ids),
        })
}

pub fn get_module_ident_ids_mut<'a>(
    all_ident_ids: &'a mut MutMap<ModuleId, IdentIds>,
    module_id: &ModuleId,
) -> ModuleResult<&'a mut IdentIds> {
    all_ident_ids
        .get_mut(module_id)
        .with_context(|| ModuleIdNotFound {
            module_id: format!("{:?}", module_id),
            all_ident_ids: "I could not return all_ident_ids here because of borrowing issues.",
        })
}

#[cfg(debug_assertions)]
lazy_static! {
    /// This is used in Debug builds only, to let us have a Debug instance
    /// which displays not only the Module ID, but also the Module Name which
    /// corresponds to that ID.
    static ref DEBUG_IDENT_IDS_BY_MODULE_ID: std::sync::Mutex<roc_collections::all::MutMap<u32, IdentIds>> =
        // This stores a u32 key instead of a ModuleId key so that if there's
        // a problem with ModuleId's Debug implementation, logging this for diagnostic
        // purposes won't recursively trigger ModuleId's Debug instance in the course of printing
        // this out.
        std::sync::Mutex::new(roc_collections::all::MutMap::default());
}

/// A globally unique ID that gets assigned to each module as it is loaded.
#[derive(Copy, Clone, PartialEq, Eq, Hash)]
pub struct ModuleId(u32);

impl ModuleId {
    // NOTE: the define_builtins! macro adds a bunch of constants to this impl,
    //
    // e.g. pub const NUM: ModuleId = …

    #[cfg(debug_assertions)]
    pub fn register_debug_idents(self, ident_ids: &IdentIds) {
        let mut all = DEBUG_IDENT_IDS_BY_MODULE_ID.lock().expect("Failed to acquire lock for Debug interning into DEBUG_MODULE_ID_NAMES, presumably because a thread panicked.");

        all.insert(self.0, ident_ids.clone());
    }

    #[cfg(not(debug_assertions))]
    pub fn register_debug_idents(self, _ident_ids: &IdentIds) {
        // This is a no-op that should get DCE'd
    }

    pub fn to_ident_str(self, interns: &Interns) -> &ModuleName {
        interns
            .module_ids
            .get_name(self)
            .unwrap_or_else(|| panic!("Could not find ModuleIds for {:?}", self))
    }
}

impl fmt::Debug for ModuleId {
    /// In debug builds, whenever we create a new ModuleId, we record is name in
    /// a global interning table so that Debug can look it up later. That table
    /// needs a global mutex, so we don't do this in release builds. This means
    /// the Debug impl in release builds only shows the number, not the name (which
    /// it does not have available, due to having never stored it in the mutexed intern table.)
    #[cfg(debug_assertions)]
    fn fmt(&self, f: &mut fmt::Formatter) -> fmt::Result {
        // Originally, this printed both name and numeric ID, but the numeric ID
        // didn't seem to add anything useful. Feel free to temporarily re-add it
        // if it's helpful in debugging!
        let names =
            DEBUG_MODULE_ID_NAMES
                .lock()
                .expect("Failed to acquire lock for Debug reading from DEBUG_MODULE_ID_NAMES, presumably because a thread panicked.");

        if PRETTY_PRINT_DEBUG_SYMBOLS {
            match names.get(&self.0) {
                Some(str_ref) => write!(f, "{}", str_ref.clone()),
                None => {
                    panic!(
                        "Could not find a Debug name for module ID {} in {:?}",
                        self.0, names,
                    );
                }
            }
        } else {
            write!(f, "{}", self.0)
        }
    }

    /// In release builds, all we have access to is the number, so only display that.
    #[cfg(not(debug_assertions))]
    fn fmt(&self, f: &mut fmt::Formatter) -> fmt::Result {
        self.0.fmt(f)
    }
}

/// base.Task
/// 1. build mapping from short name to package
/// 2. when adding new modules from package we need to register them in some other map (this module id goes with short name) (shortname, module-name) -> moduleId
/// 3. pass this around to other modules getting headers parsed. when parsing interfaces we need to use this map to reference shortnames
/// 4. throw away short names. stash the module id in the can env under the resolved module name
/// 5. test:

#[derive(Debug, Clone, PartialEq, Eq, Hash)]
pub enum PackageQualified<'a, T> {
    Unqualified(T),
    Qualified(&'a str, T),
}

/// Package-qualified module name
pub type PQModuleName<'a> = PackageQualified<'a, ModuleName>;

impl<'a, T> PackageQualified<'a, T> {
    pub fn as_inner(&self) -> &T {
        match self {
            PackageQualified::Unqualified(name) => name,
            PackageQualified::Qualified(_, name) => name,
        }
    }
}

#[derive(Debug, Clone)]
pub struct PackageModuleIds<'a> {
    by_name: MutMap<PQModuleName<'a>, ModuleId>,
    by_id: Vec<PQModuleName<'a>>,
}

impl<'a> PackageModuleIds<'a> {
    pub fn get_or_insert(&mut self, module_name: &PQModuleName<'a>) -> ModuleId {
        match self.by_name.get(module_name) {
            Some(id) => *id,
            None => {
                let by_id = &mut self.by_id;
                let module_id = ModuleId(by_id.len() as u32);

                by_id.push(module_name.clone());

                self.by_name.insert(module_name.clone(), module_id);

                if cfg!(debug_assertions) {
                    Self::insert_debug_name(module_id, module_name);
                }

                module_id
            }
        }
    }

    pub fn into_module_ids(self) -> ModuleIds {
        let by_name: MutMap<ModuleName, ModuleId> = self
            .by_name
            .into_iter()
            .map(|(pqname, module_id)| (pqname.as_inner().clone(), module_id))
            .collect();

        let by_id: Vec<ModuleName> = self
            .by_id
            .into_iter()
            .map(|pqname| pqname.as_inner().clone())
            .collect();

        ModuleIds { by_name, by_id }
    }

    #[cfg(debug_assertions)]
    fn insert_debug_name(module_id: ModuleId, module_name: &PQModuleName) {
        let mut names = DEBUG_MODULE_ID_NAMES.lock().expect("Failed to acquire lock for Debug interning into DEBUG_MODULE_ID_NAMES, presumably because a thread panicked.");

        names
            .entry(module_id.0)
            .or_insert_with(|| match module_name {
                PQModuleName::Unqualified(module) => module.as_str().into(),
                PQModuleName::Qualified(package, module) => {
                    let name = format!("{}.{}", package, module.as_str()).into();
                    name
                }
            });
    }

    #[cfg(not(debug_assertions))]
    fn insert_debug_name(_module_id: ModuleId, _module_name: &PQModuleName) {
        // By design, this is a no-op in release builds!
    }

    pub fn get_id(&self, module_name: &PQModuleName<'a>) -> Option<&ModuleId> {
        self.by_name.get(module_name)
    }

    pub fn get_name(&self, id: ModuleId) -> Option<&PQModuleName> {
        self.by_id.get(id.0 as usize)
    }

    pub fn available_modules(&self) -> impl Iterator<Item = &PQModuleName> {
        self.by_id.iter()
    }
}

/// Stores a mapping between ModuleId and InlinableString.
///
/// Each module name is stored twice, for faster lookups.
/// Since these are interned strings, this shouldn't result in many total allocations in practice.
#[derive(Debug, Clone)]
pub struct ModuleIds {
    by_name: MutMap<ModuleName, ModuleId>,
    /// Each ModuleId is an index into this Vec
    by_id: Vec<ModuleName>,
}

impl ModuleIds {
    pub fn get_or_insert(&mut self, module_name: &ModuleName) -> ModuleId {
        match self.by_name.get(module_name) {
            Some(id) => *id,
            None => {
                let by_id = &mut self.by_id;
                let module_id = ModuleId(by_id.len() as u32);

                by_id.push(module_name.clone());

                self.by_name.insert(module_name.clone(), module_id);

                if cfg!(debug_assertions) {
                    Self::insert_debug_name(module_id, module_name);
                }

                module_id
            }
        }
    }

    #[cfg(debug_assertions)]
    fn insert_debug_name(module_id: ModuleId, module_name: &ModuleName) {
        let mut names = DEBUG_MODULE_ID_NAMES.lock().expect("Failed to acquire lock for Debug interning into DEBUG_MODULE_ID_NAMES, presumably because a thread panicked.");

        // TODO make sure modules are never added more than once!
        names
            .entry(module_id.0)
            .or_insert_with(|| module_name.as_str().to_string().into());
    }

    #[cfg(not(debug_assertions))]
    fn insert_debug_name(_module_id: ModuleId, _module_name: &ModuleName) {
        // By design, this is a no-op in release builds!
    }

    pub fn get_id(&self, module_name: &ModuleName) -> Option<&ModuleId> {
        self.by_name.get(module_name)
    }

    pub fn get_name(&self, id: ModuleId) -> Option<&ModuleName> {
        self.by_id.get(id.0 as usize)
    }

    pub fn available_modules(&self) -> impl Iterator<Item = &ModuleName> {
        self.by_id.iter()
    }
}

/// An ID that is assigned to interned string identifiers within a module.
/// By turning these strings into numbers, post-canonicalization processes
/// like unification and optimization can run a lot faster.
///
/// This ID is unique within a given module, not globally - so to turn this back into
/// a string, you would need a ModuleId, an IdentId, and a Map<ModuleId, Map<IdentId, String>>.
#[derive(Copy, Clone, Debug, PartialEq, Eq, Hash)]
pub struct IdentId(u32);

/// Stores a mapping between IdentId and InlinableString.
///
/// Each module name is stored twice, for faster lookups.
/// Since these are interned strings, this shouldn't result in many total allocations in practice.
#[derive(Clone, Debug, Default, PartialEq, Eq)]
pub struct IdentIds {
    by_ident: MutMap<Ident, IdentId>,

    /// Each IdentId is an index into this Vec
    by_id: Vec<Ident>,

    next_generated_name: u32,
}

impl IdentIds {
    pub fn idents(&self) -> impl Iterator<Item = (IdentId, &Ident)> {
        self.by_id
            .iter()
            .enumerate()
            .map(|(index, ident)| (IdentId(index as u32), ident))
    }

    pub fn add(&mut self, ident_name: Ident) -> IdentId {
        let by_id = &mut self.by_id;
        let ident_id = IdentId(by_id.len() as u32);

        self.by_ident.insert(ident_name.clone(), ident_id);
        by_id.push(ident_name);

        ident_id
    }

    pub fn get_or_insert(&mut self, name: &Ident) -> IdentId {
        use std::collections::hash_map::Entry;

        match self.by_ident.entry(name.clone()) {
            Entry::Occupied(occupied) => *occupied.get(),
            Entry::Vacant(vacant) => {
                let by_id = &mut self.by_id;
                let ident_id = IdentId(by_id.len() as u32);

                by_id.push(name.clone());

                vacant.insert(ident_id);

                ident_id
            }
        }
    }

    // necessary when the name of a value is changed in the editor
    pub fn update_key(
        &mut self,
        old_ident_name: &str,
        new_ident_name: &str,
    ) -> Result<IdentId, String> {
        let old_ident: Ident = old_ident_name.into();

        let ident_id_ref_opt = self.by_ident.get(&old_ident);

        match ident_id_ref_opt {
            Some(ident_id_ref) => {
                let ident_id = *ident_id_ref;

                self.by_ident.remove(&old_ident);
                self.by_ident.insert(new_ident_name.into(), ident_id);

                let by_id = &mut self.by_id;
                let key_index_opt = by_id.iter().position(|x| *x == old_ident);

                if let Some(key_index) = key_index_opt {
                    if let Some(vec_elt) = by_id.get_mut(key_index) {
                        *vec_elt = new_ident_name.into();
                    } else {
                        // we get the index from by_id
                        unreachable!()
                    }

                    Ok(ident_id)
                } else {
                    Err(
                        format!(
                            "Tried to find position of key {:?} in IdentIds.by_id but I could not find the key. IdentIds.by_id: {:?}",
                            old_ident_name,
                            self.by_id
                        )
                    )
                }
            }
            None => Err(format!(
                "Tried to update key in IdentIds ({:?}) but I could not find the key ({}).",
                self.by_ident, old_ident_name
            )),
        }
    }

    /// Generates a unique, new name that's just a strigified integer
    /// (e.g. "1" or "5"), using an internal counter. Since valid Roc variable
    /// names cannot begin with a number, this has no chance of colliding
    /// with actual user-defined variables.
    ///
    /// This is used, for example, during canonicalization of an Expr::Closure
    /// to generate a unique symbol to refer to that closure.
    pub fn gen_unique(&mut self) -> IdentId {
        // TODO convert this directly from u32 into IdentStr,
        // without allocating an extra string along the way like this.
        let ident = self.next_generated_name.to_string().into();

        self.next_generated_name += 1;

        self.add(ident)
    }

    pub fn get_id(&self, ident_name: &Ident) -> Option<&IdentId> {
        self.by_ident.get(ident_name)
    }

    pub fn get_name(&self, id: IdentId) -> Option<&Ident> {
        self.by_id.get(id.0 as usize)
    }

    pub fn get_name_str_res(&self, ident_id: IdentId) -> ModuleResult<&str> {
        Ok(self
            .get_name(ident_id)
            .with_context(|| IdentIdNotFound {
                ident_id,
                ident_ids_str: format!("{:?}", self),
            })?
            .as_inline_str()
            .as_str())
    }
}

// BUILTINS

macro_rules! define_builtins {
    {
        $(
            $module_id:literal $module_const:ident: $module_name:literal => {
                $(
                    $ident_id:literal $ident_const:ident: $ident_name:literal $($imported:ident)?
                )+
            }
        )+
        num_modules: $total:literal
    } => {
        impl IdentIds {
            pub fn exposed_builtins(extra_capacity: usize) -> MutMap<ModuleId, IdentIds> {
                let mut exposed_idents_by_module = HashMap::with_capacity_and_hasher(extra_capacity + $total, default_hasher());

                $(
                    debug_assert!(!exposed_idents_by_module.contains_key(&ModuleId($module_id)), "Error setting up Builtins: when setting up module {} {:?} - the module ID {} is already present in the map. Check the map for duplicate module IDs!", $module_id, $module_name, $module_id);

                    let ident_ids = {
                            let by_id = vec! [
                                $(
                                    $ident_name.into(),
                                )+
                            ];
                            let mut by_ident = MutMap::with_capacity_and_hasher(by_id.len(), default_hasher());

                            $(
                                debug_assert!(by_ident.len() == $ident_id, "Error setting up Builtins: when inserting {} …: {:?} into module {} …: {:?} - this entry was assigned an ID of {}, but based on insertion order, it should have had an ID of {} instead! To fix this, change it from {} …: {:?} to {} …: {:?} instead.", $ident_id, $ident_name, $module_id, $module_name, $ident_id, by_ident.len(), $ident_id, $ident_name, by_ident.len(), $ident_name);

                                let exists = by_ident.insert($ident_name.into(), IdentId($ident_id));

                                if let Some(_) = exists {
                                    debug_assert!(false, "Error setting up Builtins: when inserting {} …: {:?} into module {} …: {:?} - the Ident name {:?} is already present in the map. Check the map for duplicate ident names within the {:?} module!", $ident_id, $ident_name, $module_id, $module_name, $ident_name, $module_name);
                                }
                            )+

                            IdentIds {
                                by_ident,
                                by_id,
                                next_generated_name: 0,
                            }
                        };

                    if cfg!(debug_assertions) {
                        let module_id = ModuleId($module_id);

                        let name = PQModuleName::Unqualified($module_name.into());
                        PackageModuleIds::insert_debug_name(module_id, &name);
                        module_id.register_debug_idents(&ident_ids);
                    }

                    exposed_idents_by_module.insert(
                        ModuleId($module_id),
                        ident_ids
                    );
                )+

                debug_assert!(exposed_idents_by_module.len() == $total, "Error setting up Builtins: `total:` is set to the wrong amount. It was set to {} but {} modules were set up.", $total, exposed_idents_by_module.len());

                exposed_idents_by_module
            }
        }

        impl ModuleId {
            pub fn is_builtin(&self) -> bool {
                // This is a builtin ModuleId iff it's below the
                // total number of builtin modules, since they
                // take up the first $total ModuleId numbers.
                self.0 < $total
            }

            $(
                pub const $module_const: ModuleId = ModuleId($module_id);
            )+
        }

        impl Default for ModuleIds {
            fn default() -> Self {
                // +1 because the user will be compiling at least 1 non-builtin module!
                let capacity = $total + 1;

                let mut by_name = HashMap::with_capacity_and_hasher(capacity, default_hasher());
                let mut by_id = Vec::with_capacity(capacity);

                let mut insert_both = |id: ModuleId, name_str: &'static str| {
                    let name: ModuleName = name_str.into();

                    if cfg!(debug_assertions) {
                        Self::insert_debug_name(id, &name);
                    }

                    by_name.insert(name.clone(), id);
                    by_id.push(name);
                };

                $(
                    insert_both(ModuleId($module_id), $module_name);
                )+

                ModuleIds { by_name, by_id }
            }
        }

        impl<'a> Default for PackageModuleIds<'a> {
            fn default() -> Self {
                // +1 because the user will be compiling at least 1 non-builtin module!
                let capacity = $total + 1;

                let mut by_name = HashMap::with_capacity_and_hasher(capacity, default_hasher());
                let mut by_id = Vec::with_capacity(capacity);

                let mut insert_both = |id: ModuleId, name_str: &'static str| {
                    let raw_name: IdentStr = name_str.into();
                    let name = PQModuleName::Unqualified(raw_name.into());

                    if cfg!(debug_assertions) {
                        Self::insert_debug_name(id, &name);
                    }

                    by_name.insert(name.clone(), id);
                    by_id.push(name);
                };

                $(
                    insert_both(ModuleId($module_id), $module_name);
                )+

                PackageModuleIds { by_name, by_id }
            }
        }

        impl Symbol {
            $(
                $(
                    pub const $ident_const: Symbol = Symbol::new(ModuleId($module_id), IdentId($ident_id));
                )+
            )+

            /// The default idents that should be in scope,
            /// and what symbols they should resolve to.
            ///
            /// This is for type aliases like `Int` and `Str` and such.
            pub fn default_in_scope() -> SendMap<Ident, (Symbol, Region)> {
                let mut scope = SendMap::default();

                $(
                    $(
                        $(
                            // TODO is there a cleaner way to do this?
                            // The goal is to make sure that we only
                            // actually import things into scope if
                            // they are tagged as "imported" in define_builtins!
                            let $imported = true;

                            if $imported {
                                scope.insert($ident_name.into(), (Symbol::new(ModuleId($module_id), IdentId($ident_id)), Region::zero()));
                            }
                        )?
                    )+
                )+

                scope
            }
        }
    };
}

// NOTE: Some of these builtins have a # in their names.
// This is because they are for compiler use only, and should not cause
// namespace conflicts with userspace!
define_builtins! {
    0 ATTR: "#Attr" => {
        0 UNDERSCORE: "_" // the _ used in pattern matches. This is Symbol 0.
        1 ATTR_ATTR: "Attr" // the #Attr.Attr type alias, used in uniqueness types.
        2 ARG_1: "#arg1"
        3 ARG_2: "#arg2"
        4 ARG_3: "#arg3"
        5 ARG_4: "#arg4"
        6 ARG_5: "#arg5"
        7 ARG_6: "#arg6"
        8 ARG_7: "#arg7"
        9 ARG_8: "#arg8"
        10 INC: "#inc" // internal function that increments the refcount
        11 DEC: "#dec" // internal function that increments the refcount
        12 ARG_CLOSURE: "#arg_closure" // symbol used to store the closure record
        13 LIST_EQ: "#list_eq" // internal function that checks list equality

        14 GENERIC_HASH: "#generic_hash" // hash of arbitrary layouts
        15 GENERIC_HASH_REF: "#generic_hash_by_ref" // hash of arbitrary layouts, passed as an opaque pointer

        16 GENERIC_EQ_REF: "#generic_eq_by_ref" // equality of arbitrary layouts, passed as an opaque pointer
        17 GENERIC_RC_REF: "#generic_rc_by_ref" // refcount of arbitrary layouts, passed as an opaque pointer

        18 GENERIC_EQ: "#generic_eq" // internal function that checks generic equality

        // a user-defined function that we need to capture in a closure
        // see e.g. Set.walk
        19 USER_FUNCTION: "#user_function"

        // A caller (wrapper) that we pass to zig for it to be able to call Roc functions
        20 ZIG_FUNCTION_CALLER: "#zig_function_caller"

        // a caller (wrapper) for comparison
        21 GENERIC_COMPARE_REF: "#generic_compare_ref"

        // used to initialize parameters in borrow.rs
        22 EMPTY_PARAM: "#empty_param"

        // used by the dev backend to store the pointer to where to store large return types
        23 RET_POINTER: "#ret_pointer"

        // used in wasm dev backend to mark values in the VM stack that have no other Symbol
        24 WASM_ANONYMOUS_STACK_VALUE: "#wasm_anonymous_stack_value"
    }
    1 NUM: "Num" => {
        0 NUM_NUM: "Num" imported // the Num.Num type alias
        1 NUM_AT_NUM: "@Num" // the Num.@Num private tag
        2 NUM_I128: "I128" imported // the Num.I128 type alias
        3 NUM_U128: "U128" imported // the Num.U128 type alias
        4 NUM_I64: "I64" imported // the Num.I64 type alias
        5 NUM_U64: "U64" imported // the Num.U64 type alias
        6 NUM_I32: "I32" imported // the Num.I32 type alias
        7 NUM_U32: "U32" imported // the Num.U32 type alias
        8 NUM_I16: "I16" imported // the Num.I16 type alias
        9 NUM_U16: "U16" imported // the Num.U16 type alias
        10 NUM_I8: "I8" imported // the Num.I8 type alias
        11 NUM_U8: "U8" imported // the Num.U8 type alias
        12 NUM_INTEGER: "Integer" imported // Int : Num Integer
        13 NUM_AT_INTEGER: "@Integer" // the Int.@Integer private tag
        14 NUM_F64: "F64" imported // the Num.F64 type alias
        15 NUM_F32: "F32" imported // the Num.F32 type alias
        16 NUM_FLOATINGPOINT: "FloatingPoint" imported // Float : Num FloatingPoint
        17 NUM_AT_FLOATINGPOINT: "@FloatingPoint" // the Float.@FloatingPoint private tag
        18 NUM_MAX_INT: "maxInt"
        19 NUM_MIN_INT: "minInt"
        20 NUM_MAX_FLOAT: "maxFloat"
        21 NUM_MIN_FLOAT: "minFloat"
        22 NUM_ABS: "abs"
        23 NUM_NEG: "neg"
        24 NUM_ADD: "add"
        25 NUM_SUB: "sub"
        26 NUM_MUL: "mul"
        27 NUM_LT: "isLt"
        28 NUM_LTE: "isLte"
        29 NUM_GT: "isGt"
        30 NUM_GTE: "isGte"
        31 NUM_TO_FLOAT: "toFloat"
        32 NUM_SIN: "sin"
        33 NUM_COS: "cos"
        34 NUM_TAN: "tan"
        35 NUM_IS_ZERO: "isZero"
        36 NUM_IS_EVEN: "isEven"
        37 NUM_IS_ODD: "isOdd"
        38 NUM_IS_POSITIVE: "isPositive"
        39 NUM_IS_NEGATIVE: "isNegative"
        40 NUM_REM: "rem"
        41 NUM_DIV_FLOAT: "div"
        42 NUM_DIV_INT: "divFloor"
        43 NUM_MOD_INT: "modInt"
        44 NUM_MOD_FLOAT: "modFloat"
        45 NUM_SQRT: "sqrt"
        46 NUM_LOG: "log"
        47 NUM_ROUND: "round"
        48 NUM_COMPARE: "compare"
        49 NUM_POW: "pow"
        50 NUM_CEILING: "ceiling"
        51 NUM_POW_INT: "powInt"
        52 NUM_FLOOR: "floor"
        53 NUM_ADD_WRAP: "addWrap"
        54 NUM_ADD_CHECKED: "addChecked"
        55 NUM_ATAN: "atan"
        56 NUM_ACOS: "acos"
        57 NUM_ASIN: "asin"
        58 NUM_AT_SIGNED128: "@Signed128"
        59 NUM_SIGNED128: "Signed128" imported
        60 NUM_AT_SIGNED64: "@Signed64"
        61 NUM_SIGNED64: "Signed64" imported
        62 NUM_AT_SIGNED32: "@Signed32"
        63 NUM_SIGNED32: "Signed32" imported
        64 NUM_AT_SIGNED16: "@Signed16"
        65 NUM_SIGNED16: "Signed16" imported
        66 NUM_AT_SIGNED8: "@Signed8"
        67 NUM_SIGNED8: "Signed8" imported
        68 NUM_AT_UNSIGNED128: "@Unsigned128"
        69 NUM_UNSIGNED128: "Unsigned128" imported
        70 NUM_AT_UNSIGNED64: "@Unsigned64"
        71 NUM_UNSIGNED64: "Unsigned64" imported
        72 NUM_AT_UNSIGNED32: "@Unsigned32"
        73 NUM_UNSIGNED32: "Unsigned32" imported
        74 NUM_AT_UNSIGNED16: "@Unsigned16"
        75 NUM_UNSIGNED16: "Unsigned16" imported
        76 NUM_AT_UNSIGNED8: "@Unsigned8"
        77 NUM_UNSIGNED8: "Unsigned8" imported
        78 NUM_AT_BINARY64: "@Binary64"
        79 NUM_BINARY64: "Binary64" imported
        80 NUM_AT_BINARY32: "@Binary32"
        81 NUM_BINARY32: "Binary32" imported
        82 NUM_BITWISE_AND: "bitwiseAnd"
        83 NUM_BITWISE_XOR: "bitwiseXor"
        84 NUM_BITWISE_OR: "bitwiseOr"
        85 NUM_SHIFT_LEFT: "shiftLeftBy"
        86 NUM_SHIFT_RIGHT: "shiftRightBy"
        87 NUM_SHIFT_RIGHT_ZERO_FILL: "shiftRightZfBy"
        88 NUM_SUB_WRAP: "subWrap"
        89 NUM_SUB_CHECKED: "subChecked"
        90 NUM_MUL_WRAP: "mulWrap"
        91 NUM_MUL_CHECKED: "mulChecked"
        92 NUM_INT: "Int" imported
        93 NUM_FLOAT: "Float" imported
        94 NUM_AT_NATURAL: "@Natural"
        95 NUM_NATURAL: "Natural" imported
        96 NUM_NAT: "Nat" imported
        97 NUM_INT_CAST: "intCast"
        98 NUM_MAX_I128: "maxI128"
        99 NUM_IS_MULTIPLE_OF: "isMultipleOf"
        100 NUM_AT_DECIMAL: "@Decimal"
        101 NUM_DECIMAL: "Decimal" imported
        102 NUM_DEC: "Dec" imported // the Num.Dectype alias
        103 NUM_BYTES_TO_U16: "bytesToU16"
        104 NUM_BYTES_TO_U32: "bytesToU32"
        105 NUM_CAST_TO_NAT: "#castToNat"
        106 NUM_DIV_CEIL: "divCeil"
    }
    2 BOOL: "Bool" => {
        0 BOOL_BOOL: "Bool" imported // the Bool.Bool type alias
        1 BOOL_AND: "and"
        2 BOOL_OR: "or"
        3 BOOL_NOT: "not"
        4 BOOL_XOR: "xor"
        5 BOOL_EQ: "isEq"
        6 BOOL_NEQ: "isNotEq"
    }
    3 STR: "Str" => {
        0 STR_STR: "Str" imported // the Str.Str type alias
        1 STR_AT_STR: "@Str" // the Str.@Str private tag
        2 STR_IS_EMPTY: "isEmpty"
        3 STR_APPEND: "append"
        4 STR_CONCAT: "concat"
        5 STR_JOIN_WITH: "joinWith"
        6 STR_SPLIT: "split"
        7 STR_COUNT_GRAPHEMES: "countGraphemes"
        8 STR_STARTS_WITH: "startsWith"
        9 STR_ENDS_WITH: "endsWith"
        10 STR_FROM_INT: "fromInt"
        11 STR_FROM_FLOAT: "fromFloat"
        12 STR_FROM_UTF8: "fromUtf8"
        13 STR_UT8_PROBLEM: "Utf8Problem" // the Utf8Problem type alias
        14 STR_UT8_BYTE_PROBLEM: "Utf8ByteProblem" // the Utf8ByteProblem type alias
        15 STR_TO_UTF8: "toUtf8"
        16 STR_STARTS_WITH_CODE_PT: "startsWithCodePt"
        17 STR_ALIAS_ANALYSIS_STATIC: "#aliasAnalysisStatic" // string with the static lifetime
        18 STR_FROM_UTF8_RANGE: "fromUtf8Range"
        19 STR_REPEAT: "repeat"
        20 STR_TRIM: "trim"
    }
    4 LIST: "List" => {
        0 LIST_LIST: "List" imported // the List.List type alias
        1 LIST_AT_LIST: "@List" // the List.@List private tag
        2 LIST_IS_EMPTY: "isEmpty"
        3 LIST_GET: "get"
        4 LIST_SET: "set"
        5 LIST_APPEND: "append"
        6 LIST_MAP: "map"
        7 LIST_LEN: "len"
        8 LIST_WALK_BACKWARDS: "walkBackwards"
        9 LIST_CONCAT: "concat"
        10 LIST_FIRST: "first"
        11 LIST_SINGLE: "single"
        12 LIST_REPEAT: "repeat"
        13 LIST_REVERSE: "reverse"
        14 LIST_PREPEND: "prepend"
        15 LIST_JOIN: "join"
        16 LIST_KEEP_IF: "keepIf"
        17 LIST_CONTAINS: "contains"
        18 LIST_SUM: "sum"
        19 LIST_WALK: "walk"
        20 LIST_LAST: "last"
        21 LIST_KEEP_OKS: "keepOks"
        22 LIST_KEEP_ERRS: "keepErrs"
        23 LIST_MAP_WITH_INDEX: "mapWithIndex"
        24 LIST_MAP2: "map2"
        25 LIST_MAP3: "map3"
        26 LIST_PRODUCT: "product"
        27 LIST_SUM_ADD: "#sumadd"
        28 LIST_PRODUCT_MUL: "#productmul"
        29 LIST_WALK_UNTIL: "walkUntil"
        30 LIST_RANGE: "range"
        31 LIST_SORT_WITH: "sortWith"
        32 LIST_DROP: "drop"
        33 LIST_SWAP: "swap"
        34 LIST_DROP_AT: "dropAt"
        35 LIST_DROP_LAST: "dropLast"
        36 LIST_MIN: "min"
        37 LIST_MIN_LT: "#minlt"
        38 LIST_MAX: "max"
        39 LIST_MAX_GT: "#maxGt"
        40 LIST_MAP4: "map4"
        41 LIST_DROP_FIRST: "dropFirst"
        42 LIST_JOIN_MAP: "joinMap"
        43 LIST_JOIN_MAP_CONCAT: "#joinMapConcat"
        44 LIST_ANY: "any"
        45 LIST_TAKE_FIRST: "takeFirst"
<<<<<<< HEAD
        46 LIST_TAKE_LAST: "takeLast"
=======
        46 LIST_FIND: "find"
        47 LIST_FIND_RESULT: "#find_result" // symbol used in the definition of List.find
>>>>>>> 180adcd4
    }
    5 RESULT: "Result" => {
        0 RESULT_RESULT: "Result" imported // the Result.Result type alias
        1 RESULT_MAP: "map"
        2 RESULT_MAP_ERR: "mapErr"
        3 RESULT_WITH_DEFAULT: "withDefault"
        4 RESULT_AFTER: "after"
    }
    6 DICT: "Dict" => {
        0 DICT_DICT: "Dict" imported // the Dict.Dict type alias
        1 DICT_AT_DICT: "@Dict" // the Dict.@Dict private tag
        2 DICT_EMPTY: "empty"
        3 DICT_SINGLE: "single"
        4 DICT_GET: "get"
        5 DICT_GET_RESULT: "#get_result" // symbol used in the definition of Dict.get
        6 DICT_WALK: "walk"
        7 DICT_INSERT: "insert"
        8 DICT_LEN: "len"

        9 DICT_REMOVE: "remove"
        10 DICT_CONTAINS: "contains"
        11 DICT_KEYS: "keys"
        12 DICT_VALUES: "values"

        13 DICT_UNION: "union"
        14 DICT_INTERSECTION: "intersection"
        15 DICT_DIFFERENCE: "difference"
    }
    7 SET: "Set" => {
        0 SET_SET: "Set" imported // the Set.Set type alias
        1 SET_AT_SET: "@Set" // the Set.@Set private tag
        2 SET_EMPTY: "empty"
        3 SET_SINGLE: "single"
        4 SET_LEN: "len"
        5 SET_INSERT: "insert"
        6 SET_REMOVE: "remove"
        7 SET_UNION: "union"
        8 SET_DIFFERENCE: "difference"
        9 SET_INTERSECTION: "intersection"
        10 SET_TO_LIST: "toList"
        11 SET_FROM_LIST: "fromList"
        12 SET_WALK: "walk"
        13 SET_WALK_USER_FUNCTION: "#walk_user_function"
        14 SET_CONTAINS: "contains"
    }

    num_modules: 8 // Keep this count up to date by hand! (TODO: see the mut_map! macro for how we could determine this count correctly in the macro)
}<|MERGE_RESOLUTION|>--- conflicted
+++ resolved
@@ -1066,12 +1066,9 @@
         43 LIST_JOIN_MAP_CONCAT: "#joinMapConcat"
         44 LIST_ANY: "any"
         45 LIST_TAKE_FIRST: "takeFirst"
-<<<<<<< HEAD
         46 LIST_TAKE_LAST: "takeLast"
-=======
-        46 LIST_FIND: "find"
-        47 LIST_FIND_RESULT: "#find_result" // symbol used in the definition of List.find
->>>>>>> 180adcd4
+        47 LIST_FIND: "find"
+        48 LIST_FIND_RESULT: "#find_result" // symbol used in the definition of List.find
     }
     5 RESULT: "Result" => {
         0 RESULT_RESULT: "Result" imported // the Result.Result type alias
