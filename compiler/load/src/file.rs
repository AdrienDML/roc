--- conflicted
+++ resolved
@@ -43,6 +43,13 @@
 /// The . in between module names like Foo.Bar.Baz
 const MODULE_SEPARATOR: char = '.';
 
+const SHOW_MESSAGE_LOG: bool = true;
+
+macro_rules! log {
+    () => (if SHOW_MESSAGE_LOG { println!()} else {});
+    ($($arg:tt)*) => (if SHOW_MESSAGE_LOG { println!($($arg)*); } else {})
+}
+
 /// NOTE the order of definition of the phases is used by the ord instance
 /// make sure they are ordered from first to last!
 #[derive(PartialEq, Eq, PartialOrd, Ord, Hash, Clone, Copy, Debug)]
@@ -221,8 +228,7 @@
             } = &state;
 
             {
-                let msg = "Failed to acquire lock for interning ident IDs, presumably because a thread panicked.";
-                let ident_ids_by_module = (*ident_ids_by_module).lock().expect(msg);
+                let ident_ids_by_module = (*ident_ids_by_module).lock();
 
                 // Populate dep_idents with each of their IdentIds,
                 // which we'll need during canonicalization to translate
@@ -241,10 +247,17 @@
                 }
             }
 
+            // Clone the module_ids we'll need for canonicalization.
+            // This should be small, and cloning it should be quick.
+            // We release the lock as soon as we're done cloning, so we don't have
+            // to lock the global module_ids while canonicalizing any given module.
             let module_ids = Arc::clone(&state.arc_modules);
-            let module_ids = {
-                (*module_ids).lock().expect("Failed to acquire lock for obtaining module IDs, presumably because a thread panicked.").clone()
-            };
+            let module_ids = { (*module_ids).lock().clone() };
+
+            debug_assert!(header
+                .imported_modules
+                .iter()
+                .all(|id| module_ids.get_name(*id).is_some()));
 
             let exposed_symbols = state
                 .exposed_symbols_by_module
@@ -811,7 +824,7 @@
 {
     // Reserve one CPU for the main thread, and let all the others be eligible
     // to spawn workers.
-    let num_workers = num_cpus::get() - 1;
+    let num_workers = 1; // num_cpus::get() - 1;
     let worker_arenas = arena.alloc(bumpalo::collections::Vec::with_capacity_in(
         num_workers,
         arena,
@@ -1065,6 +1078,7 @@
 
     match msg {
         Header(header) => {
+            log!("loaded header for {:?}", header.module_id);
             let home = header.module_id;
 
             // store an ID to name mapping, so we know the file to read when fetching dependencies' headers
@@ -1113,6 +1127,7 @@
             var_store,
             module_timing,
         } => {
+            log!("generated constraints for {:?}", module.module_id);
             let module_id = module.module_id;
             state.can_problems.extend(problems);
 
@@ -1152,6 +1167,7 @@
             decls,
             mut module_timing,
         } => {
+            log!("solved types for {:?}", module_id);
             module_timing.end_time = SystemTime::now();
 
             let work = state.dependencies.notify(module_id, Phase::SolveTypes);
@@ -1240,6 +1256,7 @@
             layout_cache,
             problems: _,
         } => {
+            log!("found specializations for {:?}", module_id);
             let subs = solved_subs.into_inner();
 
             if let Some(pending) = &procs.pending_specializations {
@@ -1289,6 +1306,7 @@
             external_specializations_requested,
             ..
         } => {
+            log!("made specializations for {:?}", module_id);
             for (module_id, requested) in external_specializations_requested {
                 let existing = match state
                     .module_cache
@@ -1361,8 +1379,7 @@
 
     let module_ids = Arc::try_unwrap(state.arc_modules)
         .unwrap_or_else(|_| panic!("There were still outstanding Arc references to module_ids"))
-        .into_inner()
-        .expect("Unwrapping mutex for module_ids");
+        .into_inner();
 
     let interns = Interns {
         module_ids,
@@ -1725,11 +1742,13 @@
             stdlib,
         );
 
-        for unused_import in unused_imports {
+        if !unused_imports.is_empty() {
             todo!(
-                "TODO gracefully handle unused import {:?} from module {:?}",
-                unused_import,
-                home
+                "TODO gracefully handle unused import {:?} from module {:?} {:#?} {}",
+                &unused_imports,
+                home,
+                &module,
+                src
             );
         }
 
@@ -1746,74 +1765,6 @@
             module_timing,
         }
     }
-<<<<<<< HEAD
-=======
-
-    #[allow(clippy::too_many_arguments)]
-    pub fn parse_and_constrain(
-        header: ModuleHeader<'a>,
-        mode: Mode,
-        module_ids: Arc<Mutex<ModuleIds>>,
-        ident_ids_by_module: Arc<Mutex<IdentIdsByModule>>,
-        exposed_types: &SubsByModule,
-        exposed_symbols: MutSet<Symbol>,
-        waiting_for_solve: &mut MutMap<ModuleId, MutSet<ModuleId>>,
-    ) -> Self {
-        let module_id = header.module_id;
-        let deps_by_name = &header.deps_by_name;
-        let num_deps = deps_by_name.len();
-        let mut dep_idents: IdentIdsByModule = IdentIds::exposed_builtins(num_deps);
-
-        {
-            let ident_ids_by_module = (*ident_ids_by_module).lock();
-
-            // Populate dep_idents with each of their IdentIds,
-            // which we'll need during canonicalization to translate
-            // identifier strings into IdentIds, which we need to build Symbols.
-            // We only include the modules we care about (the ones we import).
-            //
-            // At the end of this loop, dep_idents contains all the information to
-            // resolve a symbol from another module: if it's in here, that means
-            // we have both imported the module and the ident was exported by that mdoule.
-            for dep_id in header.deps_by_name.values() {
-                // We already verified that these are all present,
-                // so unwrapping should always succeed here.
-                let idents = ident_ids_by_module.get(&dep_id).unwrap();
-
-                dep_idents.insert(*dep_id, idents.clone());
-            }
-        }
-
-        // Once this step has completed, the next thing we'll need
-        // is solving. Register the modules we'll need to have been
-        // solved before we can solve.
-        let mut solve_needed = HashSet::with_capacity_and_hasher(num_deps, default_hasher());
-
-        for dep_id in deps_by_name.values() {
-            if !exposed_types.contains_key(dep_id) {
-                solve_needed.insert(*dep_id);
-            }
-        }
-
-        waiting_for_solve.insert(module_id, solve_needed);
-
-        // Clone the module_ids we'll need for canonicalization.
-        // This should be small, and cloning it should be quick.
-        // We release the lock as soon as we're done cloning, so we don't have
-        // to lock the global module_ids while canonicalizing any given module.
-        let module_ids = { (*module_ids).lock().clone() };
-
-        // Now that we have waiting_for_solve populated, continue parsing,
-        // canonicalizing, and constraining the module.
-        Self::ParseAndConstrain {
-            header,
-            mode,
-            module_ids,
-            dep_idents,
-            exposed_symbols,
-        }
-    }
->>>>>>> f02515c0
 }
 
 #[allow(clippy::too_many_arguments)]
