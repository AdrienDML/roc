--- conflicted
+++ resolved
@@ -732,11 +732,6 @@
         var_store: VarStore,
         declarations: Vec<Declaration>,
         dep_idents: MutMap<ModuleId, IdentIds>,
-<<<<<<< HEAD
-        /// Modules that this module imports, and where they are imported
-        imported_modules: MutMap<ModuleId, Region>,
-=======
->>>>>>> 66676e0a
     },
     BuildPendingSpecializations {
         module_timing: ModuleTiming,
@@ -3052,39 +3047,16 @@
         dep_idents: MutMap<ModuleId, IdentIds>,
         declarations: Vec<Declaration>,
     ) -> Self {
-<<<<<<< HEAD
         let exposed_by_module = exposed_types.retain_modules(imported_modules.keys());
-        let exposed_for_module = ExposedForModule::new(module.references.iter(), exposed_by_module);
+        let exposed_for_module =
+            ExposedForModule::new(module.referenced_values.iter(), exposed_by_module);
 
         let imported_builtins = module
-            .references
+            .referenced_values
             .iter()
             .filter(|s| s.is_builtin())
             .copied()
             .collect();
-=======
-        let home = module.module_id;
-
-        // Get the constraints for this module's imports. We do this on the main thread
-        // to avoid having to lock the map of exposed types, or to clone it
-        // (which would be more expensive for the main thread).
-        let ConstrainableImports {
-            imported_symbols,
-            imported_aliases: _,
-        } = pre_constrain_imports(home, &module.referenced_values, exposed_types, stdlib);
-
-        // see if there are imported modules from which nothing is actually used
-        // this is an odd time to check this, it should be part of canonicalization.
-        let mut unused_imported_modules = imported_modules;
-
-        for symbol in module.referenced_values.iter() {
-            unused_imported_modules.remove(&symbol.module_id());
-        }
-
-        for symbol in module.referenced_types.iter() {
-            unused_imported_modules.remove(&symbol.module_id());
-        }
->>>>>>> 66676e0a
 
         // Next, solve this module in the background.
         Self::Solve {
@@ -3098,10 +3070,6 @@
             declarations,
             dep_idents,
             module_timing,
-<<<<<<< HEAD
-            imported_modules,
-=======
->>>>>>> 66676e0a
         }
     }
 }
@@ -3118,18 +3086,9 @@
     mut var_store: VarStore,
     decls: Vec<Declaration>,
     dep_idents: MutMap<ModuleId, IdentIds>,
-<<<<<<< HEAD
-    imported_modules: MutMap<ModuleId, Region>,
-=======
->>>>>>> 66676e0a
 ) -> Msg<'a> {
     // We have more constraining work to do now, so we'll add it to our timings.
     let constrain_start = SystemTime::now();
-
-    // see if there are imported modules from which nothing is actually used
-    // this is an odd time to check this, it should be part of canonicalization.
-    // one thing we miss is if only types are imported, but all are unused
-    let mut unused_imports = imported_modules;
 
     let (mut rigid_vars, mut def_types) =
         constrain_builtin_imports(borrow_stdlib(), imported_builtins, &mut var_store);
@@ -3150,8 +3109,6 @@
     let mut import_variables = Vec::new();
 
     for symbol in exposed_for_module.imported_symbols {
-        unused_imports.remove(&symbol.module_id());
-
         let module_id = symbol.module_id();
         match exposed_for_module.exposed_by_module.get_mut(&module_id) {
             Some(t) => match t {
@@ -3860,10 +3817,6 @@
             ident_ids,
             declarations,
             dep_idents,
-<<<<<<< HEAD
-            imported_modules,
-=======
->>>>>>> 66676e0a
         } => Ok(run_solve(
             module,
             ident_ids,
@@ -3875,10 +3828,6 @@
             var_store,
             declarations,
             dep_idents,
-<<<<<<< HEAD
-            imported_modules,
-=======
->>>>>>> 66676e0a
         )),
         BuildPendingSpecializations {
             module_id,
