#[macro_use]
extern crate indoc;
extern crate bumpalo;
extern crate roc_fmt;

#[cfg(test)]
mod test_fmt {
<<<<<<< HEAD

=======
>>>>>>> 29742af4
    use bumpalo::Bump;
    use roc_fmt::annotation::{Formattable, Newlines, Parens};
    use roc_fmt::def::fmt_def;
    use roc_fmt::module::fmt_module;
    use roc_fmt::Buf;
    use roc_parse::module::{self, module_defs};
    use roc_parse::parser::{Parser, State};
    use roc_test_utils::assert_multiline_str_eq;

    // Not intended to be used directly in tests; please use expr_formats_to or expr_formats_same
    fn expect_format_helper(input: &str, expected: &str) {
        let arena = Bump::new();
        match roc_parse::test_helpers::parse_expr_with(&arena, input.trim()) {
            Ok(actual) => {
                let mut buf = Buf::new_in(&arena);

                actual.format_with_options(&mut buf, Parens::NotNeeded, Newlines::Yes, 0);

                assert_multiline_str_eq!(expected, buf.as_str());
            }
            Err(error) => panic!("Unexpected parse failure when parsing this for formatting:\n\n{}\n\nParse error was:\n\n{:?}\n\n", input, error)
        };
    }

    fn expr_formats_to(input: &str, expected: &str) {
        let input = input.trim_end();
        let expected = expected.trim_end();

        // First check that input formats to the expected version
        expect_format_helper(input, expected);

        // Parse the expected result format it, asserting that it doesn't change
        // It's important that formatting be stable / idempotent
        expect_format_helper(expected, expected);
    }

    fn expr_formats_same(input: &str) {
        expr_formats_to(input, input);
    }

    fn module_formats_to(src: &str, expected: &str) {
        let arena = Bump::new();
        let src = src.trim_end();

        match module::parse_header(&arena, State::new(src.as_bytes())) {
            Ok((actual, state)) => {
                let mut buf = Buf::new_in(&arena);

                fmt_module(&mut buf, &actual);

                match module_defs().parse(&arena, state) {
                    Ok((_, loc_defs, _)) => {
                        for loc_def in loc_defs {
                            fmt_def(&mut buf, arena.alloc(loc_def.value), 0);
                        }
                    }
                    Err(error) => panic!("Unexpected parse failure when parsing this for defs formatting:\n\n{:?}\n\nParse error was:\n\n{:?}\n\n", src, error)
                }

                assert_multiline_str_eq!(expected, buf.as_str())
            }
            Err(error) => panic!("Unexpected parse failure when parsing this for module header formatting:\n\n{:?}\n\nParse error was:\n\n{:?}\n\n", src, error)
        };
    }

    fn module_formats_same(input: &str) {
        module_formats_to(input, input);
    }

    // STRING LITERALS

    #[test]
    fn empty_string() {
        expr_formats_same(indoc!(
            r#"
            ""
            "#
        ));
    }

    #[test]
    fn def_with_comment() {
        expr_formats_same(indoc!(
            r#"
            # This variable is for greeting
            a = "Hello"

            a
            "#
        ));
    }

    #[test]
    #[ignore]
    fn def_with_comment_on_same_line() {
        // TODO(joshuawarner32): make trailing comments format stabily
        // This test currently fails because the comment ends up as SpaceBefore for the following `a`
        // This works fine when formatted _once_ - but if you format again, the formatter wants to
        // insert a newline between `a = "Hello"` and the comment, further muddying the waters.
        // Clearly the formatter shouldn't be allowed to migrate a comment around like that.
        expr_formats_to(
            indoc!(
                r#"
                a = "Hello" # This variable is for greeting

                a
                "#
            ),
            indoc!(
                r#"
                a = "Hello"
                # This variable is for greeting
                a
                "#
            ),
        );
    }

    #[test]
    fn def_with_comment_and_extra_space() {
        expr_formats_to(
            indoc!(
                r#"
                # This variable is for greeting




                a = "Hello"

                a
                "#
            ),
            indoc!(
                r#"
                # This variable is for greeting
                a = "Hello"

                a
                "#
            ),
        );
    }

    #[test]
    fn force_space_at_beginning_of_comment() {
        expr_formats_to(
            indoc!(
                r#"
                #comment
                f
                "#
            ),
            indoc!(
                r#"
                # comment
                f
                "#
            ),
        );
    }

    #[test]
    fn func_def() {
        expr_formats_same(indoc!(
            r#"
                f = \x, y ->
                    x

                f 4
            "#
        ));
    }

    #[test]
    fn new_line_above_return() {
        expr_formats_to(
            indoc!(
                r#"
                f = \x, y ->
                    y = 4
                    z = 8
                    x
                "string"
            "#
            ),
            indoc!(
                r#"
                f = \x, y ->
                    y = 4
                    z = 8

                    x

                "string"
            "#
            ),
        );

        expr_formats_same(indoc!(
            r#"
            f = \x, y ->
                a = 3
                b = 6

                c

            "string"
            "#
        ));
    }

    #[test]
    fn basic_string() {
        expr_formats_same(indoc!(
            r#"
            "blah"
            "#
        ));
    }

    #[test]
    fn escaped_unicode_string() {
        expr_formats_same(indoc!(
            r#"
            "unicode: \u(A00A)!"
            "#
        ));
    }

    #[test]
    fn escaped_quote_string() {
        expr_formats_same(indoc!(
            r#"
            "\""
            "#
        ));
    }

    // #[test]
    // fn empty_block_string() {
    //     expr_formats_same(indoc!(
    //         r#"
    //         """"""
    //         "#
    //     ));
    // }

    // #[test]
    // fn basic_block_string() {
    //     expr_formats_same(indoc!(
    //         r#"
    //         """blah"""
    //         "#
    //     ));
    // }

    // #[test]
    // fn newlines_block_string() {
    //     expr_formats_same(indoc!(
    //         r#"
    //         """blah
    //                 spam
    //         foo"""
    //         "#
    //     ));
    // }

    // #[test]
    // fn quotes_block_string() {
    //     expr_formats_same(indoc!(
    //         r#"
    //         """

    //         "" \""" ""\"

    //         """
    //         "#
    //     ));
    // }

    #[test]
    fn zero() {
        expr_formats_same(indoc!(
            r#"
            0
            "#
        ));
    }

    #[test]
    fn zero_point_zero() {
        expr_formats_same(indoc!(
            r#"
            0.0
            "#
        ));
    }

    #[test]
    fn int_with_underscores() {
        expr_formats_same(indoc!(
            r#"
            1_23_456
            "#
        ));
    }

    #[test]
    fn float_with_underscores() {
        expr_formats_same(indoc!(
            r#"
            1_23_456.7_89_10
            "#
        ));
    }

    #[test]
    fn multi_arg_closure() {
        expr_formats_same(indoc!(
            r#"
            \a, b, c -> a b c
            "#
        ));
    }

    #[test]
    fn destructure_tag_closure() {
        expr_formats_same(indoc!(
            r#"
            \Foo a -> Foo a
            "#
        ));
    }

    #[test]
    fn destructure_nested_tag_closure() {
        expr_formats_same(indoc!(
            r#"
            \Foo (Bar a) -> Foo (Bar a)
            "#
        ));
    }

    // DEFS

    #[test]
    fn single_def() {
        expr_formats_same(indoc!(
            r#"
            x = 5

            42
            "#
        ));
    }

    #[test]
    fn two_defs() {
        expr_formats_same(indoc!(
            r#"
            x = 5
            y = 10

            42
            "#
        ));

        expr_formats_to(
            indoc!(
                r#"
                x = 5


                y = 10

                42
                "#
            ),
            indoc!(
                r#"
                x = 5

                y = 10

                42
                "#
            ),
        );
    }

    #[test]
    fn excess_parens() {
        expr_formats_to(
            indoc!(
                r#"
                x = (5)
    
    
                y = ((10))
    
                42
                "#
            ),
            indoc!(
                r#"
                x = 5
    
                y = 10
    
                42
                "#
            ),
        );
    }

    #[test]
    fn defs_with_defs() {
        expr_formats_to(
            indoc!(
                r#"
                x =
                    y = 4
                    z = 8
                    w

                x
                "#
            ),
            indoc!(
                r#"
                x =
                    y = 4
                    z = 8

                    w

                x
                "#
            ),
        );
    }

    #[test]
    fn comment_between_two_defs() {
        expr_formats_same(indoc!(
            r#"
            x = 5
            # Hello
            y = 10

            42
            "#
        ));

        expr_formats_same(indoc!(
            r#"
            x = 5
            # Hello
            # two comments
            y = 10

            42
            "#
        ));

        expr_formats_same(indoc!(
            r#"
            x = 5
            # Hello
            # two comments
            y = 10

            # v-- This is the return value
            42
            "#
        ));
    }

    #[test]
    fn space_between_comments() {
        expr_formats_to(
            indoc!(
                r#"
                # 9

                # A
                # B

                # C
                9
                "#
            ),
            indoc!(
                r#"
                # 9
                # A
                # B
                # C
                9
                "#
            ),
        );
    }

    #[test]
    fn reduce_space_between_comments() {
        expr_formats_to(
            indoc!(
                r#"
                # First




                # Second
                x
                "#
            ),
            indoc!(
                r#"
                # First
                # Second
                x
                "#
            ),
        );

        expr_formats_to(
            indoc!(
                r#"
                f = \x ->
                    # 1st




                    # 2nd
                    x

                f 4
                "#
            ),
            indoc!(
                r#"
                f = \x ->
                    # 1st
                    # 2nd
                    x

                f 4
                "#
            ),
        );
    }

    #[test]
    fn doesnt_detect_comment_in_comment() {
        expr_formats_same(indoc!(
            r#"
            # One Comment # Still one Comment
            9
            "#
        ));
    }

    #[test]
    fn parenthetical_def() {
        expr_formats_same(indoc!(
            r#"
            (UserId userId) = 5
            y = 10

            42
            "#
        ));

        expr_formats_same(indoc!(
            r#"
            # A
            (UserId userId) = 5
            # B
            y = 10

            42
            "#
        ));
    }

    #[test]
    fn record_destructuring() {
        expr_formats_same(indoc!(
            r#"
            { x, y } = 5

            { x: 5 } = { x: 5 }

            42
            "#
        ));
    }

    #[test]
    fn record_field_destructuring() {
        expr_formats_same(indoc!(
            r#"
                when foo is
                    { x: 5 } ->
                        42
            "#
        ));
    }

    #[test]
    fn record_updating() {
        expr_formats_same(indoc!(
            r#"
            { shoes & leftShoe: nothing }
            "#
        ));

        expr_formats_to(
            indoc!(
                r#"
                {   shoes  &  rightShoe : nothing }
                "#
            ),
            indoc!(
                r#"
                { shoes & rightShoe: nothing }
                "#
            ),
        );

        expr_formats_to(
            indoc!(
                r#"
                {   shoes  &  rightShoe : nothing }
                "#
            ),
            indoc!(
                r#"
                { shoes & rightShoe: nothing }
                "#
            ),
        );

        expr_formats_same(indoc!(
            r#"
            { shoes &
                rightShoe: newRightShoe,
                leftShoe: newLeftShoe,
            }
            "#
        ));

        expr_formats_to(
            indoc!(
                r#"
                { shoes
                    & rightShoe: bareFoot
                    , leftShoe: bareFoot }
                "#
            ),
            indoc!(
                r#"
                { shoes &
                    rightShoe: bareFoot,
                    leftShoe: bareFoot,
                }
                "#
            ),
        );
    }

    #[test]
    fn final_comments_in_records() {
        expr_formats_same(indoc!(
            r#"
            {
                x: 42,
                # comment
            }"#
        ));

        expr_formats_same(indoc!(
            r#"
            {
                x: 42,
                # comment
                # other comment
            }"#
        ));
    }

    #[test]
    fn final_comments_without_comma_in_records() {
        expr_formats_to(
            indoc!(
                r#"
            {
                y: 41,
                # comment 1
                x: 42 # comment 2
            }"#
            ),
            indoc!(
                r#"
            {
                y: 41,
                # comment 1
                x: 42,
                # comment 2
            }"#
            ),
        );
    }

    #[test]
    fn multiple_final_comments_without_comma_in_records() {
        expr_formats_to(
            indoc!(
                r#"
            {
                y: 41,
                x: 42 # comment 1
                # comment 2
            }"#
            ),
            indoc!(
                r#"
            {
                y: 41,
                x: 42,
                # comment 1
                # comment 2
            }"#
            ),
        );
    }

    #[test]
    fn comments_with_newlines_in_records() {
        expr_formats_to(
            indoc!(
                r#"
            {
                z: 44 #comment 0
                ,
                y: 41, # comment 1

                # comment 2
                x: 42
                
                # comment 3
                
                # comment 4
            }"#
            ),
            indoc!(
                r#"
            {
                z: 44,
                # comment 0
                y: 41,
                # comment 1
                # comment 2
                x: 42,
                # comment 3
                # comment 4
            }"#
            ),
        );
    }

    #[test]
    fn multiple_final_comments_with_comma_in_records() {
        expr_formats_to(
            indoc!(
                r#"
            {
                y: 41,
                x: 42, # comment 1
                # comment 2
            }"#
            ),
            indoc!(
                r#"
            {
                y: 41,
                x: 42,
                # comment 1
                # comment 2
            }"#
            ),
        );
    }

    #[test]
    fn trailing_comma_in_record_annotation() {
        expr_formats_to(
            indoc!(
                r#"
                f: {                    y : Int *,
                                         x : Int * ,
                   }
                
                f"#
            ),
            indoc!(
                r#"
                f :
                    {
                        y : Int *,
                        x : Int *,
                    }

                f"#
            ),
        );
    }

    #[test]
    fn trailing_comma_in_record_annotation_same() {
        expr_formats_same(indoc!(
            r#"
                f :
                    {
                        y : Int *,
                        x : Int *,
                    }

                f"#
        ));
    }

    #[test]
    fn multiline_type_definition() {
        expr_formats_same(indoc!(
            r#"
                f :
                    Int *

                f"#
        ));
    }

    #[test]
    fn multiline_empty_record_type_definition() {
        expr_formats_same(indoc!(
            r#"
                f :
                    {}

                f"#
        ));
    }

    #[test]
    fn type_definition_comment_after_colon() {
        expr_formats_to(
            indoc!(
                r#"
                f : # comment
                    {}

                f"#
            ),
            indoc!(
                r#"
                f :
                    # comment
                    {}

                f"#
            ),
        );
    }

    #[test]
    #[ignore]
    fn final_comment_in_empty_record_type_definition() {
        expr_formats_to(
            indoc!(
                r#"
                f :
                    { # comment
                    }

                f"#
            ),
            indoc!(
                r#"
                f :
                    {
                        # comment
                    }
                
                f"#
            ),
        );
    }

    #[test]
    #[ignore]
    fn multiline_inside_empty_record_annotation() {
        expr_formats_same(indoc!(
            r#"
                f :
                    {
                    }

                f"#
        ));
    }

    #[test]
    fn final_comment_record_annotation() {
        expr_formats_to(
            indoc!(
                r#"
                f :
                    { 
                        x: Int * # comment 1
                        ,
                        # comment 2
                    }

                f"#
            ),
            indoc!(
                r#"
                f :
                    {
                        x : Int *,
                        # comment 1
                        # comment 2
                    }
                
                f"#
            ),
        );
    }

    #[test]
    fn def_closure() {
        expr_formats_same(indoc!(
            r#"
            identity = \a -> a

            identity 42
            "#
        ));

        expr_formats_same(indoc!(
            r#"
            identity = \a ->
                a

            identity 44
            "#
        ));

        expr_formats_same(indoc!(
            r#"
            identity = \a -> a

            # Hello
            identity 40
            "#
        ));

        expr_formats_to(
            indoc!(
                r#"
                    identity = \a
                        -> a

                    identity 41
                "#
            ),
            indoc!(
                r#"
                    identity = \a -> a

                    identity 41
                "#
            ),
        );

        expr_formats_to(
            indoc!(
                r#"
                    identity = \a
                        -> 
                            a + b

                    identity 4010
                "#
            ),
            indoc!(
                r#"
                    identity = \a ->
                        a + b

                    identity 4010
                "#
            ),
        );

        expr_formats_same(indoc!(
            r#"
            identity = \a, b -> a

            identity 43
            "#
        ));

        // expr_formats_same(indoc!(
        //     r#"
        //    identity =
        //        \{
        //            x,
        //            y
        //         }
        //        -> a
        //
        //    identity 43
        //    "#
        // ));

        expr_formats_same(indoc!(
            r#"
            identity = \a,
                b,
                # it's c!!
                c
                -> a

            identity 43
            "#
        ));
    }

    #[test]
    fn closure_multiline_pattern() {
        expr_formats_same(indoc!(
            r#"
            identity = \a,
                b,
                # it's c!!
                c
                -> a

            identity 43
            "#
        ));
    }

    // LIST
    #[test]
    fn empty_list() {
        expr_formats_same("[]");
        expr_formats_to("[     ]", "[]");
    }

    #[test]
    fn one_item_list() {
        expr_formats_same(indoc!("[ 4 ] "));
    }

    #[test]
    fn two_item_list() {
        expr_formats_same(indoc!("[ 7, 8 ] "));
        expr_formats_to(indoc!("[   7  ,   8  ] "), indoc!("[ 7, 8 ] "));
    }

    #[test]
    fn multi_line_list() {
        expr_formats_same(indoc!(
            r#"
            [
                7,
                8,
                9,
            ]
            "#
        ));

        expr_formats_to(
            indoc!(
                r#"
                [ 17
                , 18
                , 19
                ]
                "#
            ),
            indoc!(
                r#"
                [
                    17,
                    18,
                    19,
                ]
                "#
            ),
        );

        expr_formats_to(
            indoc!(
                r#"
                [ 27

                , 28


                , 29
                ]
                "#
            ),
            indoc!(
                r#"
                [
                    27,
                    28,
                    29,
                ]
                "#
            ),
        );

        expr_formats_to(
            indoc!(
                r#"
                [
                    157, 158,
                    159
                ]
                "#
            ),
            indoc!(
                r#"
                [
                    157,
                    158,
                    159,
                ]
                "#
            ),
        );

        expr_formats_to(
            indoc!(
                r#"
                [
                    557, 648,
                    759, 837
                ]
                "#
            ),
            indoc!(
                r#"
                [
                    557,
                    648,
                    759,
                    837,
                ]
                "#
            ),
        );

        expr_formats_to(
            indoc!(
                r#"
                [
                    257, 358,
                    # Hey!
                    459
                ]
                "#
            ),
            indoc!(
                r#"
                [
                    257,
                    358,
                    # Hey!
                    459,
                ]
                "#
            ),
        );

        expr_formats_to(
            indoc!(
                r#"
                [
                # Thirty Seven

                37
                # Thirty Eight
                , 38


                , 39
                ]
                "#
            ),
            indoc!(
                r#"
                [
                    # Thirty Seven
                    37,
                    # Thirty Eight
                    38,
                    39,
                ]
                "#
            ),
        );

        expr_formats_to(
            indoc!(
                r#"
                [ # 47!
                # Top 47
                  47
                # Bottom 47
                # Top 48
                , 48
                # Bottom 48
                # Top 49
                , 49
                # Bottom 49
                # 49!
                ]
                "#
            ),
            indoc!(
                r#"
                [
                    # 47!
                    # Top 47
                    47,
                    # Bottom 47
                    # Top 48
                    48,
                    # Bottom 48
                    # Top 49
                    49,
                    # Bottom 49
                    # 49!
                ]
                "#
            ),
        );
    }
    #[test]
    fn ending_comments_in_list() {
        expr_formats_to(
            indoc!(
                r#"
                [ # Top 49
                 49
                # Bottom 49
                ,
                # 49!
                ]
                "#
            ),
            indoc!(
                r#"
                [
                    # Top 49
                    49,
                    # Bottom 49
                    # 49!
                ]
                "#
            ),
        );
    }
    #[test]
    fn multi_line_list_def() {
        expr_formats_same(indoc!(
            r#"
                l =
                    [
                        1,
                        2,
                    ]

                l
            "#
        ));

        expr_formats_to(
            indoc!(
                r#"
                results = [
                    Ok 4,
                    Ok 5
                    ]

                allOks results
                "#
            ),
            indoc!(
                r#"
                results =
                    [
                        Ok 4,
                        Ok 5,
                    ]

                allOks results
                "#
            ),
        );

        expr_formats_to(
            indoc!(
                r#"
                    results =
                        # Let's count past 6
                        [
                        Ok 6,
                        Err CountError
                        ]

                    allOks results
                "#
            ),
            indoc!(
                r#"
                    results =
                        # Let's count past 6
                        [
                            Ok 6,
                            Err CountError,
                        ]

                    allOks results
                "#
            ),
        );
    }

    // RECORD LITERALS

    #[test]
    fn empty_record() {
        expr_formats_same("{}");
    }

    #[test]
    #[ignore]
    fn empty_record_with_comment() {
        expr_formats_same(indoc!(
            r#"
            {
                # comment
            }"#
        ));
    }

    #[test]
    #[ignore]
    fn empty_record_with_newline() {
        expr_formats_to(
            indoc!(
                r#"
            {    
            }"#
            ),
            "{}",
        );
    }
    #[test]
    fn one_field() {
        expr_formats_same("{ x: 4 }");
    }

    #[test]
    fn two_fields() {
        expr_formats_same("{ x: 4, y: 42 }");
    }

    #[test]
    fn two_fields_newline() {
        expr_formats_same(indoc!(
            r#"
            {
                x: 4,
                y: 42,
            }
            "#
        ));
    }

    #[test]
    fn multi_line_record_def() {
        expr_formats_same(indoc!(
            r#"
                pos =
                    {
                        x: 4,
                        y: 11,
                        z: 16,
                    }

                pos
            "#
        ));

        expr_formats_to(
            indoc!(
                r#"
                pos = {
                        x: 5,
                        y: 10,
                    }

                pos
                "#
            ),
            indoc!(
                r#"
                pos =
                    {
                        x: 5,
                        y: 10,
                    }

                pos
                "#
            ),
        );
    }

    #[test]
    fn two_fields_center_newline() {
        expr_formats_to(
            indoc!(
                r#"
                { x: 4,
                    y: 42
                }
                "#
            ),
            indoc!(
                r#"
                {
                    x: 4,
                    y: 42,
                }
                "#
            ),
        );
    }

    #[test]
    fn one_unnamed_field() {
        expr_formats_same(indoc!(
            r#"
            foo = 4

            { foo }
        "#
        ));
    }

    // IF

    #[test]
    fn single_line_if() {
        expr_formats_same(indoc!(
            r#"
            if foo bar then a b c else d e f
            "#
        ));

        expr_formats_same(indoc!(
            r#"
            if foo (a b c) then a b c else d e f
            "#
        ));
    }

    #[test]
    fn multi_line_if_condition() {
        expr_formats_same(indoc!(
            r#"
            if
                waterWillBoil pressure temperature
            then
                turnOnAc
            else
                identity
            "#
        ));
    }

    #[test]
    fn multi_line_if_condition_with_spaces() {
        expr_formats_to(
            indoc!(
                r#"
                if


                    willBoil home water


                then
                    \_ -> leave

                else
                    identity
                "#
            ),
            indoc!(
                r#"
                if
                    willBoil home water
                then
                    \_ -> leave
                else
                    identity
                "#
            ),
        );
    }

    #[test]
    fn multi_line_if_condition_with_multi_line_expr_1() {
        expr_formats_same(indoc!(
            r#"
            if
                snowWillFall
                    pressure
                    temperature
            then
                bundleUp
            else
                identity
            "#
        ));
    }

    #[test]
    fn multi_line_if_condition_with_multi_line_expr_2() {
        expr_formats_same(indoc!(
            r#"
            if
                1
                    == 2
            then
                "yes"
            else
                "no"
            "#
        ));
    }

    #[test]
    fn if_removes_newlines_from_else() {
        expr_formats_to(
            indoc!(
                r#"
                if
                    isPrime 8
                then
                    nothing
                else
                    # C
                    # D

                    # E
                    # F

                    just (div 1 8)
                "#
            ),
            indoc!(
                r#"
                if
                    isPrime 8
                then
                    nothing
                else
                    # C
                    # D
                    # E
                    # F
                    just (div 1 8)
                "#
            ),
        );
    }

    #[test]
    fn if_removes_newlines_from_then() {
        expr_formats_to(
            indoc!(
                r#"
                if
                    isPrime 9
                then
                    # EE
                    # FF

                    nothing

                    # GG

                else
                    just (div 1 9)
                "#
            ),
            indoc!(
                r#"
                if
                    isPrime 9
                then
                    # EE
                    # FF
                    nothing
                    # GG
                else
                    just (div 1 9)
                "#
            ),
        );
    }

    #[test]
    fn if_removes_newlines_from_condition() {
        expr_formats_to(
            indoc!(
                r#"
                if

                    # Is

                    # It

                    isPrime 10

                    # Prime?

                then
                    nothing
                else
                    just (div 1 10)
                "#
            ),
            indoc!(
                r#"
                if
                    # Is
                    # It
                    isPrime 10
                    # Prime?
                then
                    nothing
                else
                    just (div 1 10)
                "#
            ),
        );
    }

    #[test]
    fn multi_line_if() {
        expr_formats_to(
            indoc!(
                r#"
                if lessThan four five then
                    four


                else
                    five
                "#
            ),
            indoc!(
                r#"
                if lessThan four five then
                    four
                else
                    five
                "#
            ),
        );

        expr_formats_to(
            indoc!(
                r#"
                if lessThan three four then


                    three




                else


                    four
                "#
            ),
            indoc!(
                r#"
                if lessThan three four then
                    three
                else
                    four
                "#
            ),
        );

        expr_formats_same(indoc!(
            r#"
            if foo bar then
                a b c
            else
                d e f
            "#
        ));
    }

    #[test]
    fn multi_line_application() {
        expr_formats_same(indoc!(
            r#"
            combine
                peanutButter
                chocolate
            "#
        ));
    }

    #[test]
    fn partial_multi_line_application() {
        expr_formats_to(
            indoc!(
                r#"
                mix vodka
                    tonic
                "#
            ),
            indoc!(
                r#"
                mix
                    vodka
                    tonic
                "#
            ),
        );

        expr_formats_to(
            indoc!(
                r#"
                f
                    a b c
                "#
            ),
            indoc!(
                r#"
                f
                    a
                    b
                    c
                "#
            ),
        );
    }

    // WHEN

    #[test]
    fn integer_when() {
        expr_formats_same(indoc!(
            r#"
            when b is
                1 ->
                    1

                _ ->
                    2
            "#
        ));
    }

    #[test]
    fn integer_when_with_space() {
        expr_formats_to(
            indoc!(
                r#"
                when year is
                    1999 ->


                        1



                    _ ->

                        0
                "#
            ),
            indoc!(
                r#"
                when year is
                    1999 ->
                        1

                    _ ->
                        0
                "#
            ),
        );
    }

    #[test]
    fn when_with_comments() {
        expr_formats_same(indoc!(
            r#"
            when b is
                # look at cases
                1 ->
                    # when 1
                    1

                # important
                # fall through
                _ ->
                    # case 2
                    # more comment
                    2

            "#
        ));
    }

    #[test]
    fn nested_when() {
        expr_formats_same(indoc!(
            r#"
            when b is
                _ ->
                    when c is
                        _ ->
                            1
            "#
        ));
    }

    #[test]
    fn when_with_alternatives_1() {
        expr_formats_same(indoc!(
            r#"
            when b is
                1 | 2 ->
                    when c is
                        6 | 7 ->
                            8

                3 | 4 ->
                    5
        "#
        ));
    }

    #[test]
    fn when_with_alternatives_2() {
        expr_formats_same(indoc!(
            r#"
            when b is
                # a comment here
                1 | 2 ->
                    # a comment there
                    1
        "#
        ));
    }

    #[test]
    fn when_with_alternatives_3() {
        expr_formats_to(
            indoc!(
                r#"
            when b is
            1   |   2 |3 ->

                    1
            "#
            ),
            indoc!(
                r#"
            when b is
                1 | 2 | 3 ->
                    1
                "#
            ),
        );
    }

    #[test]
    fn when_with_alternatives_4() {
        expr_formats_to(
            indoc!(
                r#"
            when b is
                1   |   2 |
                    3
                ->

                        4
                5   |   6 | 7 ->

                        8
                9
                 | 10 -> 11

                12 | 13 ->
                  when c is
                    14 | 15 -> 16
                    17
                     |  18 -> 19
                20 -> 21

            "#
            ),
            indoc!(
                r#"
            when b is
                1
                 | 2
                 | 3 ->
                    4

                5 | 6 | 7 ->
                    8

                9
                 | 10 ->
                    11

                12 | 13 ->
                    when c is
                        14 | 15 ->
                            16

                        17
                         | 18 ->
                            19

                20 ->
                    21
                "#
            ),
        );
    }

    #[test]
    fn with_multiline_pattern_indentation() {
        expr_formats_to(
            indoc!(
                r#"
            when b is   3->4
                        9
                         |8->9
            "#
            ),
            indoc!(
                r#"
            when b is
                3 ->
                    4

                9
                 | 8 ->
                    9
            "#
            ),
        );
    }

    #[test]
    fn when_with_moving_comments() {
        expr_formats_to(
            indoc!(
                r#"
                when b is
                    1 ->
                        1 # when 1

                    # fall through
                    _ ->
                        2
                "#
            ),
            indoc!(
                r#"
                when b is
                    1 ->
                        1

                    # when 1
                    # fall through
                    _ ->
                        2
                "#
            ),
        );
    }

    #[test]
    fn multi_line_when_condition_1() {
        expr_formats_same(indoc!(
            r#"
            when
                complexFunction a b c
            is
                1 ->
                    Nothing

                _ ->
                    Just True
            "#
        ));
    }

    #[test]
    fn multi_line_when_condition_2() {
        expr_formats_same(indoc!(
            r#"
            when
                # this is quite complicated
                complexFunction a b c
                # Watch out
            is
                Complex x y ->
                    simplify x y

                Simple z ->
                    z
            "#
        ));
    }

    #[test]
    fn multi_line_when_condition_3() {
        expr_formats_to(
            indoc!(
                r#"
            x = 2
            y = 3

            when 1
                + 1 is
                2 ->
                    x

                _ ->
                    y
            "#
            ),
            indoc!(
                r#"
            x = 2
            y = 3

            when
                1
                    + 1
            is
                2 ->
                    x

                _ ->
                    y
            "#
            ),
        );
    }

    #[test]
    fn multi_line_when_condition_4() {
        expr_formats_to(
            indoc!(
                r#"
            x = 2
            y = 3

            when 2
                + 2
            is
                4 ->
                    x

                _ ->
                    y
            "#
            ),
            indoc!(
                r#"
            x = 2
            y = 3

            when
                2
                    + 2
            is
                4 ->
                    x

                _ ->
                    y
            "#
            ),
        );
    }

    // NEWLINES

    #[test]
    fn multiple_blank_lines_collapse_to_one() {
        expr_formats_to(
            indoc!(
                r#"
                x = 5



                y = 10



                42
                "#
            ),
            indoc!(
                r#"
                x = 5

                y = 10

                42
                "#
            ),
        );
    }

    #[test]
    fn def_returning_closure() {
        expr_formats_same(indoc!(
            r#"
            f = \x -> x
            g = \x -> x

            \x ->
                a = f x
                b = f x

                x
            "#
        ));
    }

    #[test]
    fn inner_def_with_triple_newline_before() {
        // The triple newline used to cause the code in add_spaces to not indent the next line,
        // which of course is not the same tree (and nor does it parse)
        expr_formats_to(
            indoc!(
                r#"
                \x ->
                    m = 2


                    m1 = insert m n powerOf10

                    42
                "#
            ),
            indoc!(
                r#"
                \x ->
                    m = 2

                    m1 = insert m n powerOf10

                    42
                "#
            ),
        );
    }

    #[test]
    fn when_guard() {
        expr_formats_same(indoc!(
            r#"
            when maybeScore is
                Just score if score > 21 ->
                    win

                _ ->
                    nextRound
            "#
        ));
    }

    #[test]
    fn when_guard_using_function() {
        expr_formats_same(indoc!(
            r#"
            when authenticationResponse is
                Ok user if hasPermission user ->
                    loadPage route user

                Ok user ->
                    PageNotFound

                Err _ ->
                    ErrorPage
            "#
        ));
    }

    // ACCESSOR

    #[test]
    fn accessor() {
        expr_formats_same(indoc!(
            r#"
            .id
            "#
        ));

        expr_formats_same(indoc!(
            r#"
            user.name
            "#
        ));

        expr_formats_same(indoc!(
            r#"
            (getUser userId users).name
            "#
        ));
    }

    // PRECEDENCE CONFLICT

    #[test]
    fn precedence_conflict() {
        expr_formats_same(indoc!(
            r#"
            if True == False == True then
                False
            else
                True
            "#
        ));
    }

    #[test]
    fn multi_line_precedence_conflict_1() {
        expr_formats_to(
            indoc!(
                r#"
            if True
                == False == True
            then
                False
            else
                True
            "#
            ),
            indoc!(
                r#"
            if
                True
                    == False
                    == True
            then
                False
            else
                True
            "#
            ),
        );
    }

    #[test]
    fn multi_line_precedence_conflict_2() {
        expr_formats_to(
            indoc!(
                r#"
            if False
                == False == False then
                "true"
            else
                "false"
            "#
            ),
            indoc!(
                r#"
            if
                False
                    == False
                    == False
            then
                "true"
            else
                "false"
            "#
            ),
        );
    }

    #[test]
    fn precedence_conflict_functions() {
        expr_formats_same(indoc!(
            r#"
            when f x == g y == h z is
                True ->
                    Ok 1

                False ->
                    Err 2
            "#
        ));
    }

    #[test]
    fn binop_parens() {
        expr_formats_same(indoc!(
            r#"
            if 4 == (6 ^ 6 ^ 7 ^ 8) then
                "Hard to believe"
            else
                "Naturally"
            "#
        ));

        expr_formats_same(indoc!(
            r#"
            if 5 == 1 ^ 1 ^ 1 ^ 1 then
                "Not buying it"
            else
                "True"
            "#
        ));

        expr_formats_to(
            indoc!(
                r#"
            if (1 == 1)
                && (2 == 1) && (3 == 2) then
                "true"
            else
                "false"
            "#
            ),
            indoc!(
                r#"
            if
                (1 == 1)
                    && (2 == 1)
                    && (3 == 2)
            then
                "true"
            else
                "false"
            "#
            ),
        );
    }

    #[test]
    fn precedence_conflict_greater_than() {
        expr_formats_same(indoc!(
            r#"
            3 > 4 > 10
            "#
        ));
    }

    #[test]
    fn precedence_conflict_greater_than_and_less_than() {
        expr_formats_same(indoc!(
            r#"
            1 < 4 > 1
            "#
        ));
    }

    #[test]
    fn binop_if() {
        expr_formats_same(indoc!(
            r#"
            5 * (if x > 0 then 1 else 2)
            "#
        ));
    }

    // UNARY OP

    #[test]
    fn unary_op() {
        expr_formats_same(indoc!(
            r#"
                y = -4

                !x
            "#
        ));
    }

    #[test]
    fn unary_call_parens() {
        expr_formats_same(indoc!(
            r#"
                !(f 1)
            "#
        ));
    }

    #[test]
    fn unary_call_no_parens() {
        // TIL: Negating a function "does what you might expect"... which is cool!
        expr_formats_same(indoc!(
            r#"
                !f 1
            "#
        ));
    }

    // BINARY OP

    #[test]
    fn binary_op() {
        expr_formats_same(indoc!(
            r#"
            1 == 1
            "#
        ));
    }

    #[test]
    fn binary_op_with_spaces() {
        expr_formats_to(
            indoc!(
                r#"
                2   !=   3
                "#
            ),
            indoc!(
                r#"
                2 != 3
                "#
            ),
        );
    }

    #[test]
    fn multi_line_binary_op_1() {
        expr_formats_same(indoc!(
            r#"
            isLast
                && isEmpty
                && isLoaded
            "#
        ));
    }

    #[test]
    fn multi_line_binary_op_2() {
        expr_formats_same(indoc!(
            r#"
            x = 1
                < 2

            f x
            "#
        ));
    }

    #[test]
    fn multi_line_binary_op_with_comments() {
        expr_formats_to(
            indoc!(
                r#"
                1
                * 2
                / 3
                // 4
                "#
            ),
            indoc!(
                r#"
                1
                    * 2
                    / 3
                    // 4
                "#
            ),
        );
    }

    #[test]
    fn partial_multi_line_binary_op_1() {
        expr_formats_to(
            indoc!(
                r#"
                2 % 3
                    %% 5
                    + 7
                "#
            ),
            indoc!(
                r#"
                2
                    % 3
                    %% 5
                    + 7
                "#
            ),
        );
    }

    #[test]
    fn partial_multi_line_binary_op_2() {
        expr_formats_to(
            indoc!(
                r#"
                isGreenLight
                    && isRedLight && isYellowLight
                "#
            ),
            indoc!(
                r#"
                isGreenLight
                    && isRedLight
                    && isYellowLight
                "#
            ),
        );
    }

    // MODULES

    #[test]
    fn single_line_interface() {
        module_formats_same(indoc!(
            r#"
                interface Foo exposes [] imports []"#
        ));
    }

    #[test]
    fn defs_with_trailing_comment() {
        // TODO: make the formatter add a space between '42' and # below:
        module_formats_to(
            indoc!(
                r#"
            interface Foo exposes [] imports []
            a = 42 # Yay greetings"#
            ),
            indoc!(
                r#"
            interface Foo exposes [] imports []
            a = 42# Yay greetings
            "#
            ),
        );
    }

    #[test]
    fn multiline_interface() {
        module_formats_same(indoc!(
            r#"
                interface Foo
                    exposes []
                    imports []"#
        ));
    }

    #[test]
    fn interface_exposing() {
        module_formats_same(indoc!(
            r#"
                interface Foo
                    exposes [ Bar, Baz, a, b ]
                    imports []"#
        ));
    }

    #[test]
    fn interface_importing() {
        module_formats_same(indoc!(
            r#"
                interface Foo
                    exposes [ Bar, Baz, a, b ]
                    imports [ Blah, Thing.{ foo, bar }, Stuff ]"#
        ));
    }

    #[test]
    fn single_line_app() {
        module_formats_same(indoc!(
            r#"
                app "Foo" packages { base: "platform" } imports [] provides [ main ] to base"#
        ));
    }

    #[test]
    fn single_line_platform() {
        module_formats_same(
            "platform folkertdev/foo \
            requires { model=>Model, msg=>Msg } { main : Effect {} } \
            exposes [] \
            packages {} \
            imports [ Task.{ Task } ] \
            provides [ mainForHost ] \
            effects fx.Effect \
            { \
                putLine : Str -> Effect {}, \
                putInt : I64 -> Effect {}, \
                getInt : Effect { value : I64, errorCode : [ A, B ], isError : Bool } \
            }",
        );
    }

    /// Annotations and aliases

    #[test]
    fn list_alias() {
        expr_formats_same(indoc!(
            r#"
            ConsList a : [ Cons a (ConsList a), Nil ]

            f : ConsList a -> ConsList a
            f = \_ -> Nil

            f
            "#
        ));
    }

    #[test]
    fn wildcard() {
        expr_formats_same(indoc!(
            r#"
            f : List *
            f = []

            a
            "#
        ));
    }

    #[test]
    fn identity() {
        expr_formats_same(indoc!(
            r#"
            f : a -> a
            f = []

            a
            "#
        ));
    }

    #[test]
    fn multiline_tag_union_annotation() {
        expr_formats_same(indoc!(
            r#"
            b :
                [
                    True,
                    False,
                ]

            b
            "#
        ));
    }

    #[test]
    fn multiline_tag_union_annotation_beginning_on_same_line() {
        expr_formats_same(indoc!(
            r#"
            Expr  : [
                    Add Expr Expr,
                    Mul Expr Expr,
                    Val I64,
                    Var I64,
                ]

            Expr"#
        ));
    }

    #[test]
    fn multiline_tag_union_annotation_with_final_comment() {
        expr_formats_to(
            indoc!(
                r#"
            b :
                [
                    True,
                    # comment 1
                    False # comment 2
                    ,
                    # comment 3
                ]

            b
            "#
            ),
            indoc!(
                r#"
                b :
                    [
                        True,
                        # comment 1
                        False,
                        # comment 2
                        # comment 3
                    ]
    
                b
                "#
            ),
        );
    }

    #[test]
    fn tag_union() {
        expr_formats_same(indoc!(
            r#"
            f : [ True, False ] -> [ True, False ]
            f = \x -> x

            a
            "#
        ));
    }

    // TODO: the current formatting seems a bit odd for multiline function annotations
    // (beside weird indentation, note the trailing space after the "->")
    // #[test]
    // fn multiline_tag_union_function_annotation() {
    //     expr_formats_same(indoc!(
    //         r#"
    //         f :
    //             [
    //                 True,
    //                 False,
    //             ] ->
    //             [
    //                 True,
    //                 False,
    //             ]
    //         f = \x -> x

    //         a
    //         "#
    //     ));
    // }

    #[test]
    fn recursive_tag_union() {
        expr_formats_same(indoc!(
            r#"
            f : [ Cons a (ConsList a), Nil ] as ConsList a -> [ Just a, Nothing ]
            f = \list ->
                when list is
                    Nil ->
                        Nothing

                    Cons first _ ->
                        Just first

            f
            "#
        ));
    }

    #[test]
    fn function_application_package_type() {
        expr_formats_same(indoc!(
            r#"
            main : Task.Task {} []
            main = 42

            main
            "#
        ));
    }

    #[test]
    fn record_type() {
        expr_formats_same(indoc!(
            r#"
            f : { foo : Int * }
            f = { foo: 1000 }

            a
            "#
        ));
    }

    #[test]
    fn record_pattern_with_apply_guard() {
        expr_formats_same(indoc!(
            r#"
            when { x: 1 } is
                { x: Just 4 } ->
                    4
            "#
        ));
    }

    #[test]
    fn record_pattern_with_record_guard() {
        expr_formats_same(indoc!(
            r#"
            when { x: 1 } is
                { x: { x: True } } ->
                    4
            "#
        ));
    }

    #[test]
    fn body_starts_with_spaces_multiline() {
        expr_formats_same(indoc!(
            r#"
            y =
                Foo
                    1
                    2

            y
            "#
        ));
    }

    #[test]
    fn backpassing_simple() {
        expr_formats_same(indoc!(
            r#"
                getChar = \ctx ->
                    x <- Task.await (getCharScope scope)
                    42

                42
            "#
        ));
    }

    #[test]
    fn backpassing_apply_tag() {
        expr_formats_same(indoc!(
            r#"
                getChar = \ctx ->
                    (T val newScope) <- Task.await (getCharScope scope)
                    42

                42
            "#
        ));
    }

    #[test]
    fn backpassing_parens_body() {
        expr_formats_same(indoc!(
            r#"
            Task.fromResult
                (
                    a, b <- binaryOp ctx
                    if a == b then
                        -1
                    else
                        0
                )
            "#
        ));
    }

    #[test]
    fn backpassing_body_on_newline() {
        expr_formats_same(indoc!(
            r#"
                getChar = \ctx ->
                    x <-
                        Task.await (getCharScope scope)
                    42

                42
            "#
        ));
    }

    // this is a parse error atm
    //    #[test]
    //    fn multiline_apply() {
    //        expr_formats_same(indoc!(
    //            r#"
    //            f :
    //                Result a
    //                    { x : Int *
    //                    , y : Float
    //                    }
    //                    c
    //                -> Int *
    //            f =
    //                \_ -> 4
    //            "#
    //        ));
    //    }
}<|MERGE_RESOLUTION|>--- conflicted
+++ resolved
@@ -5,10 +5,6 @@
 
 #[cfg(test)]
 mod test_fmt {
-<<<<<<< HEAD
-
-=======
->>>>>>> 29742af4
     use bumpalo::Bump;
     use roc_fmt::annotation::{Formattable, Newlines, Parens};
     use roc_fmt::def::fmt_def;
