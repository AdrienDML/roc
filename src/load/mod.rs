use crate::can::def::Declaration;
use crate::can::ident::{Ident, ModuleName};
use crate::can::module::{canonicalize_module_defs, ModuleOutput};
use crate::collections::{default_hasher, insert_all, MutMap, MutSet, SendMap};
use crate::constrain::module::{constrain_imported_values, constrain_module, Import};
use crate::module::symbol::{IdentIds, Interns, ModuleId, ModuleIds, Symbol};
use crate::parse::ast::{self, Attempting, ExposesEntry, ImportsEntry, InterfaceHeader};
use crate::parse::module::{self, module_defs};
use crate::parse::parser::{Fail, Parser, State};
use crate::region::{Located, Region};
use crate::solve::{self, ExposedModuleTypes, Solved, SolvedType, SubsByModule};
use crate::subs::{Subs, VarStore, Variable};
use crate::types::{Alias, Constraint, Problem};
use bumpalo::Bump;
use std::collections::{HashMap, HashSet};
use std::fs::read_to_string;
use std::io;
use std::path::{Path, PathBuf};
use std::sync::{Arc, Mutex};
use tokio::sync::mpsc;
use tokio::task::spawn_blocking;

/// Filename extension for normal Roc modules
const ROC_FILE_EXTENSION: &str = "roc";

/// The . in between module names like Foo.Bar.Baz
const MODULE_SEPARATOR: char = '.';

#[derive(Debug)]
pub struct Module {
    pub module_id: ModuleId,
    pub declarations: Vec<Declaration>,
    pub exposed_imports: MutMap<Symbol, Variable>,
    pub exposed_vars_by_symbol: Vec<(Symbol, Variable)>,
    pub references: MutSet<Symbol>,
    pub aliases: MutMap<Symbol, Alias>,
}

pub struct LoadedModule {
    pub module_id: ModuleId,
    pub interns: Interns,
    pub solved: Solved<Subs>,
    pub problems: Vec<Problem>,
    pub declarations: Vec<Declaration>,
}

#[derive(Debug, Clone)]
struct Env {
    pub src_dir: PathBuf,
}

#[derive(Debug)]
pub enum BuildProblem<'a> {
    FileNotFound(&'a Path),
}

#[derive(Debug)]
struct ModuleHeader {
    module_id: ModuleId,
    module_name: ModuleName,
    exposed_ident_ids: IdentIds,
    deps_by_name: MutMap<ModuleName, ModuleId>,
    exposes: Vec<Symbol>,
    exposed_imports: MutMap<Ident, (Symbol, Region)>,
    src: Box<str>,
}

#[derive(Debug)]
enum Msg {
    Header(ModuleHeader),
    Constrained {
        module: Module,
        constraint: Constraint,
        ident_ids: IdentIds,
        var_store: VarStore,
    },
    Solved {
        module_id: ModuleId,
        solved_types: MutMap<Symbol, SolvedType>,
        subs: Arc<Solved<Subs>>,
        problems: Vec<Problem>,
        solved_env: solve::Env,
    },
}

#[derive(Debug)]
pub enum LoadingProblem {
    FileProblem {
        filename: PathBuf,
        error: io::ErrorKind,
    },
    ParsingFailed {
        filename: PathBuf,
        fail: Fail,
    },
    MsgChannelDied,
}

enum MaybeShared<'a, 'b, A, B> {
    Shared(Arc<Mutex<A>>, Arc<Mutex<B>>),
    Unique(&'a mut A, &'b mut B),
}

type SharedModules<'a, 'b> = MaybeShared<'a, 'b, ModuleIds, IdentIdsByModule>;
type IdentIdsByModule = MutMap<ModuleId, IdentIds>;

type MsgSender = mpsc::Sender<Msg>;
type MsgReceiver = mpsc::Receiver<Msg>;

/// The loading process works like this, starting from the given filename (e.g. "main.roc"):
///
/// 1. Open the file.
/// 2. Parse the module's header.
/// 3. For each of its imports, send a message on the channel to the coordinator thread, which
///    will repeat this process to load that module - starting with step 1.
/// 4. Add everything we were able to import unqualified to the module's default scope.
/// 5. Parse the module's defs.
/// 6. Canonicalize the module.
/// 7. Before type checking, block on waiting for type checking to complete on all imports.
///    (Since Roc doesn't allow cyclic dependencies, this ctypeot deadlock.)
/// 8. Type check the module and create type annotations for its top-level declarations.
/// 9. Report the completed type annotation to the coordinator thread, so other modules
///    that are waiting in step 7 can unblock.
///
/// The loaded_modules argument specifies which modules have already been loaded.
/// It typically contains *at least* the standard modules, but is empty when loading
/// the standard modules themselves.
#[allow(clippy::cognitive_complexity)]
pub async fn load<'a>(
    src_dir: PathBuf,
    filename: PathBuf,
    mut exposed_types: SubsByModule,
) -> Result<LoadedModule, LoadingProblem> {
    use self::MaybeShared::*;

    let mut all_problems = Vec::new();
    let env = Env {
        src_dir: src_dir.clone(),
    };

    let (msg_tx, mut msg_rx): (MsgSender, MsgReceiver) = mpsc::channel(1024);
    let mut module_ids = ModuleIds::default();
    let mut root_exposed_ident_ids: IdentIdsByModule = IdentIds::exposed_builtins();

    // This is the "final" list of IdentIds, after canonicalization and constraint gen
    // have completed for a given module.
    let mut constrained_ident_ids = MutMap::default();
    let mut headers_parsed = MutSet::default();

    // Load the root module synchronously; we can't proceed until we have its id.
    let root_id = load_filename(
        filename,
        msg_tx.clone(),
        Unique(&mut module_ids, &mut root_exposed_ident_ids),
    )?;

    headers_parsed.insert(root_id);

    // From now on, these will be used by multiple threads; time to make an Arc<Mutex<_>>!
    let arc_modules = Arc::new(Mutex::new(module_ids));
    let ident_ids_by_module: Arc<Mutex<IdentIdsByModule>> =
        Arc::new(Mutex::new(root_exposed_ident_ids));

    // All the dependent modules we've already begun loading -
    // meaning we should never kick off another load_module on them!
    let mut loading_started: MutSet<ModuleId> = MutSet::default();

    // If the root module we're compiling happens to be an interface,
    // it's possible that something else will import it. That will
    // necessarily cause a cyclic import error, but in the meantime
    // we still shouldn't load it.
    loading_started.insert(root_id);

    // The declarations we'll ultimately be returning
    let mut declarations_by_id: MutMap<ModuleId, Vec<Declaration>> = MutMap::default();

    let mut exposed_symbols_by_module: MutMap<ModuleId, MutSet<Symbol>> = MutMap::default();

    // Modules which are waiting for certain headers to be parsed
    let mut waiting_for_headers: MutMap<ModuleId, MutSet<ModuleId>> = MutMap::default();

    // When the key ModuleId gets solved, iterate through each of the given modules
    // and remove that ModuleId from the appropriate waiting_for_headers entry.
    // If the relevant module's waiting_for_headers entry is now empty, canonicalize the module.
    let mut header_listeners: MutMap<ModuleId, Vec<ModuleId>> = MutMap::default();

    let mut unparsed_modules: MutMap<ModuleId, ModuleHeader> = MutMap::default();

    // Modules which are waiting for certain deps to be solved
    let mut waiting_for_solve: MutMap<ModuleId, MutSet<ModuleId>> = MutMap::default();

    // When the key ModuleId gets solved, iterate through each of the given modules
    // and remove that ModuleId from the appropriate waiting_for_solve entry.
    // If the relevant module's waiting_for_solve entry is now empty, solve the module.
    let mut solve_listeners: MutMap<ModuleId, Vec<ModuleId>> = MutMap::default();

    let mut unsolved_modules: MutMap<ModuleId, (Module, Constraint, VarStore)> = MutMap::default();

    // TODO can be removed I think
    let vars_by_symbol = SendMap::default();

    // Parse and canonicalize the module's deps
    while let Some(msg) = msg_rx.recv().await {
        use self::Msg::*;

        match msg {
            Header(header) => {
                let home = header.module_id;
                let deps_by_name = &header.deps_by_name;
                let mut headers_needed =
                    HashSet::with_capacity_and_hasher(deps_by_name.len(), default_hasher());

                headers_parsed.insert(home);

                for dep_id in deps_by_name.values() {
                    if !headers_parsed.contains(&dep_id) {
                        headers_needed.insert(*dep_id);
                    }
                }

                // This was a dependency. Write it down and keep processing messaages.
                let mut exposed_symbols: MutSet<Symbol> =
                    HashSet::with_capacity_and_hasher(header.exposes.len(), default_hasher());

                // TODO can we avoid this loop by storing them as a Set in Header to begin with?
                for symbol in header.exposes.iter() {
                    exposed_symbols.insert(*symbol);
                }

                debug_assert!(!exposed_symbols_by_module.contains_key(&home));
                exposed_symbols_by_module.insert(home, exposed_symbols);

                // Notify all the listeners that headers are now available for this module.
                if let Some(listeners) = header_listeners.remove(&home) {
                    for listener_id in listeners {
                        // This listener is longer waiting for this module,
                        // because this module's headers are now available!
                        let waiting_for = waiting_for_headers
                            .get_mut(&listener_id)
                            .expect("Unable to find module ID in waiting_for_headers");

                        waiting_for.remove(&home);

                        // If it's no longer waiting for anything else, solve it.
                        if waiting_for.is_empty() {
                            let header = unparsed_modules
                                .remove(&listener_id)
                                .expect("Could not find listener ID in unparsed_modules");

                            let exposed_symbols = exposed_symbols_by_module
                                .remove(&listener_id)
                                .expect("Could not find listener ID in exposed_symbols_by_module");

                            spawn_parse_and_constrain(
                                header,
                                Arc::clone(&arc_modules),
                                Arc::clone(&ident_ids_by_module),
                                &exposed_types,
                                exposed_symbols.clone(),
                                &mut waiting_for_solve,
                                msg_tx.clone(),
                            )
                        }
                    }
                }

                // If any of our deps weren't loaded before, start loading them.
                for (dep_name, dep_id) in deps_by_name.iter() {
                    if !loading_started.contains(&dep_id) {
                        // Record that we've started loading the module *before*
                        // we actually start loading it.
                        loading_started.insert(*dep_id);

                        let env = env.clone();
                        let msg_tx = msg_tx.clone();
                        let dep_name = dep_name.clone();

                        // Provide mutexes of ModuleIds and IdentIds by module,
                        // so other modules can populate them as they load.
                        let shared =
                            Shared(Arc::clone(&arc_modules), Arc::clone(&ident_ids_by_module));

                        // Start loading this module in the background.
                        spawn_blocking(move || load_module(env, dep_name, msg_tx, shared));
                    }
                }

                if headers_needed.is_empty() {
                    let exposed_symbols = exposed_symbols_by_module
                        .remove(&home)
                        .expect("Could not find listener ID in exposed_symbols_by_module");

                    spawn_parse_and_constrain(
                        header,
                        Arc::clone(&arc_modules),
                        Arc::clone(&ident_ids_by_module),
                        &exposed_types,
                        exposed_symbols,
                        &mut waiting_for_solve,
                        msg_tx.clone(),
                    )
                } else {
                    // We will have to wait for our deps' headers to be parsed,
                    // so we can access their IdentId, which we need for canonicalization.
                    debug_assert!(!unparsed_modules.contains_key(&home));
                    unparsed_modules.insert(home, header);

                    // Register a listener with each of these.
                    for dep_id in headers_needed.iter() {
                        let listeners = header_listeners
                            .entry(*dep_id)
                            .or_insert_with(|| Vec::with_capacity(1));

                        (*listeners).push(home);
                    }

                    debug_assert!(!waiting_for_headers.contains_key(&home));
                    waiting_for_headers.insert(home, headers_needed);
                }
            }
            Constrained {
                module,
                ident_ids,
                constraint,
                var_store,
            } => {
                let module_id = module.module_id;
                let waiting_for = waiting_for_solve.get_mut(&module_id).unwrap_or_else(|| {
                    panic!(
                        "Could not find module ID {:?} in waiting_for_solve",
                        module_id
                    )
                });

                // Record the final IdentIds
                debug_assert!(!constrained_ident_ids.contains_key(&module_id));
                constrained_ident_ids.insert(module_id, ident_ids);

                // It's possible that some modules have been solved since
                // we began waiting for them. Remove those from waiting_for,
                // because we no longer need to wait for them!
                waiting_for.retain(|id| !exposed_types.contains_key(id));

                if waiting_for.is_empty() {
                    // All of our dependencies have already been solved. Great!
                    // That means we can proceed directly to solving.
                    solve_module(
                        module,
                        constraint,
                        var_store,
                        msg_tx.clone(),
                        &mut exposed_types,
                        &mut declarations_by_id,
                        vars_by_symbol.clone(),
                    );
                } else {
                    // We will have to wait for our dependencies to be solved.
                    debug_assert!(!unsolved_modules.contains_key(&module_id));
                    unsolved_modules.insert(module_id, (module, constraint, var_store));

                    // Register a listener with each of these.
                    for dep_id in waiting_for.iter() {
                        let listeners = solve_listeners
                            .entry(*dep_id)
                            .or_insert_with(|| Vec::with_capacity(1));

                        (*listeners).push(module_id);
                    }
                }
            }
            Solved {
                module_id,
                solved_types,
                subs,
                problems,
                ..
            } => {
                all_problems.extend(problems);

                if module_id == root_id {
                    // Once we've solved the originally requested module, we're done!
                    msg_rx.close();

                    let solved = Arc::try_unwrap(subs).unwrap_or_else(|_| {
                        panic!("There were still outstanding Arc references to Solved<Subs>")
                    });

                    let module_ids = Arc::try_unwrap(arc_modules)
                        .unwrap_or_else(|_| {
                            panic!("There were still outstanding Arc references to module_ids")
                        })
                        .into_inner()
                        .expect("Unwrapping mutex for module_ids");

                    let declarations = declarations_by_id
                        .remove(&module_id)
                        .expect("declarations_by_id was missing root module_id entry");

                    let interns = Interns {
                        module_ids,
                        all_ident_ids: constrained_ident_ids,
                    };

                    return Ok(LoadedModule {
                        module_id: root_id,
                        interns,
                        solved,
                        problems: all_problems,
                        declarations,
                    });
                } else {
<<<<<<< HEAD
                    // This was a dependency. Write it down and keep processing messages.
=======
                    // This was a dependency. Write it down and keep processing messaages.
>>>>>>> 0eec4bcc
                    debug_assert!(!exposed_types.contains_key(&module_id));
                    exposed_types.insert(module_id, ExposedModuleTypes::Valid(solved_types));

                    // Notify all the listeners that this solved.
                    if let Some(listeners) = solve_listeners.remove(&module_id) {
                        for listener_id in listeners {
                            // This listener is longer waiting for this module,
                            // because this module has now been solved!
                            let waiting_for = waiting_for_solve
                                .get_mut(&listener_id)
                                .expect("Unable to find module ID in waiting_for_solve");

                            waiting_for.remove(&module_id);

                            // If it's no longer waiting for anything else, solve it.
                            if waiting_for.is_empty() {
                                let (module, constraint, var_store) = unsolved_modules
                                    .remove(&listener_id)
                                    .expect("Could not find listener ID in unsolved_modules");

                                solve_module(
                                    module,
                                    constraint,
                                    var_store,
                                    msg_tx.clone(),
                                    &mut exposed_types,
                                    &mut declarations_by_id,
                                    vars_by_symbol.clone(),
                                );
                            }
                        }
                    }
                }
            }
        }
    }

    // The msg_rx receiver closed unexpectedly before we finished solving everything
    Err(LoadingProblem::MsgChannelDied)
}

/// Load a module by its module name, rather than by its filename
fn load_module(
    env: Env,
    module_name: ModuleName,
    msg_tx: MsgSender,
    module_ids: SharedModules<'_, '_>,
) -> Result<ModuleId, LoadingProblem> {
    let mut filename = PathBuf::new();

    filename.push(env.src_dir);

    // Convert dots in module name to directories
    for part in module_name.as_str().split(MODULE_SEPARATOR) {
        filename.push(part);
    }

    // End with .roc
    filename.set_extension(ROC_FILE_EXTENSION);

    load_filename(filename, msg_tx, module_ids)
}

/// Load a module by its filename
fn load_filename(
    filename: PathBuf,
    msg_tx: MsgSender,
    module_ids: SharedModules<'_, '_>,
) -> Result<ModuleId, LoadingProblem> {
    match read_to_string(&filename) {
        Ok(src) => {
            let arena = Bump::new();
            let state = State::new(&src, Attempting::Module);

            // TODO figure out if there's a way to address this clippy error
            // without introducing a borrow error. ("let and return" is literally
            // what the borrow checker suggested using here to fix the problem, so...)
            #[allow(clippy::let_and_return)]
            let answer = match module::header().parse(&arena, state) {
                Ok((ast::Module::Interface { header }, state)) => {
                    let module_id = send_interface_header(header, state, module_ids, msg_tx);

                    Ok(module_id)
                }
                Ok((ast::Module::App { .. }, _)) => {
                    panic!("TODO finish loading an App module");
                }
                Err((fail, _)) => Err(LoadingProblem::ParsingFailed { filename, fail }),
            };

            answer
        }
        Err(err) => Err(LoadingProblem::FileProblem {
            filename,
            error: err.kind(),
        }),
    }
}

fn send_interface_header<'a>(
    header: InterfaceHeader<'a>,
    state: State<'a>,
    shared_modules: SharedModules<'_, '_>,
    msg_tx: MsgSender,
) -> ModuleId {
    use MaybeShared::*;

    let declared_name: ModuleName = header.name.value.as_str().into();

    // TODO check to see if declared_name is consistent with filename.
    // If it isn't, report a problem!

    let mut imports: Vec<(ModuleName, Vec<Ident>, Region)> =
        Vec::with_capacity(header.imports.len());
    let mut scope_size = 0;

    for loc_entry in header.imports {
        let (module_name, exposed) = exposed_from_import(&loc_entry.value);

        scope_size += exposed.len();

        imports.push((module_name, exposed, loc_entry.region));
    }

    let num_exposes = header.exposes.len();
    let mut deps_by_name: MutMap<ModuleName, ModuleId> =
        HashMap::with_capacity_and_hasher(num_exposes, default_hasher());
    let mut exposes: Vec<Symbol> = Vec::with_capacity(num_exposes);

    // Make sure the module_ids has ModuleIds for all our deps,
    // then record those ModuleIds in can_module_ids for later.
    let mut scope: MutMap<Ident, (Symbol, Region)> =
        HashMap::with_capacity_and_hasher(scope_size, default_hasher());
    let home: ModuleId;

    let ident_ids = match shared_modules {
        Shared(arc_module_ids, arc_ident_ids) => {
            // Lock just long enough to perform the minimal operations necessary.
            let mut module_ids = (*arc_module_ids).lock().expect("Failed to acquire lock for interning module IDs, presumably because a thread panicked.");
            let mut ident_ids_by_module = (*arc_ident_ids).lock().expect("Failed to acquire lock for interning ident IDs, presumably because a thread panicked.");

            home = module_ids.get_or_insert(&declared_name.as_inline_str());

            // Ensure this module has an entry in the exposed_ident_ids map.
            ident_ids_by_module
                .entry(home)
                .or_insert_with(IdentIds::default);

            // This can't possibly fail, because we just ensured it
            // has an entry with this key.
            let ident_ids = ident_ids_by_module.get_mut(&home).unwrap();

            // For each of our imports, add an entry to deps_by_name
            //
            // e.g. for `imports [ Foo.{ bar } ]`, add `Foo` to deps_by_name
            for (module_name, _, _) in imports.iter() {
                let module_id = module_ids.get_or_insert(module_name.into());

                deps_by_name.insert(module_name.clone(), module_id);
            }

            // For each of our imports, add any exposed values to scope.
            //
            // e.g. for `imports [ Foo.{ bar } ]`, add `bar` to scope.
            for (_, exposed, region) in imports.into_iter() {
                if !exposed.is_empty() {
                    add_exposed_to_scope(home, &mut scope, exposed, ident_ids, region);
                }
            }

            // Generate IdentIds entries for all values this module exposes.
            // This way, when we encounter them in Defs later, they already
            // have an IdentIds entry.
            //
            // We must *not* add them to scope yet, or else the Defs will
            // incorrectly think they're shadowing them!
            for loc_exposed in header.exposes.iter() {
                let ident_id = ident_ids.add(loc_exposed.value.as_str().into());
                let symbol = Symbol::new(home, ident_id);

                exposes.push(symbol);
            }

            if cfg!(debug_assertions) {
                home.register_debug_idents(&ident_ids);
            }

            ident_ids.clone()
        }
        Unique(module_ids, ident_ids_by_module) => {
            // If this is the original file the user loaded,
            // then we already have a mutable reference,
            // and won't need to pay locking costs.
            home = module_ids.get_or_insert(declared_name.as_inline_str());

            let mut ident_ids = IdentIds::default();

            // For each of our imports, add it to deps_by_name,
            // and also add any exposed values to scope.
            //
            // e.g. for `imports [ Foo.{ bar } ]`, add `Foo` to deps_by_name and `bar` to scope.
            for (module_name, exposed, region) in imports.into_iter() {
                let module_id = module_ids.get_or_insert(&module_name.clone().into());

                deps_by_name.insert(module_name, module_id);

                if !exposed.is_empty() {
                    add_exposed_to_scope(home, &mut scope, exposed, &mut ident_ids, region);
                }
            }

            // Generate IdentIds entries for all values this module exposes.
            // This way, when we encounter them in Defs later, they already
            // have an IdentIds entry.
            //
            // We must *not* add them to scope yet, or else the Defs will
            // incorrectly think they're shadowing them!
            for loc_exposed in header.exposes.iter() {
                let ident_id = ident_ids.add(loc_exposed.value.as_str().into());
                let symbol = Symbol::new(home, ident_id);

                exposes.push(symbol);
            }

            if cfg!(debug_assertions) {
                home.register_debug_idents(&ident_ids);
            }

            // Record this entry into ident_ids_by_module. It should not
            // have been recorded previously, since this was Unique.
            debug_assert!(!ident_ids_by_module.contains_key(&home));
            ident_ids_by_module.insert(home, ident_ids.clone());

            ident_ids
        }
    };

    // Box up the input &str for transfer over the wire.
    // We'll need this in order to continue parsing later.
    let src: Box<str> = state.input.to_string().into();

    // Send the deps to the coordinator thread for processing,
    // then continue on to parsing and canonicalizing defs.
    //
    // We always need to send these, even if deps is empty,
    // because the coordinator thread needs to receive this message
    // to decrement its "pending" count.
    let mut tx = msg_tx;

    tokio::spawn(async move {
        // Send the header the main thread for processing,
        tx.send(Msg::Header(ModuleHeader {
            module_id: home,
            exposed_ident_ids: ident_ids,
            module_name: declared_name,
            deps_by_name,
            exposes,
            src,
            exposed_imports: scope,
        }))
        .await
        .unwrap_or_else(|_| panic!("Failed to send Header message for module ID: {:?}", home));
    });

    home
}

fn add_exposed_to_scope(
    module_id: ModuleId,
    scope: &mut MutMap<Ident, (Symbol, Region)>,
    exposed: Vec<Ident>,
    ident_ids: &mut IdentIds,
    region: Region,
) {
    for ident in exposed {
        // Since this value is exposed, add it to our module's default scope.
        debug_assert!(!scope.contains_key(&ident.clone()));

        let ident_id = ident_ids.add(ident.clone().into());
        let symbol = Symbol::new(module_id, ident_id);

        scope.insert(ident, (symbol, region));
    }
}

// TODO trim down these arguments - possibly by moving Constraint into Module
#[allow(clippy::too_many_arguments)]
fn solve_module(
    module: Module,
    constraint: Constraint,
    var_store: VarStore,
    msg_tx: MsgSender,
    exposed_types: &mut SubsByModule,
    declarations_by_id: &mut MutMap<ModuleId, Vec<Declaration>>,
    mut vars_by_symbol: SendMap<Symbol, Variable>,
) {
    let home = module.module_id;
    let mut imports = Vec::with_capacity(module.references.len());

    // dbg!(home, &module.references);

    // Translate referenced symbols into constraints
    for &symbol in module.references.iter() {
        let module_id = symbol.module_id();

        // We already have constraints for our own symbols.
        if module_id != home {
            let region = Region::zero(); // TODO this should be the region where this symbol was declared in its home module. Look that up!
            let loc_symbol = Located {
                value: symbol,
                region,
            };

            match exposed_types.get(&module_id) {
                Some(ExposedModuleTypes::Valid(solved_types)) => {
                    let solved_type = solved_types.get(&loc_symbol.value).unwrap_or_else(|| {
                        panic!(
                            "Could not find {:?} in solved_types {:?}",
                            loc_symbol.value, solved_types
                        )
                    });

                    imports.push(Import {
                        loc_symbol,
                        solved_type,
                    });
                }
                Some(ExposedModuleTypes::Invalid) => {
                    // If that module was invalid, use True constraints
                    // for everything imported from it.
                    imports.push(Import {
                        loc_symbol,
                        solved_type: &SolvedType::Erroneous(Problem::InvalidModule),
                    });
                }
                None => {
                    panic!(
                        "Could not find module {:?} in exposed_types {:?}",
                        module_id, exposed_types
                    );
                }
            }
        }
    }

    // Wrap the existing module constraint in these imported constraints.
    let constraint = constrain_imported_values(imports, constraint, &var_store);

    // All the exposed imports should be available in the solver's vars_by_symbol
    for (symbol, expr_var) in module.exposed_imports.iter() {
        vars_by_symbol.insert(*symbol, *expr_var);
    }

    // All the top-level defs should also be available in vars_by_symbol
    for decl in &module.declarations {
        use Declaration::*;

        match decl {
            Declare(def) => {
                insert_all(&mut vars_by_symbol, def.pattern_vars.clone().into_iter());
            }
            DeclareRec(defs) => {
                for def in defs {
                    insert_all(&mut vars_by_symbol, def.pattern_vars.clone().into_iter());
                }
            }
            InvalidCycle(_, _) => panic!("TODO handle invalid cycles"),
        }
    }

    declarations_by_id.insert(home, module.declarations);

    let exposed_vars_by_symbol: Vec<(Symbol, Variable)> = module.exposed_vars_by_symbol;

    let mut aliases = SendMap::default();

    for (symbol, alias) in module.aliases.clone() {
        aliases.insert(symbol, alias);
    }

    // Start solving this module in the background.
    spawn_blocking(move || {
        // Now that the module is parsed, canonicalized, and constrained,
        // we need to type check it.
        let subs = Subs::new(var_store.into());
        let mut problems = Vec::new();

        let env = solve::Env {
            vars_by_symbol,
            aliases,
        };

        // Run the solver to populate Subs.
        let (solved_subs, solved_env) = solve::run(&env, &mut problems, subs, &constraint);

        let mut solved_types = MutMap::default();

        // exposed_vars_by_symbol contains the Variables for all the Symbols
        // this module exposes. We want to convert those into flat SolvedType
        // annotations which are decoupled from our Subs, because that's how
        // other modules will generate constraints for imported values
        // within the context of their own Subs.
        for (symbol, var) in exposed_vars_by_symbol {
            let solved_type = SolvedType::new(&solved_subs, var);

            solved_types.insert(symbol, solved_type);
        }

        // dbg!(&solved_types);

        tokio::spawn(async move {
            let mut tx = msg_tx;

            // Send the subs to the main thread for processing,
            tx.send(Msg::Solved {
                module_id: home,
                subs: Arc::new(solved_subs),
                solved_types,
                solved_env,
                problems,
            })
            .await
            .unwrap_or_else(|_| panic!("Failed to send Solved message"));
        });
    });
}

fn spawn_parse_and_constrain(
    header: ModuleHeader,
    module_ids: Arc<Mutex<ModuleIds>>,
    ident_ids_by_module: Arc<Mutex<IdentIdsByModule>>,
    exposed_types: &SubsByModule,
    exposed_symbols: MutSet<Symbol>,
    waiting_for_solve: &mut MutMap<ModuleId, MutSet<ModuleId>>,
    msg_tx: MsgSender,
) {
    let module_id = header.module_id;
    let deps_by_name = &header.deps_by_name;
    let num_deps = deps_by_name.len();
    let mut dep_idents = HashMap::with_capacity_and_hasher(num_deps, default_hasher());

    {
        let ident_ids_by_module = (*ident_ids_by_module).lock().expect(
            "Failed to acquire lock for interning ident IDs, presumably because a thread panicked.",
        );

        // Populate dep_idents with each of their IdentIds,
        // which we'll need during canonicalization to translate
        // identifier strings into IdentIds, which we need to build Symbols.
        // We only include the modules we care about (the ones we import).
        //
        // At the end of this loop, dep_idents contains all the information to
        // resolve a symbol from another module: if it's in here, that means
        // we have both imported the module and the ident was exported by that mdoule.
        for dep_id in header.deps_by_name.values() {
            // We already verified that these are all present,
            // so unwrapping should always succeed here.
            let idents = ident_ids_by_module.get(&dep_id).unwrap();

            dep_idents.insert(*dep_id, idents.clone());
        }
    }

    // Once this step has completed, the next thing we'll need
    // is solving. Register the modules we'll need to have been
    // solved before we can solve.
    let mut solve_needed = HashSet::with_capacity_and_hasher(num_deps, default_hasher());

    for dep_id in deps_by_name.values() {
        if !exposed_types.contains_key(dep_id) {
            solve_needed.insert(*dep_id);
        }
    }

    waiting_for_solve.insert(module_id, solve_needed);

    // Now that we have waiting_for_solve populated, continue parsing,
    // canonicalizing, and constraining the module.
    spawn_blocking(move || {
        parse_and_constrain(header, module_ids, dep_idents, exposed_symbols, msg_tx);
    });
}

/// Parse the module, canonicalize it, and generate constraints for it.
fn parse_and_constrain(
    header: ModuleHeader,
    arc_module_ids: Arc<Mutex<ModuleIds>>,
    dep_idents: IdentIdsByModule,
    exposed_symbols: MutSet<Symbol>,
    msg_tx: MsgSender,
) {
    let module_id = header.module_id;
    let var_store = VarStore::default();
    let arena = Bump::new();
    let state = State::new(&header.src, Attempting::Module);

    let (parsed_defs, _) = module_defs()
        .parse(&arena, state)
        .expect("TODO gracefully handle parse error on module defs");

    let module_ids = (*arc_module_ids).lock().expect(
        "Failed to acquire lock for obtaining module IDs, presumably because a thread panicked.",
    );
    let (module, ident_ids, constraint) = match canonicalize_module_defs(
        &arena,
        parsed_defs,
        module_id,
        &module_ids,
        header.exposed_ident_ids,
        dep_idents,
        header.exposed_imports,
        exposed_symbols,
        &var_store,
    ) {
        Ok(ModuleOutput {
            declarations,
            exposed_imports,
            lookups,
            ident_ids,
            exposed_vars_by_symbol,
            references,
            aliases,
            ..
        }) => {
            let constraint = constrain_module(module_id, &declarations, lookups);

            let module = Module {
                module_id,
                declarations,
                exposed_imports,
                exposed_vars_by_symbol,
                references,
                aliases,
            };

            (module, ident_ids, constraint)
        }
        Err(_runtime_error) => {
            panic!("TODO gracefully handle module canonicalization error");
        }
    };

    tokio::spawn(async move {
        let mut tx = msg_tx;

        // Send the constraint to the main thread for processing.
        tx.send(Msg::Constrained {
            module,
            ident_ids,
            constraint,
            var_store,
        })
        .await
        .unwrap_or_else(|_| panic!("Failed to send Constrained message"));
    });
}

fn exposed_from_import(entry: &ImportsEntry<'_>) -> (ModuleName, Vec<Ident>) {
    use crate::parse::ast::ImportsEntry::*;

    match entry {
        Module(module_name, exposes) => {
            let mut exposed = Vec::with_capacity(exposes.len());

            for loc_entry in exposes {
                exposed.push(ident_from_exposed(&loc_entry.value));
            }

            (module_name.as_str().into(), exposed)
        }

        SpaceBefore(sub_entry, _) | SpaceAfter(sub_entry, _) => {
            // Ignore spaces.
            exposed_from_import(*sub_entry)
        }
    }
}

fn ident_from_exposed(entry: &ExposesEntry<'_>) -> Ident {
    use crate::parse::ast::ExposesEntry::*;

    match entry {
        Ident(ident) => (*ident).into(),
        SpaceBefore(sub_entry, _) | SpaceAfter(sub_entry, _) => ident_from_exposed(sub_entry),
    }
}<|MERGE_RESOLUTION|>--- conflicted
+++ resolved
@@ -409,11 +409,7 @@
                         declarations,
                     });
                 } else {
-<<<<<<< HEAD
                     // This was a dependency. Write it down and keep processing messages.
-=======
-                    // This was a dependency. Write it down and keep processing messaages.
->>>>>>> 0eec4bcc
                     debug_assert!(!exposed_types.contains_key(&module_id));
                     exposed_types.insert(module_id, ExposedModuleTypes::Valid(solved_types));
 
