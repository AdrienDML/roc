--- conflicted
+++ resolved
@@ -2,12 +2,7 @@
 use crate::collections::{relative_complement, union, ImMap, MutMap};
 use crate::module::symbol::Symbol;
 use crate::subs::Content::{self, *};
-<<<<<<< HEAD
 use crate::subs::{Descriptor, FlatType, Mark, OptVariable, Rank, Subs, Variable};
-use crate::types::RecordFieldLabel;
-=======
-use crate::subs::{Descriptor, FlatType, Mark, OptVariable, Subs, Variable};
->>>>>>> b397c875
 use crate::types::{Mismatch, Problem};
 use crate::uniqueness::boolean_algebra;
 use crate::uniqueness::boolean_algebra::Bool;
@@ -505,24 +500,9 @@
             free_var_problems
         }
 
-<<<<<<< HEAD
         (Boolean(b1_raw), Boolean(b2_raw)) => unify_boolean(subs, b1_raw, b2_raw),
 
-        (
-            Apply {
-                module_name: l_module_name,
-                name: l_type_name,
-                args: l_args,
-            },
-            Apply {
-                module_name: r_module_name,
-                name: r_type_name,
-                args: r_args,
-            },
-        ) if l_module_name == r_module_name && l_type_name == r_type_name => {
-=======
         (Apply(l_symbol, l_args), Apply(r_symbol, r_args)) if l_symbol == r_symbol => {
->>>>>>> b397c875
             let problems = unify_zip(subs, pool, l_args.iter(), r_args.iter());
 
             if problems.is_empty() {
