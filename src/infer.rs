<<<<<<< HEAD
use can::symbol::Symbol;
use collections::ImMap;
use solve::solve;
use subs::{Content, Subs, Variable};
use types::Constraint;
=======
use crate::can::procedure::Procedure;
use crate::can::symbol::Symbol;
use crate::collections::{ImMap, MutMap};
use crate::solve::solve;
use crate::subs::{Content, Subs, Variable};
use crate::types::Constraint;
>>>>>>> 9accd28b

pub fn infer_expr(subs: &mut Subs, constraint: &Constraint, expr_var: Variable) -> Content {
    let env: ImMap<Symbol, Variable> = ImMap::default();

    solve(&env, subs, constraint);

    subs.get(expr_var).content
}<|MERGE_RESOLUTION|>--- conflicted
+++ resolved
@@ -1,17 +1,8 @@
-<<<<<<< HEAD
-use can::symbol::Symbol;
-use collections::ImMap;
-use solve::solve;
-use subs::{Content, Subs, Variable};
-use types::Constraint;
-=======
-use crate::can::procedure::Procedure;
 use crate::can::symbol::Symbol;
-use crate::collections::{ImMap, MutMap};
+use crate::collections::ImMap;
 use crate::solve::solve;
 use crate::subs::{Content, Subs, Variable};
 use crate::types::Constraint;
->>>>>>> 9accd28b
 
 pub fn infer_expr(subs: &mut Subs, constraint: &Constraint, expr_var: Variable) -> Content {
     let env: ImMap<Symbol, Variable> = ImMap::default();
