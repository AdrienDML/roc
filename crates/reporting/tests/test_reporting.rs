--- conflicted
+++ resolved
@@ -10296,7 +10296,6 @@
     );
 
     test_report!(
-<<<<<<< HEAD
         anonymous_function_does_not_use_param,
         indoc!(
             r#"
@@ -10315,7 +10314,10 @@
     really do need `x` as an argument of this function, prefix it with an
     underscore, like this: "_`x`". Adding an underscore at the start of a
     variable name is a way of saying that the variable is not used.
-=======
+    "###
+    );
+
+    test_report!(
         expected_tag_has_too_many_args,
         indoc!(
             r#"
@@ -10352,7 +10354,6 @@
         [Bad [DecodeProblem], Good (List U8) a]
 
     The branches must be cases of the `when` condition's type!
->>>>>>> 448c8ced
     "###
     );
 }