#[macro_use]
extern crate pretty_assertions;
extern crate bumpalo;
extern crate indoc;
extern crate roc_reporting;

mod helpers;

#[cfg(test)]
mod test_reporting {
    use crate::helpers::{can_expr, infer_expr, test_home, CanExprOut, ParseErrOut};
    use bumpalo::Bump;
    use indoc::indoc;
    use roc_can::abilities::AbilitiesStore;
    use roc_can::expr::PendingDerives;
    use roc_load::{self, ExecutionMode, LoadConfig, LoadedModule, LoadingProblem, Threading};
    use roc_module::symbol::{Interns, ModuleId};
    use roc_region::all::LineInfo;
    use roc_reporting::report::{
        can_problem, parse_problem, type_problem, RenderTarget, Report, Severity, ANSI_STYLE_CODES,
        DEFAULT_PALETTE,
    };
    use roc_reporting::report::{RocDocAllocator, RocDocBuilder};
    use roc_solve_problem::TypeError;
    use roc_types::subs::Subs;
    use std::path::PathBuf;

    fn filename_from_string(str: &str) -> PathBuf {
        let mut filename = PathBuf::new();
        filename.push(str);

        filename
    }

    fn to_simple_report(doc: RocDocBuilder) -> Report {
        Report {
            title: "".to_string(),
            doc,
            filename: filename_from_string(r"/code/proj/Main.roc"),
            severity: Severity::RuntimeError,
        }
    }

    fn promote_expr_to_module(src: &str) -> String {
        let mut buffer = String::from("app \"test\" provides [main] to \"./platform\"\n\nmain =\n");

        for line in src.lines() {
            // indent the body!
            buffer.push_str("    ");
            buffer.push_str(line);
            buffer.push('\n');
        }

        buffer
    }

    fn run_load_and_infer<'a>(
        subdir: &str,
        arena: &'a Bump,
        src: &'a str,
    ) -> (String, Result<LoadedModule, LoadingProblem<'a>>) {
        use std::fs::File;
        use std::io::Write;

        let module_src = if src.starts_with("app") {
            // this is already a module
            src.to_string()
        } else {
            // this is an expression, promote it to a module
            promote_expr_to_module(src)
        };

        let exposed_types = Default::default();
        let loaded = {
            // Use a deterministic temporary directory.
            // We can't have all tests use "tmp" because tests run in parallel,
            // so append the test name to the tmp path.
            let tmp = format!("tmp/{}", subdir);
            let dir = roc_test_utils::TmpDir::new(&tmp);

            let filename = PathBuf::from("Test.roc");
            let file_path = dir.path().join(filename);
            let full_file_path = file_path.clone();
            let mut file = File::create(file_path).unwrap();
            writeln!(file, "{}", module_src).unwrap();
            let load_config = LoadConfig {
                target_info: roc_target::TargetInfo::default_x86_64(),
                render: RenderTarget::Generic,
                palette: DEFAULT_PALETTE,
                threading: Threading::Single,
                exec_mode: ExecutionMode::Check,
            };
            let result =
                roc_load::load_and_typecheck(arena, full_file_path, exposed_types, load_config);
            drop(file);

            result
        };

        (module_src, loaded)
    }

    #[allow(clippy::type_complexity)]
    fn infer_expr_help_new<'a>(
        subdir: &str,
        arena: &'a Bump,
        expr_src: &'a str,
    ) -> Result<
        (
            String,
            Vec<TypeError>,
            Vec<roc_problem::can::Problem>,
            ModuleId,
            Interns,
        ),
        LoadingProblem<'a>,
    > {
        let (module_src, result) = run_load_and_infer(subdir, arena, expr_src);
        let LoadedModule {
            module_id: home,
            mut can_problems,
            mut type_problems,
            interns,
            ..
        } = result?;

        let can_problems = can_problems.remove(&home).unwrap_or_default();
        let type_problems = type_problems.remove(&home).unwrap_or_default();

        Ok((module_src, type_problems, can_problems, home, interns))
    }

    fn list_reports_new<F>(subdir: &str, arena: &Bump, src: &str, finalize_render: F) -> String
    where
        F: FnOnce(RocDocBuilder<'_>, &mut String),
    {
        use ven_pretty::DocAllocator;

        let filename = filename_from_string(r"/code/proj/Main.roc");

        let mut buf = String::new();

        match infer_expr_help_new(subdir, arena, src) {
            Err(LoadingProblem::FormattedReport(fail)) => fail,
            Ok((module_src, type_problems, can_problems, home, interns)) => {
                let lines = LineInfo::new(&module_src);
                let src_lines: Vec<&str> = module_src.split('\n').collect();
                let mut reports = Vec::new();

                let alloc = RocDocAllocator::new(&src_lines, home, &interns);

                for problem in can_problems {
                    let report = can_problem(&alloc, &lines, filename.clone(), problem.clone());
                    reports.push(report);
                }

                for problem in type_problems {
                    if let Some(report) =
                        type_problem(&alloc, &lines, filename.clone(), problem.clone())
                    {
                        reports.push(report);
                    }
                }

                let has_reports = !reports.is_empty();

                let doc = alloc
                    .stack(reports.into_iter().map(|v| v.pretty(&alloc)))
                    .append(if has_reports {
                        alloc.line()
                    } else {
                        alloc.nil()
                    });

                finalize_render(doc, &mut buf);
                buf
            }
            Err(other) => {
                panic!("failed to load: {:?}", other);
            }
        }
    }

    fn infer_expr_help<'a>(
        arena: &'a Bump,
        expr_src: &'a str,
    ) -> Result<
        (
            Vec<TypeError>,
            Vec<roc_problem::can::Problem>,
            ModuleId,
            Interns,
        ),
        ParseErrOut<'a>,
    > {
        let CanExprOut {
            loc_expr: _,
            output,
            var_store,
            var,
            constraints,
            constraint,
            home,
            interns,
            problems: can_problems,
            mut types,
            ..
        } = can_expr(arena, expr_src)?;
        let mut subs = Subs::new_from_varstore(var_store);

        for named in output.introduced_variables.named {
            subs.rigid_var(named.variable, named.name);
        }

        for var in output.introduced_variables.wildcards {
            subs.rigid_var(var.value, "*".into());
        }

        let mut solve_aliases = roc_solve::solve::Aliases::default();

        for (name, alias) in output.aliases {
            solve_aliases.insert(&mut types, name, alias);
        }

        let mut unify_problems = Vec::new();
        let mut abilities_store = AbilitiesStore::default();
        let (_content, _subs) = infer_expr(
            subs,
            &mut unify_problems,
            types,
            &constraints,
            &constraint,
            // Use `new_report_problem_as` in order to get proper derives.
            // TODO: remove the non-new reporting test infra.
            PendingDerives::default(),
            &mut solve_aliases,
            &mut abilities_store,
            Default::default(),
            var,
        );

        Ok((unify_problems, can_problems, home, interns))
    }

    fn list_reports<F>(arena: &Bump, src: &str, buf: &mut String, callback: F)
    where
        F: FnOnce(RocDocBuilder<'_>, &mut String),
    {
        use ven_pretty::DocAllocator;

        let src_lines: Vec<&str> = src.split('\n').collect();
        let lines = LineInfo::new(src);

        let filename = filename_from_string(r"/code/proj/Main.roc");

        match infer_expr_help(arena, src) {
            Err(parse_err) => {
                let ParseErrOut {
                    fail,
                    home,
                    interns,
                } = parse_err;

                let alloc = RocDocAllocator::new(&src_lines, home, &interns);

                let problem = fail.into_file_error(filename.clone());
                let doc = parse_problem(&alloc, &lines, filename, 0, problem);

                callback(doc.pretty(&alloc).append(alloc.line()), buf)
            }
            Ok((type_problems, can_problems, home, interns)) => {
                let mut reports = Vec::new();

                let alloc = RocDocAllocator::new(&src_lines, home, &interns);

                for problem in can_problems {
                    let report = can_problem(&alloc, &lines, filename.clone(), problem.clone());
                    reports.push(report);
                }

                for problem in type_problems {
                    if let Some(report) =
                        type_problem(&alloc, &lines, filename.clone(), problem.clone())
                    {
                        reports.push(report);
                    }
                }

                let has_reports = !reports.is_empty();

                let doc = alloc
                    .stack(reports.into_iter().map(|v| v.pretty(&alloc)))
                    .append(if has_reports {
                        alloc.line()
                    } else {
                        alloc.nil()
                    });

                callback(doc, buf)
            }
        }
    }

    fn list_header_reports<F>(arena: &Bump, src: &str, buf: &mut String, callback: F)
    where
        F: FnOnce(RocDocBuilder<'_>, &mut String),
    {
        use ven_pretty::DocAllocator;

        use roc_parse::state::State;

        let state = State::new(src.as_bytes());

        let filename = filename_from_string(r"/code/proj/Main.roc");
        let src_lines: Vec<&str> = src.split('\n').collect();
        let lines = LineInfo::new(src);

        match roc_parse::module::parse_header(arena, state) {
            Err(fail) => {
                let interns = Interns::default();
                let home = crate::helpers::test_home();

                let alloc = RocDocAllocator::new(&src_lines, home, &interns);

                use roc_parse::parser::SyntaxError;
                let problem = fail
                    .map_problem(SyntaxError::Header)
                    .into_file_error(filename.clone());
                let doc = parse_problem(&alloc, &lines, filename, 0, problem);

                callback(doc.pretty(&alloc).append(alloc.line()), buf)
            }
            Ok(_) => todo!(),
        }
    }

    fn report_header_problem_as(src: &str, expected_rendering: &str) {
        let mut buf: String = String::new();
        let arena = Bump::new();

        let callback = |doc: RocDocBuilder<'_>, buf: &mut String| {
            doc.1
                .render_raw(70, &mut roc_reporting::report::CiWrite::new(buf))
                .expect("list_reports")
        };

        list_header_reports(&arena, src, &mut buf, callback);

        // convenient to copy-paste the generated message
        if buf != expected_rendering {
            for line in buf.split('\n') {
                println!("                {}", line);
            }
        }

        assert_eq!(buf, expected_rendering);
    }

    fn color_report_problem_as(src: &str, expected_rendering: &str) {
        let mut buf: String = String::new();
        let arena = Bump::new();

        let callback = |doc: RocDocBuilder<'_>, buf: &mut String| {
            doc.1
                .render_raw(
                    70,
                    &mut roc_reporting::report::ColorWrite::new(
                        &roc_reporting::report::DEFAULT_PALETTE,
                        buf,
                    ),
                )
                .expect("list_reports")
        };

        list_reports(&arena, src, &mut buf, callback);

        let readable = human_readable(&buf);

        assert_eq!(readable, expected_rendering);
    }

    /// Do not call this directly! Use the test_report macro below!
    fn __new_report_problem_as(subdir: &str, src: &str, check_render: impl FnOnce(&str)) {
        let arena = Bump::new();

        let finalize_render = |doc: RocDocBuilder<'_>, buf: &mut String| {
            doc.1
                .render_raw(70, &mut roc_reporting::report::CiWrite::new(buf))
                .expect("list_reports")
        };

        let buf = list_reports_new(subdir, &arena, src, finalize_render);

        check_render(buf.as_str());
    }

    macro_rules! test_report {
        ($(#[$meta:meta])* $test_name:ident, $program:expr, @$output:literal) => {
            test_report!($(#[$meta])* $test_name, $program, |golden| insta::assert_snapshot!(golden, @$output) );
        };
        ($(#[$meta:meta])* $test_name: ident, $program:expr, $expecting:expr) => {
            #[test]
            $(#[$meta])*
            fn $test_name() {
                __new_report_problem_as(std::stringify!($test_name), $program, $expecting)
            }
        }
    }

    macro_rules! test_no_problem {
        ($(#[$meta:meta])* $test_name: ident, $program:expr) => {
            #[test]
            $(#[$meta])*
            fn $test_name() {
                __new_report_problem_as(std::stringify!($test_name), $program, |golden| pretty_assertions::assert_eq!(golden, ""))
            }
        }
    }

    fn human_readable(str: &str) -> String {
        str.replace(ANSI_STYLE_CODES.red, "<red>")
            .replace(ANSI_STYLE_CODES.white, "<white>")
            .replace(ANSI_STYLE_CODES.blue, "<blue>")
            .replace(ANSI_STYLE_CODES.yellow, "<yellow>")
            .replace(ANSI_STYLE_CODES.green, "<green>")
            .replace(ANSI_STYLE_CODES.cyan, "<cyan>")
            .replace(ANSI_STYLE_CODES.magenta, "<magenta>")
            .replace(ANSI_STYLE_CODES.reset, "<reset>")
            .replace(ANSI_STYLE_CODES.bold, "<bold>")
            .replace(ANSI_STYLE_CODES.underline, "<underline>")
    }

    test_report!(
        value_not_exposed,
        indoc!(
            r#"
            List.isempty 1 2
        "#
        ),
        @r###"
    ── NOT EXPOSED ─────────────────────────────────────────── /code/proj/Main.roc ─

    The List module does not expose `isempty`:

    4│      List.isempty 1 2
            ^^^^^^^^^^^^

    Did you mean one of these?

        List.isEmpty
        List.set
        List.get
        List.keepIf
    "###
    );

    test_report!(
        report_unused_def,
        indoc!(
            r#"
            x = 1
            y = 2

            x
        "#
        ),
        @r###"
    ── UNUSED DEFINITION ───────────────────────────────────── /code/proj/Main.roc ─

    `y` is not used anywhere in your code.

    5│      y = 2
            ^

    If you didn't intend on using `y` then remove it so future readers of
    your code don't wonder why it is there.
    "###
    );

    test_report!(
        report_shadowing,
        indoc!(
            r#"
           i = 1

           s = \i ->
               i + 1

           s i
       "#
        ),
        @r###"
    ── DUPLICATE NAME ──────────────────────────────────────── /code/proj/Main.roc ─

    The `i` name is first defined here:

    4│      i = 1
            ^

    But then it's defined a second time here:

    6│      s = \i ->
                 ^

    Since these variables have the same name, it's easy to use the wrong
    one on accident. Give one of them a new name.
    "###
    );

    test_report!(
        report_shadowing_in_annotation,
        indoc!(
            r#"
            Booly : [Yes, No]

            Booly : [Yes, No, Maybe]

            x : List Booly
            x = []

            x
       "#
        ),
        @r###"
    ── DUPLICATE NAME ──────────────────────────────────────── /code/proj/Main.roc ─

    The `Booly` name is first defined here:

    4│      Booly : [Yes, No]
            ^^^^^^^^^^^^^^^^^

    But then it's defined a second time here:

    6│      Booly : [Yes, No, Maybe]
            ^^^^^^^^^^^^^^^^^^^^^^^^

    Since these aliases have the same name, it's easy to use the wrong one
    on accident. Give one of them a new name.
    "###
    );

    test_report!(
        report_precedence_problem_single_line,
        indoc!(
            r#"x = 1
            y =
                if selectedId != thisId == adminsId then
                    4

                else
                    5

            { x, y }
            "#
        ),
        @r###"
    ── SYNTAX PROBLEM ──────────────────────────────────────── /code/proj/Main.roc ─

    Using != and == together requires parentheses, to clarify how they
    should be grouped.

    6│          if selectedId != thisId == adminsId then
                   ^^^^^^^^^^^^^^^^^^^^^^^^^^^^^^^^
    "###
    );

    test_report!(
        #[ignore = "Blocked on https://github.com/roc-lang/roc/issues/3385"]
        unrecognized_name,
        indoc!(
            r#"
            foo = { x: 1 == 1, y: 0x4 }

            baz = 3

            main : Str
            main =
                when foo.y is
                    4 -> bar baz "yay"
                    _ -> "nay"

            main
            "#
        ),
        @r#"
        ── UNRECOGNIZED NAME ───────────────────────────────────── /code/proj/Main.roc ─

        Nothing is named `bar` in this scope.

        8│          4 -> bar baz "yay"
                         ^^^

        Did you mean one of these?

            baz
            Str
            Err
            main
        "#
    );

    test_report!(
        lowercase_primitive_tag_bool,
        indoc!(
            r#"
            if true then 1 else 2
            "#
        ),
        @r###"
    ── UNRECOGNIZED NAME ───────────────────────────────────── /code/proj/Main.roc ─

    Nothing is named `true` in this scope.

    4│      if true then 1 else 2
               ^^^^

    Did you mean one of these?

        Str
        Frac
        Num
        Err
    "###
    );

    test_report!(
        report_precedence_problem_multiline,
        indoc!(
            r#"
            if
                1
                    == 2
                    == 3
            then
                2

            else
                3
            "#
        ),
        @r###"
    ── SYNTAX PROBLEM ──────────────────────────────────────── /code/proj/Main.roc ─

    Using more than one == like this requires parentheses, to clarify how
    things should be grouped.

    5│>          1
    6│>              == 2
    7│>              == 3
    "###
    );

    test_report!(
        unused_arg_and_unused_def,
        indoc!(
            r#"
             y = 9

             box = \class, htmlChildren ->
                 div [class] []

             div = \_, _ -> 4

             box "wizard" []
         "#
        ),
        @r###"
    ── UNUSED ARGUMENT ─────────────────────────────────────── /code/proj/Main.roc ─

    `box` doesn't use `htmlChildren`.

    6│      box = \class, htmlChildren ->
                          ^^^^^^^^^^^^

    If you don't need `htmlChildren`, then you can just remove it. However,
    if you really do need `htmlChildren` as an argument of `box`, prefix it
    with an underscore, like this: "_`htmlChildren`". Adding an underscore
    at the start of a variable name is a way of saying that the variable
    is not used.

    ── UNUSED DEFINITION ───────────────────────────────────── /code/proj/Main.roc ─

    `y` is not used anywhere in your code.

    4│      y = 9
            ^

    If you didn't intend on using `y` then remove it so future readers of
    your code don't wonder why it is there.
    "###
    );

    #[test]
    fn report_value_color() {
        let src: &str = indoc!(
            r#"
                activityIndicatorLarge = div

                view activityIndicatorLarge
            "#
        );

        let arena = Bump::new();
        let (_type_problems, _can_problems, home, interns) =
            infer_expr_help(&arena, src).expect("parse error");

        let mut buf = String::new();
        let src_lines: Vec<&str> = src.split('\n').collect();

        let alloc = RocDocAllocator::new(&src_lines, home, &interns);

        let symbol = interns.symbol(test_home(), "activityIndicatorLarge".into());

        to_simple_report(alloc.symbol_unqualified(symbol)).render_color_terminal(
            &mut buf,
            &alloc,
            &DEFAULT_PALETTE,
        );

        assert_eq!(human_readable(&buf), "<blue>activityIndicatorLarge<reset>");
    }

    #[test]
    fn report_module_color() {
        let src: &str = indoc!(
            r#"
                x = 1
                y = 2

                x
            "#
        );

        let arena = Bump::new();
        let (_type_problems, _can_problems, home, mut interns) =
            infer_expr_help(&arena, src).expect("parse error");

        let mut buf = String::new();
        let src_lines: Vec<&str> = src.split('\n').collect();
        let module_id = interns.module_id(&"Util.Int".into());

        let alloc = RocDocAllocator::new(&src_lines, home, &interns);
        to_simple_report(alloc.module(module_id)).render_color_terminal(
            &mut buf,
            &alloc,
            &DEFAULT_PALETTE,
        );

        assert_eq!(human_readable(&buf), "<green>Util.Int<reset>");
    }

    #[test]
    fn report_region_in_color() {
        color_report_problem_as(
            indoc!(
                r#"
                    isDisabled = \user -> user.isAdmin

                    theAdmin
                        |> isDisabled
                "#
            ),
            indoc!(
                r#"
                <cyan>── UNRECOGNIZED NAME ───────────────────────────────────── /code/proj/Main.roc ─<reset>

                Nothing is named `theAdmin` in this scope.

                <cyan>3<reset><cyan>│<reset>  <white>theAdmin<reset>
                    <red>^^^^^^^^<reset>

                Did you mean one of these?

                    Ok
                    List
                    Err
                    Box
                "#
            ),
        );
    }

    test_report!(
        if_condition_not_bool,
        indoc!(
            r#"
            if "foo" then 2 else 3
            "#
        ),
        @r###"
    ── TYPE MISMATCH ───────────────────────────────────────── /code/proj/Main.roc ─

    This `if` condition needs to be a Bool:

    4│      if "foo" then 2 else 3
               ^^^^^

    Right now it’s a string of type:

        Str

    But I need every `if` condition to evaluate to a Bool—either `Bool.true`
    or `Bool.false`.
    "###
    );

    test_report!(
        when_if_guard,
        indoc!(
            r#"
            when 1 is
                2 if 1 -> 0x0
                _ -> 0x1
            "#
        ),
        @r###"
    ── TYPE MISMATCH ───────────────────────────────────────── /code/proj/Main.roc ─

    This `if` guard condition needs to be a Bool:

    4│       when 1 is
    5│>          2 if 1 -> 0x0
    6│           _ -> 0x1

    Right now it’s a number of type:

        Num *

    But I need every `if` guard condition to evaluate to a Bool—either
    `Bool.true` or `Bool.false`.
    "###
    );

    test_report!(
        if_2_branch_mismatch,
        indoc!(
            r#"
            if Bool.true then 2 else "foo"
            "#
        ),
        @r###"
    ── TYPE MISMATCH ───────────────────────────────────────── /code/proj/Main.roc ─

    This `if` has an `else` branch with a different type from its `then` branch:

    4│      if Bool.true then 2 else "foo"
                                     ^^^^^

    The `else` branch is a string of type:

        Str

    but the `then` branch has the type:

        Num *

    All branches in an `if` must have the same type!
    "###
    );

    test_report!(
        if_3_branch_mismatch,
        indoc!(
            r#"
             if Bool.true then 2 else if Bool.false then 2 else "foo"
             "#
        ),
        @r###"
    ── TYPE MISMATCH ───────────────────────────────────────── /code/proj/Main.roc ─

    The 3rd branch of this `if` does not match all the previous branches:

    4│      if Bool.true then 2 else if Bool.false then 2 else "foo"
                                                               ^^^^^

    The 3rd branch is a string of type:

        Str

    But all the previous branches have type:

        Num *

    All branches in an `if` must have the same type!
    "###
    );

    test_report!(
        when_branch_mismatch,
        indoc!(
            r#"
            when 1 is
                2 -> "foo"
                3 -> {}
                _ -> ""
            "#
        ),
        @r###"
    ── TYPE MISMATCH ───────────────────────────────────────── /code/proj/Main.roc ─

    The 2nd branch of this `when` does not match all the previous branches:

    4│       when 1 is
    5│           2 -> "foo"
    6│>          3 -> {}
    7│           _ -> ""

    The 2nd branch is a record of type:

        {}

    But all the previous branches have type:

        Str

    All branches of a `when` must have the same type!
    "###
    );

    test_report!(
        elem_in_list,
        indoc!(
            r#"
            [1, 3, "foo"]
            "#
        ),
        @r###"
    ── TYPE MISMATCH ───────────────────────────────────────── /code/proj/Main.roc ─

    This list contains elements with different types:

    4│      [1, 3, "foo"]
                   ^^^^^

    Its 3rd element is a string of type:

        Str

    However, the preceding elements in the list all have the type:

        Num *

    Every element in a list must have the same type!
    "###
    );

    test_report!(
        unwrap_num_elem_in_list,
        indoc!(
            r#"
            [1, 2.2, 0x3]
            "#
        ),
        @r###"
    ── TYPE MISMATCH ───────────────────────────────────────── /code/proj/Main.roc ─

    This list contains elements with different types:

    4│      [1, 2.2, 0x3]
                     ^^^

    Its 3rd element is an integer of type:

        Int *

    However, the preceding elements in the list all have the type:

        Frac *

    Every element in a list must have the same type!

    Tip: You can convert between Int and Frac using functions like
    `Num.toFrac` and `Num.round`.
    "###
    );

    test_report!(
        record_update_value,
        indoc!(
            r#"
            x : { foo : {} }
            x = { foo: {} }

            { x & foo: "bar" }
            "#
        ),
        @r###"
    ── TYPE MISMATCH ───────────────────────────────────────── /code/proj/Main.roc ─

    I cannot update the `.foo` field like this:

    7│      { x & foo: "bar" }
                       ^^^^^

    You are trying to update `.foo` to be a string of type:

        Str

    But it should be:

        {}

    Record update syntax does not allow you to change the type of fields.
    You can achieve that with record literal syntax.
    "###
    );

    test_report!(
        circular_type,
        indoc!(
            r#"
            f = \g -> g g

            f
            "#
        ),
        @r###"
    ── CIRCULAR TYPE ───────────────────────────────────────── /code/proj/Main.roc ─

    I'm inferring a weird self-referential type for `f`:

    4│      f = \g -> g g
            ^

    Here is my best effort at writing down the type. You will see ∞ for
    parts of the type that repeat something already printed out
    infinitely.

        (∞ -> a) -> a
    "###
    );

    test_report!(
        polymorphic_recursion,
        indoc!(
            r#"
            f = \x -> f [x]

            f
            "#
        ),
        @r###"
    ── CIRCULAR TYPE ───────────────────────────────────────── /code/proj/Main.roc ─

    I'm inferring a weird self-referential type for `f`:

    4│      f = \x -> f [x]
            ^

    Here is my best effort at writing down the type. You will see ∞ for
    parts of the type that repeat something already printed out
    infinitely.

        List ∞ -> *
    "###
    );

    test_report!(
        polymorphic_mutual_recursion,
        indoc!(
            r#"
            f = \x -> g x
            g = \x -> f [x]

            f
            "#
        ),
        @r###"
    ── CIRCULAR TYPE ───────────────────────────────────────── /code/proj/Main.roc ─

    I'm inferring a weird self-referential type for `f`:

    4│      f = \x -> g x
            ^

    Here is my best effort at writing down the type. You will see ∞ for
    parts of the type that repeat something already printed out
    infinitely.

        List ∞ -> *

    ── CIRCULAR TYPE ───────────────────────────────────────── /code/proj/Main.roc ─

    I'm inferring a weird self-referential type for `g`:

    5│      g = \x -> f [x]
            ^

    Here is my best effort at writing down the type. You will see ∞ for
    parts of the type that repeat something already printed out
    infinitely.

        List ∞ -> *
    "###
    );

    test_report!(
        polymorphic_mutual_recursion_annotated,
        indoc!(
            r#"
            f : a -> List a
            f = \x -> g x
            g = \x -> f [x]

            f
            "#
        ),
        @r###"
    ── TYPE MISMATCH ───────────────────────────────────────── /code/proj/Main.roc ─

    This expression is used in an unexpected way:

    5│      f = \x -> g x
                      ^^^

    This `g` call produces:

        List List a

    But you are trying to use it as:

        List a

    Tip: The type annotation uses the type variable `a` to say that this
    definition can produce any type of value. But in the body I see that
    it will only produce a `List` value of a single specific type. Maybe
    change the type annotation to be more specific? Maybe change the code
    to be more general?
    "###
    );

    test_report!(
        polymorphic_mutual_recursion_dually_annotated_lie,
        indoc!(
            r#"
            f : a -> List a
            f = \x -> g x
            g : b -> List b
            g = \x -> f [x]

            f
            "#
        ),
        @r###"
    ── TYPE MISMATCH ───────────────────────────────────────── /code/proj/Main.roc ─

    This 1st argument to `f` has an unexpected type:

    7│      g = \x -> f [x]
                        ^^^

    The argument is a list of type:

        List b

    But `f` needs its 1st argument to be:

        a

    Tip: The type annotation uses the type variable `a` to say that this
    definition can produce any type of value. But in the body I see that
    it will only produce a `List` value of a single specific type. Maybe
    change the type annotation to be more specific? Maybe change the code
    to be more general?
    "###
    );

    test_report!(
        polymorphic_recursion_inference_var,
        indoc!(
            r#"
            f : _
            f = \x -> f [x]

            f
            "#
        ),
        @r###"
    ── CIRCULAR TYPE ───────────────────────────────────────── /code/proj/Main.roc ─

    I'm inferring a weird self-referential type for `f`:

    5│      f = \x -> f [x]
            ^

    Here is my best effort at writing down the type. You will see ∞ for
    parts of the type that repeat something already printed out
    infinitely.

        List ∞ -> *
    "###
    );

    test_report!(
        polymorphic_recursion_with_deep_inference_var,
        indoc!(
            r#"
            f : _ -> List _
            f = \x -> f [x]

            f
            "#
        ),
        @r###"
    ── CIRCULAR TYPE ───────────────────────────────────────── /code/proj/Main.roc ─

    I'm inferring a weird self-referential type for `f`:

    5│      f = \x -> f [x]
            ^

    Here is my best effort at writing down the type. You will see ∞ for
    parts of the type that repeat something already printed out
    infinitely.

        List ∞ -> List *
    "###
    );

    test_report!(
        mutual_polymorphic_recursion_with_inference_var,
        indoc!(
            r#"
            f : _ -> List _
            f = \x -> g x
            g = \x -> f [x]

            f
            "#
        ),
        // TODO: the second error is duplicated because when solving `f : _ -> List _`, we
        // introduce the variable for `f` twice: once to solve `f` without generalization,
        // and then a second time to properly generalize it. When a def is unannotated
        // (like in `g`) the same variable gets used both times, because the type of `g` is
        // only an unbound type variable. However, for `f`, we run `type_to_var` twice,
        // receiving two separate variables, and the second variable doesn't have the cycle
        // error already recorded for the first.
        // The way to resolve this is to always give type annotation signatures an extra
        // variables they can put themselves in, and to run the constraint algorithm
        // against that extra variable, rather than possibly having to translate a `Type`
        // again.
        @r###"
    ── CIRCULAR TYPE ───────────────────────────────────────── /code/proj/Main.roc ─

    I'm inferring a weird self-referential type for `f`:

    5│      f = \x -> g x
            ^

    Here is my best effort at writing down the type. You will see ∞ for
    parts of the type that repeat something already printed out
    infinitely.

        List ∞ -> List *

    ── CIRCULAR TYPE ───────────────────────────────────────── /code/proj/Main.roc ─

    I'm inferring a weird self-referential type for `g`:

    6│      g = \x -> f [x]
            ^

    Here is my best effort at writing down the type. You will see ∞ for
    parts of the type that repeat something already printed out
    infinitely.

        List ∞ -> List *
    "###
    );

    test_report!(
        mutual_polymorphic_recursion_with_inference_var_second,
        indoc!(
            r#"
            f = \x -> g x
            g : _ -> List _
            g = \x -> f [x]

            f
            "#
        ),
        @r###"
    ── CIRCULAR TYPE ───────────────────────────────────────── /code/proj/Main.roc ─

    I'm inferring a weird self-referential type for `f`:

    4│      f = \x -> g x
            ^

    Here is my best effort at writing down the type. You will see ∞ for
    parts of the type that repeat something already printed out
    infinitely.

        List ∞ -> List *

    ── CIRCULAR TYPE ───────────────────────────────────────── /code/proj/Main.roc ─

    I'm inferring a weird self-referential type for `g`:

    6│      g = \x -> f [x]
            ^

    Here is my best effort at writing down the type. You will see ∞ for
    parts of the type that repeat something already printed out
    infinitely.

        List ∞ -> List *
    "###
    );

    test_report!(
        record_field_mismatch,
        indoc!(
            r#"
            bar = { bar : 0x3 }

            f : { foo : Num.Int * } -> [Yes, No]
            f = \_ -> Yes

            f bar
            "#
        ),
        @r###"
    ── TYPE MISMATCH ───────────────────────────────────────── /code/proj/Main.roc ─

    This 1st argument to `f` has an unexpected type:

    9│      f bar
              ^^^

    This `bar` value is a:

        { bar : Int * }

    But `f` needs its 1st argument to be:

        { foo : Int * }

    Tip: Seems like a record field typo. Maybe `bar` should be `foo`?

    Tip: Can more type annotations be added? Type annotations always help
    me give more specific messages, and I think they could help a lot in
    this case
    "###
    );

    test_report!(
        tag_mismatch,
        indoc!(
            r#"
            f : [Red, Green] -> [Yes, No]
            f = \_ -> Yes

            f Blue
            "#
        ),
        @r###"
    ── TYPE MISMATCH ───────────────────────────────────────── /code/proj/Main.roc ─

    This 1st argument to `f` has an unexpected type:

    7│      f Blue
              ^^^^

    This `Blue` tag has the type:

        [Blue]

    But `f` needs its 1st argument to be:

        [Green, Red]

    Tip: Seems like a tag typo. Maybe `Blue` should be `Red`?

    Tip: Can more type annotations be added? Type annotations always help
    me give more specific messages, and I think they could help a lot in
    this case
    "###
    );

    test_report!(
        tag_with_arguments_mismatch,
        indoc!(
            r#"
            f : [Red (Num.Int *), Green Str] -> Str
            f = \_ -> "yes"

            f (Blue 3.14)
            "#
        ),
        @r###"
    ── TYPE MISMATCH ───────────────────────────────────────── /code/proj/Main.roc ─

    This 1st argument to `f` has an unexpected type:

    7│      f (Blue 3.14)
               ^^^^^^^^^

    This `Blue` tag application has the type:

        [Blue (Frac *)]

    But `f` needs its 1st argument to be:

        [Green Str, Red (Int *)]

    Tip: Seems like a tag typo. Maybe `Blue` should be `Red`?

    Tip: Can more type annotations be added? Type annotations always help
    me give more specific messages, and I think they could help a lot in
    this case
    "###
    );

    test_report!(
        from_annotation_if,
        indoc!(
            r#"
            x : Num.Int *
            x = if Bool.true then 3.14 else 4

            x
            "#
        ),
        @r###"
    ── TYPE MISMATCH ───────────────────────────────────────── /code/proj/Main.roc ─

    Something is off with the `then` branch of this `if` expression:

    4│      x : Num.Int *
    5│      x = if Bool.true then 3.14 else 4
                                  ^^^^

    The 1st branch is a fraction of type:

        Frac *

    But the type annotation on `x` says it should be:

        Int *

    Tip: You can convert between Int and Frac using functions like
    `Num.toFrac` and `Num.round`.
    "###
    );

    test_report!(
        from_annotation_when,
        indoc!(
            r#"
            x : Num.Int *
            x =
                when True is
                    _ -> 3.14

            x
            "#
        ),
        @r###"
    ── TYPE MISMATCH ───────────────────────────────────────── /code/proj/Main.roc ─

    Something is off with the body of the `x` definition:

    4│       x : Num.Int *
    5│       x =
    6│>          when True is
    7│>              _ -> 3.14

    This `when` expression produces:

        Frac *

    But the type annotation on `x` says it should be:

        Int *

    Tip: You can convert between Int and Frac using functions like
    `Num.toFrac` and `Num.round`.
    "###
    );

    test_report!(
        from_annotation_function,
        indoc!(
            r#"
            x : Num.Int * -> Num.Int *
            x = \_ -> 3.14

            x
            "#
        ),
        @r###"
    ── TYPE MISMATCH ───────────────────────────────────────── /code/proj/Main.roc ─

    Something is off with the body of the `x` definition:

    4│      x : Num.Int * -> Num.Int *
    5│      x = \_ -> 3.14
                      ^^^^

    The body is a fraction of type:

        Frac *

    But the type annotation on `x` says it should be:

        Int *

    Tip: You can convert between Int and Frac using functions like
    `Num.toFrac` and `Num.round`.
    "###
    );

    test_report!(
        fncall_value,
        indoc!(
            r#"
            x : Num.I64
            x = 42

            x 3
            "#
        ),
        @r###"
    ── TOO MANY ARGS ───────────────────────────────────────── /code/proj/Main.roc ─

    The `x` value is not a function, but it was given 1 argument:

    7│      x 3
            ^

    Are there any missing commas? Or missing parentheses?
    "###
    );

    test_report!(
        fncall_overapplied,
        indoc!(
            r#"
            f : Num.I64 -> Num.I64
            f = \_ -> 42

            f 1 2
            "#
        ),
        @r###"
    ── TOO MANY ARGS ───────────────────────────────────────── /code/proj/Main.roc ─

    The `f` function expects 1 argument, but it got 2 instead:

    7│      f 1 2
            ^

    Are there any missing commas? Or missing parentheses?
    "###
    );

    test_report!(
        fncall_underapplied,
        indoc!(
            r#"
            f : Num.I64, Num.I64 -> Num.I64
            f = \_, _ -> 42

            f 1
            "#
        ),
        @r###"
    ── TOO FEW ARGS ────────────────────────────────────────── /code/proj/Main.roc ─

    The `f` function expects 2 arguments, but it got only 1:

    7│      f 1
            ^

    Roc does not allow functions to be partially applied. Use a closure to
    make partial application explicit.
    "###
    );

    test_report!(
        pattern_when_condition,
        indoc!(
            r#"
            when 1 is
                {} -> 42
            "#
        ),
        @r###"
    ── TYPE MISMATCH ───────────────────────────────────────── /code/proj/Main.roc ─

    The branches of this `when` expression don't match the condition:

    4│>      when 1 is
    5│           {} -> 42

    The `when` condition is a number of type:

        Num *

    But the branch patterns have type:

        {}a

    The branches must be cases of the `when` condition's type!
    "###
    );

    test_report!(
        pattern_when_pattern,
        indoc!(
            r#"
            when 1 is
                2 -> 3
                {} -> 42
            "#
        ),
        @r###"
    ── TYPE MISMATCH ───────────────────────────────────────── /code/proj/Main.roc ─

    The 2nd pattern in this `when` does not match the previous ones:

    6│          {} -> 42
                ^^

    The 2nd pattern is trying to match record values of type:

        {}a

    But all the previous branches match:

        Num *
    "###
    );

    test_report!(
        pattern_guard_mismatch_alias,
        indoc!(
            r#"
             when { foo: 1 } is
                 { foo: True } -> 42
             "#
        ),
        @r###"
    ── TYPE MISMATCH ───────────────────────────────────────── /code/proj/Main.roc ─

    The branches of this `when` expression don't match the condition:

    4│>      when { foo: 1 } is
    5│           { foo: True } -> 42

    The `when` condition is a record of type:

        { foo : Num * }

    But the branch patterns have type:

        { foo : [True] }

    The branches must be cases of the `when` condition's type!
    "###
    );

    test_report!(
        pattern_guard_mismatch,
        indoc!(
            r#"
             when { foo: "" } is
                 { foo: True } -> 42
             "#
        ),
        @r###"
    ── TYPE MISMATCH ───────────────────────────────────────── /code/proj/Main.roc ─

    The branches of this `when` expression don't match the condition:

    4│>      when { foo: "" } is
    5│           { foo: True } -> 42

    The `when` condition is a record of type:

        { foo : Str }

    But the branch patterns have type:

        { foo : [True] }

    The branches must be cases of the `when` condition's type!
    "###
    );

    // needs some improvement, but the principle works
    test_report!(
        pattern_guard_does_not_bind_label,
        indoc!(
            r#"
             when { foo: 1 } is
                 { foo: _ } -> foo
             "#
        ),
        @r###"
    ── UNRECOGNIZED NAME ───────────────────────────────────── /code/proj/Main.roc ─

    Nothing is named `foo` in this scope.

    5│          { foo: _ } -> foo
                              ^^^

    Did you mean one of these?

        Box
        Bool
        U8
        F64
    "###
    );

    test_report! {
        pattern_guard_can_be_shadowed_above,
        indoc!(
            r#"
            foo = 3

            when { foo: 1 } is
                { foo: 2 } -> foo
                _ -> foo
             "#
        ),
        @"" // should give no error
    }

    test_report! {
        pattern_guard_can_be_shadowed_below,
        indoc!(
            r#"
            when { foo: 1 } is
                { foo: 2 } ->
                    foo = 3

                    foo
                _ -> 3
             "#
        ),
        // should give no error
        @""
    }

    test_report!(
        pattern_or_pattern_mismatch,
        indoc!(
            r#"
            when { foo: 1 } is
                {} | 1 -> 3
            "#
        ),
        // Just putting this here. We should probably handle or-patterns better
        @r###"
    ── TYPE MISMATCH ───────────────────────────────────────── /code/proj/Main.roc ─

    The 2nd pattern in this branch does not match the previous ones:

    5│          {} | 1 -> 3
                     ^

    The 2nd pattern is trying to match numbers:

        Num *

    But all the previous branches match:

        {}a
    "###
    );

    test_report!(
        pattern_let_mismatch,
        indoc!(
            r#"
            (Foo x) = 42

            x
            "#
        ),
        // Maybe this should specifically say the pattern doesn't work?
        @r###"
    ── TYPE MISMATCH ───────────────────────────────────────── /code/proj/Main.roc ─

    This expression is used in an unexpected way:

    4│      (Foo x) = 42
                      ^^

    It is a number of type:

        Num *

    But you are trying to use it as:

        [Foo *]
    "###
    );

    test_report!(
        from_annotation_complex_pattern,
        indoc!(
            r#"
            { x } : { x : Num.Int * }
            { x } = { x: 4.0 }

            x
            "#
        ),
        @r###"
    ── TYPE MISMATCH ───────────────────────────────────────── /code/proj/Main.roc ─

    Something is off with the body of this definition:

    4│      { x } : { x : Num.Int * }
    5│      { x } = { x: 4.0 }
                    ^^^^^^^^^^

    The body is a record of type:

        { x : Frac * }

    But the type annotation says it should be:

        { x : Int * }

    Tip: You can convert between Int and Frac using functions like
    `Num.toFrac` and `Num.round`.
    "###
    );

    test_report!(
        malformed_int_pattern,
        indoc!(
            r#"
            when 1 is
                100A -> 3
                _ -> 4
            "#
        ),
        @r###"
    ── SYNTAX PROBLEM ──────────────────────────────────────── /code/proj/Main.roc ─

    This integer pattern is malformed:

    5│          100A -> 3
                ^^^^

    Tip: Learn more about number literals at TODO
    "###
    );

    test_report!(
        malformed_float_pattern,
        indoc!(
            r#"
            when 1 is
                2.X -> 3
                _ -> 4
            "#
        ),
        @r###"
    ── SYNTAX PROBLEM ──────────────────────────────────────── /code/proj/Main.roc ─

    This float pattern is malformed:

    5│          2.X -> 3
                ^^^

    Tip: Learn more about number literals at TODO
    "###
    );

    test_report!(
        malformed_hex_pattern,
        indoc!(
            r#"
            when 1 is
                0xZ -> 3
                _ -> 4
            "#
        ),
        @r###"
    ── SYNTAX PROBLEM ──────────────────────────────────────── /code/proj/Main.roc ─

    This hex integer pattern is malformed:

    5│          0xZ -> 3
                ^^^

    Tip: Learn more about number literals at TODO
    "###
    );

    test_report!(
        malformed_oct_pattern,
        indoc!(
            r#"
            when 1 is
                0o9 -> 3
                _ -> 4
            "#
        ),
        @r###"
    ── SYNTAX PROBLEM ──────────────────────────────────────── /code/proj/Main.roc ─

    This octal integer pattern is malformed:

    5│          0o9 -> 3
                ^^^

    Tip: Learn more about number literals at TODO
    "###
    );

    test_report!(
        malformed_bin_pattern,
        indoc!(
            r#"
            when 1 is
                0b4 -> 3
                _ -> 4
            "#
        ),
        @r###"
    ── SYNTAX PROBLEM ──────────────────────────────────────── /code/proj/Main.roc ─

    This binary integer pattern is malformed:

    5│          0b4 -> 3
                ^^^

    Tip: Learn more about number literals at TODO
    "###
    );

    test_report!(
        missing_fields,
        indoc!(
            r#"
            x : { a : Num.Int *, b : Num.Frac *, c : Str }
            x = { b: 4.0 }

            x
            "#
        ),
        @r###"
    ── TYPE MISMATCH ───────────────────────────────────────── /code/proj/Main.roc ─

    Something is off with the body of the `x` definition:

    4│      x : { a : Num.Int *, b : Num.Frac *, c : Str }
    5│      x = { b: 4.0 }
                ^^^^^^^^^^

    The body is a record of type:

        { b : Frac * }

    But the type annotation on `x` says it should be:

        { a : Int *, b : Frac *, c : Str }

    Tip: Looks like the c and a fields are missing.
    "###
    );

    // this previously reported the message below, not sure which is better
    //
    //                Something is off with the body of the `f` definition:
    //
    //                1│ f : a, b -> a
    //                2│ f = \x, y -> if Bool.true then x else y
    //                        ^^^^^^^^^^^^^^^^^^^^^^^^^^^^^^
    //
    //                The body is an anonymous function of type:
    //
    //                    a, a -> a
    //
    //                But the type annotation on `f` says it should be:
    //
    //                    a, b -> a
    test_report!(
        bad_double_rigid,
        indoc!(
            r#"
            f : a, b -> a
            f = \x, y -> if Bool.true then x else y

            f
            "#
        ),
        @r###"
    ── TYPE MISMATCH ───────────────────────────────────────── /code/proj/Main.roc ─

    Something is off with the `else` branch of this `if` expression:

    4│      f : a, b -> a
    5│      f = \x, y -> if Bool.true then x else y
                                                  ^

    This `y` value is a:

        b

    But the type annotation on `f` says it should be:

        a

    Tip: Your type annotation uses `b` and `a` as separate type variables.
    Your code seems to be saying they are the same though. Maybe they
    should be the same in your type annotation? Maybe your code uses them
    in a weird way?
    "###
    );

    test_report!(
        bad_rigid_function,
        indoc!(
            r#"
            f : Str -> msg
            f = \_ -> Foo

            f
            "#
        ),
        @r###"
    ── TYPE MISMATCH ───────────────────────────────────────── /code/proj/Main.roc ─

    Something is off with the body of the `f` definition:

    4│      f : Str -> msg
    5│      f = \_ -> Foo
                      ^^^

    This `Foo` tag has the type:

        [Foo]

    But the type annotation on `f` says it should be:

        msg

    Tip: The type annotation uses the type variable `msg` to say that this
    definition can produce any type of value. But in the body I see that
    it will only produce a tag value of a single specific type. Maybe
    change the type annotation to be more specific? Maybe change the code
    to be more general?
    "###
    );

    test_report!(
        bad_rigid_value,
        indoc!(
            r#"
            f : msg
            f = 0x3

            f
            "#
        ),
        @r###"
    ── TYPE MISMATCH ───────────────────────────────────────── /code/proj/Main.roc ─

    Something is off with the body of the `f` definition:

    4│      f : msg
    5│      f = 0x3
                ^^^

    The body is an integer of type:

        Int *

    But the type annotation on `f` says it should be:

        msg

    Tip: The type annotation uses the type variable `msg` to say that this
    definition can produce any type of value. But in the body I see that
    it will only produce a `Int` value of a single specific type. Maybe
    change the type annotation to be more specific? Maybe change the code
    to be more general?
    "###
    );

    // TODO improve tag suggestions
    test_report!(
        typo_lowercase_ok,
        indoc!(
            r#"
            f : Str -> [Ok Num.I64, InvalidFoo]
            f = \_ -> ok 4

            f
            "#
        ),
        @r###"
    ── UNRECOGNIZED NAME ───────────────────────────────────── /code/proj/Main.roc ─

    Nothing is named `ok` in this scope.

    5│      f = \_ -> ok 4
                      ^^

    Did you mean one of these?

        Ok
        U8
        Box
        Eq
    "###
    );

    // these error messages seem pretty helpful
    test_report!(
        typo_uppercase_ok,
        indoc!(
            r#"
            f : Str -> Num.I64
            f = \_ ->
                ok = 3

                Ok

            f
            "#
        ),
        @r###"
    ── UNUSED DEFINITION ───────────────────────────────────── /code/proj/Main.roc ─

    `ok` is not used anywhere in your code.

    6│          ok = 3
                ^^

    If you didn't intend on using `ok` then remove it so future readers of
    your code don't wonder why it is there.

    ── TYPE MISMATCH ───────────────────────────────────────── /code/proj/Main.roc ─

    Something is off with the body of the `f` definition:

    4│      f : Str -> Num.I64
    5│      f = \_ ->
    6│          ok = 3
    7│
    8│          Ok
                ^^

    This `Ok` tag has the type:

        [Ok]

    But the type annotation on `f` says it should be:

        I64
    "###
    );

    // invalid recursion
    test_report!(
        circular_definition_self,
        indoc!(
            r#"
            f = f

            f
            "#
        ),
        @r###"
    ── CIRCULAR DEFINITION ─────────────────────────────────── /code/proj/Main.roc ─

    `f` is defined directly in terms of itself:

    4│      f = f
            ^^^^^

    Roc evaluates values strictly, so running this program would enter an
    infinite loop!

    Hint: Did you mean to define `f` as a function?
    "###
    );

    // invalid mutual recursion
    test_report!(
        circular_definition,
        indoc!(
            r#"
            foo = bar

            bar = foo

            foo
            "#
        ),
        @r###"
    ── CIRCULAR DEFINITION ─────────────────────────────────── /code/proj/Main.roc ─

    The `foo` definition is causing a very tricky infinite loop:

    4│      foo = bar
            ^^^

    The `foo` value depends on itself through the following chain of
    definitions:

        ┌─────┐
        │     foo
        │     ↓
        │     bar
        └─────┘
    "###
    );

    test_report!(
        update_empty_record,
        indoc!(
            r#"
            x = {}

            { x & foo: 3 }
            "#
        ),
        @r###"
    ── TYPE MISMATCH ───────────────────────────────────────── /code/proj/Main.roc ─

    This `x` record doesn’t have a `foo` field:

    6│      { x & foo: 3 }
                  ^^^^^^

    In fact, `x` is a record with no fields at all!
    "###
    );

    test_report!(
        update_record,
        indoc!(
            r#"
            x = { fo: 3, bar: 4 }

            { x & foo: 3 }
            "#
        ),
        // TODO also suggest fields with the correct type
        @r###"
    ── TYPE MISMATCH ───────────────────────────────────────── /code/proj/Main.roc ─

    This `x` record doesn’t have a `foo` field:

    6│      { x & foo: 3 }
                  ^^^^^^

    There may be a typo. These `x` fields are the most similar:

        {
            fo : Num *,
            bar : Num *,
        }

    Maybe `foo:` should be `fo:` instead?
    "###
    );

    test_report!(
        update_record_ext,
        indoc!(
            r#"
            f : { fo: Num.I64 }ext -> Num.I64
            f = \r ->
                r2 = { r & foo: r.fo }

                r2.fo

            f
            "#
        ),
        // TODO also suggest fields with the correct type
        @r###"
    ── TYPE MISMATCH ───────────────────────────────────────── /code/proj/Main.roc ─

    This `r` record doesn’t have a `foo` field:

    6│          r2 = { r & foo: r.fo }
                           ^^^^^^^^^

    There may be a typo. These `r` fields are the most similar:

        {
            fo : I64,
        }ext

    Maybe `foo:` should be `fo:` instead?
    "###
    );

    test_report!(
        update_record_snippet,
        indoc!(
            r#"
            x = { fo: 3, bar: 4, baz: 3, spam: 42, foobar: 3 }

            { x & foo: 3 }
            "#
        ),
        // TODO also suggest fields with the correct type
        @r###"
    ── TYPE MISMATCH ───────────────────────────────────────── /code/proj/Main.roc ─

    This `x` record doesn’t have a `foo` field:

    6│      { x & foo: 3 }
                  ^^^^^^

    There may be a typo. These `x` fields are the most similar:

        {
            fo : Num *,
            foobar : Num *,
            bar : Num *,
            baz : Num *,
            …
        }

    Maybe `foo:` should be `fo:` instead?
    "###
    );

    test_report!(
        plus_on_str,
        indoc!(
            r#"
            0x4 + "foo"
            "#
        ),
        // TODO also suggest fields with the correct type
        @r###"
    ── TYPE MISMATCH ───────────────────────────────────────── /code/proj/Main.roc ─

    This 2nd argument to `add` has an unexpected type:

    4│      0x4 + "foo"
                  ^^^^^

    The argument is a string of type:

        Str

    But `add` needs its 2nd argument to be:

        Int *
    "###
    );

    test_report!(
        int_frac,
        indoc!(
            r#"
            0x4 + 3.14
            "#
        ),
        @r###"
    ── TYPE MISMATCH ───────────────────────────────────────── /code/proj/Main.roc ─

    This 2nd argument to `add` has an unexpected type:

    4│      0x4 + 3.14
                  ^^^^

    The argument is a fraction of type:

        Frac *

    But `add` needs its 2nd argument to be:

        Int *

    Tip: You can convert between Int and Frac using functions like
    `Num.toFrac` and `Num.round`.
    "###
    );

    test_report!(
        boolean_tag,
        indoc!(
            r#"
            42 + True
            "#
        ),
        @r###"
    ── TYPE MISMATCH ───────────────────────────────────────── /code/proj/Main.roc ─

    This 2nd argument to `add` has an unexpected type:

    4│      42 + True
                 ^^^^

    This `True` tag has the type:

        [True]

    But `add` needs its 2nd argument to be:

        Num *
    "###
    );

    test_report!(
        tag_missing,
        indoc!(
            r#"
            f : [A] -> [A, B]
            f = \a -> a

            f
            "#
        ),
        @r###"
    ── TYPE MISMATCH ───────────────────────────────────────── /code/proj/Main.roc ─

    Something is off with the body of the `f` definition:

    4│      f : [A] -> [A, B]
    5│      f = \a -> a
                      ^

    This `a` value is a:

        [A]

    But the type annotation on `f` says it should be:

        [A, B]

    Tip: Looks like a closed tag union does not have the `B` tag.

    Tip: Closed tag unions can't grow, because that might change the size
    in memory. Can you use an open tag union?
    "###
    );

    test_report!(
        tags_missing,
        indoc!(
            r#"
            f : [A] -> [A, B, C]
            f = \a -> a

            f
            "#
        ),
        @r###"
    ── TYPE MISMATCH ───────────────────────────────────────── /code/proj/Main.roc ─

    Something is off with the body of the `f` definition:

    4│      f : [A] -> [A, B, C]
    5│      f = \a -> a
                      ^

    This `a` value is a:

        [A]

    But the type annotation on `f` says it should be:

        [A, B, C]

    Tip: Looks like a closed tag union does not have the `B` and `C` tags.

    Tip: Closed tag unions can't grow, because that might change the size
    in memory. Can you use an open tag union?
    "###
    );

    test_report!(
        patterns_fn_not_exhaustive,
        indoc!(
            r#"
            Either : [Left {}, Right Str]

            x : Either
            x = Left {}

            f : Either -> {}
            f = \Left v -> v

            f x
            "#
        ),
        @r###"
    ── UNSAFE PATTERN ──────────────────────────────────────── /code/proj/Main.roc ─

    This pattern does not cover all the possibilities:

    10│      f = \Left v -> v
                  ^^^^^^

    Other possibilities include:

        Right _

    I would have to crash if I saw one of those! So rather than pattern
    matching in function arguments, put a `when` in the function body to
    account for all possibilities.
    "###
    );

    test_report!(
        patterns_let_not_exhaustive,
        indoc!(
            r#"
            x : [Left {}, Right Str]
            x = Left {}


            (Left y) = x

            y
            "#
        ),
        @r###"
    ── TYPE MISMATCH ───────────────────────────────────────── /code/proj/Main.roc ─

    This expression is used in an unexpected way:

    8│      (Left y) = x
                       ^

    This `x` value is a:

        [Left {}, Right Str]

    But you are trying to use it as:

        [Left *]

    Tip: Looks like a closed tag union does not have the `Right` tag.

    Tip: Closed tag unions can't grow, because that might change the size
    in memory. Can you use an open tag union?
    "###
    );

    test_report!(
        patterns_when_not_exhaustive,
        indoc!(
            r#"
            when 0x1 is
                2 -> 0x3
            "#
        ),
        @r###"
    ── UNSAFE PATTERN ──────────────────────────────────────── /code/proj/Main.roc ─

    This `when` does not cover all the possibilities:

    4│>      when 0x1 is
    5│>          2 -> 0x3

    Other possibilities include:

        _

    I would have to crash if I saw one of those! Add branches for them!
    "###
    );

    test_report!(
        patterns_bool_not_exhaustive,
        indoc!(
            r#"
            x : [Red, Green]
            x = Green

            when x is
                Red -> 3
            "#
        ),
        @r###"
    ── UNSAFE PATTERN ──────────────────────────────────────── /code/proj/Main.roc ─

    This `when` does not cover all the possibilities:

    7│>      when x is
    8│>          Red -> 3

    Other possibilities include:

        Green

    I would have to crash if I saw one of those! Add branches for them!
    "###
    );

    test_report!(
        patterns_enum_not_exhaustive,
        indoc!(
            r#"
            x : [Red, Green, Blue]
            x = Red

            when x is
                Red -> 0
                Green -> 1
            "#
        ),
        @r###"
    ── UNSAFE PATTERN ──────────────────────────────────────── /code/proj/Main.roc ─

    This `when` does not cover all the possibilities:

    7│>      when x is
    8│>          Red -> 0
    9│>          Green -> 1

    Other possibilities include:

        Blue

    I would have to crash if I saw one of those! Add branches for them!
    "###
    );

    test_report!(
        patterns_remote_data_not_exhaustive,
        indoc!(
            r#"
            RemoteData e a :  [NotAsked, Loading, Failure e, Success a]

            x : RemoteData Num.I64 Str

            when x is
                NotAsked -> 3
            "#
        ),
        @r###"
    ── UNSAFE PATTERN ──────────────────────────────────────── /code/proj/Main.roc ─

    This `when` does not cover all the possibilities:

    8│>      when x is
    9│>          NotAsked -> 3

    Other possibilities include:

        Failure _
        Loading
        Success _

    I would have to crash if I saw one of those! Add branches for them!
    "###
    );

    test_report!(
        patterns_record_not_exhaustive,
        indoc!(
            r#"
            x = { a: 3 }

            when x is
                { a: 4 } -> 4
            "#
        ),
        // Tip: Looks like a record field guard is not exhaustive. Learn more about record pattern matches at TODO.
        @r###"
    ── UNSAFE PATTERN ──────────────────────────────────────── /code/proj/Main.roc ─

    This `when` does not cover all the possibilities:

    6│>      when x is
    7│>          { a: 4 } -> 4

    Other possibilities include:

        { a }

    I would have to crash if I saw one of those! Add branches for them!
    "###
    );

    test_report!(
        patterns_record_guard_not_exhaustive,
        indoc!(
            r#"
            y : [Nothing, Just Num.I64]
            y = Just 4
            x = { a: y, b: 42}

            when x is
                { a: Nothing } -> 4
                { a: Just 3 } -> 4
            "#
        ),
        @r###"
    ── UNSAFE PATTERN ──────────────────────────────────────── /code/proj/Main.roc ─

    This `when` does not cover all the possibilities:

     8│>      when x is
     9│>          { a: Nothing } -> 4
    10│>          { a: Just 3 } -> 4

    Other possibilities include:

        { a: Just _ }

    I would have to crash if I saw one of those! Add branches for them!
    "###
    );

    test_report!(
        patterns_nested_tag_not_exhaustive,
        indoc!(
            r#"
            when Record Nothing 1 is
                Record (Nothing) b -> b
                Record (Just 3) b -> b
            "#
        ),
        @r###"
    ── UNSAFE PATTERN ──────────────────────────────────────── /code/proj/Main.roc ─

    This `when` does not cover all the possibilities:

    4│>      when Record Nothing 1 is
    5│>          Record (Nothing) b -> b
    6│>          Record (Just 3) b -> b

    Other possibilities include:

        Record (Just _) _

    I would have to crash if I saw one of those! Add branches for them!
    "###
    );

    test_report!(
        patterns_int_redundant,
        indoc!(
            r#"
            when 0x1 is
                2 -> 3
                2 -> 4
                _ -> 5
            "#
        ),
        @r###"
    ── REDUNDANT PATTERN ───────────────────────────────────── /code/proj/Main.roc ─

    The 2nd pattern is redundant:

    4│       when 0x1 is
    5│           2 -> 3
    6│>          2 -> 4
    7│           _ -> 5

    Any value of this shape will be handled by a previous pattern, so this
    one should be removed.
    "###
    );

    test_report!(
        unify_alias_other,
        indoc!(
            r#"
            Foo a : { x : Num.Int a }

            f : Foo a -> Num.Int a
            f = \r -> r.x

            f { y: 3.14 }
            "#
        ),
        // de-aliases the alias to give a better error message
        @r###"
    ── TYPE MISMATCH ───────────────────────────────────────── /code/proj/Main.roc ─

    This 1st argument to `f` has an unexpected type:

    9│      f { y: 3.14 }
              ^^^^^^^^^^^

    The argument is a record of type:

        { y : Frac * }

    But `f` needs its 1st argument to be:

        { x : Int a }

    Tip: Seems like a record field typo. Maybe `y` should be `x`?

    Tip: Can more type annotations be added? Type annotations always help
    me give more specific messages, and I think they could help a lot in
    this case
    "###
    );

    test_report!(
        #[ignore]
        cyclic_alias,
        indoc!(
            r#"
            Foo : { x : Bar }
            Bar : { y : Foo }

            f : Foo

            f
            "#
        ),
        // should not report Bar as unused!
        @r###"
    ── CYCLIC ALIAS ────────────────────────────────────────── /code/proj/Main.roc ─

    The `Foo` alias is self-recursive in an invalid way:

    4│      Foo : { x : Bar }
            ^^^

    Recursion in aliases is only allowed if recursion happens behind a
    tagged union, at least one variant of which is not recursive.
    "###
    );

    test_report!(
        self_recursive_alias,
        indoc!(
            r#"
            Foo : { x : Foo }

            f : Foo
            f = 3

            f
            "#
        ),
        // should not report Bar as unused!
        @r###"
    ── CYCLIC ALIAS ────────────────────────────────────────── /code/proj/Main.roc ─

    The `Foo` alias is self-recursive in an invalid way:

    4│      Foo : { x : Foo }
            ^^^

    Recursion in aliases is only allowed if recursion happens behind a
    tagged union, at least one variant of which is not recursive.
    "###
    );

    test_report!(
        record_duplicate_field_same_type,
        indoc!(
            r#"
            { x: 4, y: 3, x: 4 }
            "#
        ),
        @r###"
    ── DUPLICATE FIELD NAME ────────────────────────────────── /code/proj/Main.roc ─

    This record defines the `.x` field twice!

    4│      { x: 4, y: 3, x: 4 }
              ^^^^        ^^^^

    In the rest of the program, I will only use the latter definition:

    4│      { x: 4, y: 3, x: 4 }
                          ^^^^

    For clarity, remove the previous `.x` definitions from this record.
    "###
    );

    test_report!(
        record_duplicate_field_different_types,
        indoc!(
            r#"
            { x: 4, y: 3, x: "foo" }
            "#
        ),
        @r###"
    ── DUPLICATE FIELD NAME ────────────────────────────────── /code/proj/Main.roc ─

    This record defines the `.x` field twice!

    4│      { x: 4, y: 3, x: "foo" }
              ^^^^        ^^^^^^^^

    In the rest of the program, I will only use the latter definition:

    4│      { x: 4, y: 3, x: "foo" }
                          ^^^^^^^^

    For clarity, remove the previous `.x` definitions from this record.
    "###
    );

    test_report!(
        record_duplicate_field_multiline,
        indoc!(
            r#"
            {
                x: 4,
                y: 3,
                x: "foo"
            }
            "#
        ),
        @r###"
    ── DUPLICATE FIELD NAME ────────────────────────────────── /code/proj/Main.roc ─

    This record defines the `.x` field twice!

    4│       {
    5│>          x: 4,
    6│           y: 3,
    7│>          x: "foo"
    8│       }

    In the rest of the program, I will only use the latter definition:

    4│       {
    5│           x: 4,
    6│           y: 3,
    7│>          x: "foo"
    8│       }

    For clarity, remove the previous `.x` definitions from this record.
    "###
    );

    test_report!(
        record_update_duplicate_field_multiline,
        indoc!(
            r#"
            \r ->
                { r &
                    x: 4,
                    y: 3,
                    x: "foo"
                }
            "#
        ),
        @r###"
    ── DUPLICATE FIELD NAME ────────────────────────────────── /code/proj/Main.roc ─

    This record defines the `.x` field twice!

    5│           { r &
    6│>              x: 4,
    7│               y: 3,
    8│>              x: "foo"
    9│           }

    In the rest of the program, I will only use the latter definition:

    5│           { r &
    6│               x: 4,
    7│               y: 3,
    8│>              x: "foo"
    9│           }

    For clarity, remove the previous `.x` definitions from this record.
    "###
    );

    test_report!(
        record_type_duplicate_field,
        indoc!(
            r#"
            a : { foo : Num.I64, bar : {}, foo : Str }
            a = { bar: {}, foo: "foo" }

            a
            "#
        ),
        @r###"
    ── DUPLICATE FIELD NAME ────────────────────────────────── /code/proj/Main.roc ─

    This record type defines the `.foo` field twice!

    4│      a : { foo : Num.I64, bar : {}, foo : Str }
                  ^^^^^^^^^^^^^            ^^^^^^^^^

    In the rest of the program, I will only use the latter definition:

    4│      a : { foo : Num.I64, bar : {}, foo : Str }
                                           ^^^^^^^^^

    For clarity, remove the previous `.foo` definitions from this record
    type.
    "###
    );

    test_report!(
        tag_union_duplicate_tag,
        indoc!(
            r#"
            a : [Foo Num.I64, Bar {}, Foo Str]
            a = Foo "foo"

            a
            "#
        ),
        @r###"
    ── DUPLICATE TAG NAME ──────────────────────────────────── /code/proj/Main.roc ─

    This tag union type defines the `Foo` tag twice!

    4│      a : [Foo Num.I64, Bar {}, Foo Str]
                 ^^^^^^^^^^^          ^^^^^^^

    In the rest of the program, I will only use the latter definition:

    4│      a : [Foo Num.I64, Bar {}, Foo Str]
                                      ^^^^^^^

    For clarity, remove the previous `Foo` definitions from this tag union
    type.
    "###
    );

    test_report!(
        annotation_definition_mismatch,
        indoc!(
            r#"
            bar : Num.I64
            foo = \x -> x

            # NOTE: neither bar or foo are defined at this point
            4
            "#
        ),
        @r###"
    ── NAMING PROBLEM ──────────────────────────────────────── /code/proj/Main.roc ─

    This annotation does not match the definition immediately following
    it:

    4│>      bar : Num.I64
    5│>      foo = \x -> x

    Is it a typo? If not, put either a newline or comment between them.
    "###
    );

    test_report!(
        annotation_newline_body_is_fine,
        indoc!(
            r#"
            bar : Num.I64

            foo = \x -> x

            foo bar
            "#
        ),
        @""
    );

    test_report!(
        invalid_alias_rigid_var_pattern,
        indoc!(
            r#"
            MyAlias 1 : Num.I64

            4
            "#
        ),
        @r###"
    ── SYNTAX PROBLEM ──────────────────────────────────────── /code/proj/Main.roc ─

    This definition of `MyAlias` has an unexpected pattern:

    4│      MyAlias 1 : Num.I64
                    ^

    Only type variables like `a` or `value` can occur in this position.

    ── UNUSED DEFINITION ───────────────────────────────────── /code/proj/Main.roc ─

    `MyAlias` is not used anywhere in your code.

    4│      MyAlias 1 : Num.I64
            ^^^^^^^^^^^^^^^^^^^

    If you didn't intend on using `MyAlias` then remove it so future readers
    of your code don't wonder why it is there.
    "###
    );

    test_report!(
        invalid_opaque_rigid_var_pattern,
        indoc!(
            r#"
            Age 1 := Num.I64

            a : Age
            a
            "#
        ),
        @r###"
    ── SYNTAX PROBLEM ──────────────────────────────────────── /code/proj/Main.roc ─

    This definition of `Age` has an unexpected pattern:

    4│      Age 1 := Num.I64
                ^

    Only type variables like `a` or `value` can occur in this position.
    "###
    );

    test_report!(
        invalid_num,
        indoc!(
            r#"
            a : Num.Num Num.I64 Num.F64
            a = 3

            a
            "#
        ),
        @r###"
    ── TOO MANY TYPE ARGUMENTS ─────────────────────────────── /code/proj/Main.roc ─

    The `Num` opaque expects 1 type argument, but it got 2 instead:

    4│      a : Num.Num Num.I64 Num.F64
                ^^^^^^^^^^^^^^^^^^^^^^^

    Are there missing parentheses?
    "###
    );

    test_report!(
        invalid_num_fn,
        indoc!(
            r#"
            f : Str -> Num.Num Num.I64 Num.F64
            f = \_ -> 3

            f
            "#
        ),
        @r###"
    ── TOO MANY TYPE ARGUMENTS ─────────────────────────────── /code/proj/Main.roc ─

    The `Num` opaque expects 1 type argument, but it got 2 instead:

    4│      f : Str -> Num.Num Num.I64 Num.F64
                       ^^^^^^^^^^^^^^^^^^^^^^^

    Are there missing parentheses?
    "###
    );

    test_report!(
        too_few_type_arguments,
        indoc!(
            r#"
            Pair a b : [Pair a b]

            x : Pair Num.I64
            x = Pair 2 3

            x
            "#
        ),
        @r###"
    ── TOO FEW TYPE ARGUMENTS ──────────────────────────────── /code/proj/Main.roc ─

    The `Pair` alias expects 2 type arguments, but it got 1 instead:

    6│      x : Pair Num.I64
                ^^^^^^^^^^^^

    Are there missing parentheses?
    "###
    );

    test_report!(
        too_many_type_arguments,
        indoc!(
            r#"
            Pair a b : [Pair a b]

            x : Pair Num.I64 Num.I64 Num.I64
            x = 3

            x
            "#
        ),
        @r###"
    ── TOO MANY TYPE ARGUMENTS ─────────────────────────────── /code/proj/Main.roc ─

    The `Pair` alias expects 2 type arguments, but it got 3 instead:

    6│      x : Pair Num.I64 Num.I64 Num.I64
                ^^^^^^^^^^^^^^^^^^^^^^^^^^^^

    Are there missing parentheses?
    "###
    );

    test_report!(
        phantom_type_variable,
        indoc!(
            r#"
            Foo a : [Foo]

            f : Foo Num.I64

            f
            "#
        ),
        @r###"
    ── UNUSED TYPE ALIAS PARAMETER ─────────────────────────── /code/proj/Main.roc ─

    The `a` type parameter is not used in the `Foo` alias definition:

    4│      Foo a : [Foo]
                ^

    Roc does not allow unused type parameters!

    Tip: If you want an unused type parameter (a so-called "phantom
    type"), read the guide section on phantom values.
    "###
    );

    test_report!(
        elm_function_syntax,
        indoc!(
            r#"
            f x y = x
            "#
        ),
        @r###"
    ── ARGUMENTS BEFORE EQUALS ────────────────── tmp/elm_function_syntax/Test.roc ─

    I am partway through parsing a definition, but I got stuck here:

    1│  app "test" provides [main] to "./platform"
    2│
    3│  main =
    4│      f x y = x
              ^^^

    Looks like you are trying to define a function. In roc, functions are
    always written as a lambda, like increment = \n -> n + 1.
    "###
    );

    test_report!(
        two_different_cons,
        indoc!(
            r#"
            ConsList a : [Cons a (ConsList a), Nil]

            x : ConsList {}
            x = Cons {} (Cons "foo" Nil)

            x
            "#
        ),
        @r###"
    ── TYPE MISMATCH ───────────────────────────────────────── /code/proj/Main.roc ─

    Something is off with the body of the `x` definition:

    6│      x : ConsList {}
    7│      x = Cons {} (Cons "foo" Nil)
                ^^^^^^^^^^^^^^^^^^^^^^^^

    This `Cons` tag application has the type:

        [Cons {} [Cons Str [Cons {} a, Nil]b as a, Nil]b, Nil]b

    But the type annotation on `x` says it should be:

        [Cons {} a, Nil] as a
    "###
    );

    test_report!(
        mutually_recursive_types_with_type_error,
        indoc!(
            r#"
            AList a b : [ACons a (BList a b), ANil]
            BList a b : [BCons a (AList a b), BNil]

            x : AList Num.I64 Num.I64
            x = ACons 0 (BCons 1 (ACons "foo" BNil ))

            y : BList a a
            y = BNil

            { x, y }
            "#
        ),
        // TODO render tag unions across multiple lines
        // TODO do not show recursion var if the recursion var does not render on the surface of a type
        @r###"
    ── TYPE MISMATCH ───────────────────────────────────────── /code/proj/Main.roc ─

    Something is off with the body of the `x` definition:

    7│      x : AList Num.I64 Num.I64
    8│      x = ACons 0 (BCons 1 (ACons "foo" BNil ))
                ^^^^^^^^^^^^^^^^^^^^^^^^^^^^^^^^^^^^^

    This `ACons` tag application has the type:

        [ACons (Int Signed64) [BCons (Int Signed64) [ACons Str [BCons I64 [ACons I64 (BList I64 I64),
        ANil]b as ∞, BNil]c, ANil]b, BNil]c, ANil]b

    But the type annotation on `x` says it should be:

        [ACons I64 (BList I64 I64), ANil] as a
    "###
    );

    test_report!(
        integer_out_of_range,
        indoc!(
            r#"
            x = 170_141_183_460_469_231_731_687_303_715_884_105_728_000

            y = -170_141_183_460_469_231_731_687_303_715_884_105_728_000

            h = 0xFFFF_FFFF_FFFF_FFFF_FFFF_FFFF_FFFF_FFFF_FFFF_FFFF
            l = -0xFFFF_FFFF_FFFF_FFFF_FFFF_FFFF_FFFF_FFFF_FFFF_FFFF

            minlit = -170_141_183_460_469_231_731_687_303_715_884_105_728
            maxlit =  340_282_366_920_938_463_463_374_607_431_768_211_455

            x + y + h + l + minlit + maxlit
            "#
        ),
        @r###"
    ── SYNTAX PROBLEM ──────────────────────────────────────── /code/proj/Main.roc ─

    This integer literal is too big:

    4│      x = 170_141_183_460_469_231_731_687_303_715_884_105_728_000
                ^^^^^^^^^^^^^^^^^^^^^^^^^^^^^^^^^^^^^^^^^^^^^^^^^^^^^^^

    The largest number representable in Roc is the maximum U128 value,
    340_282_366_920_938_463_463_374_607_431_768_211_455.

    Tip: Learn more about number literals at TODO

    ── SYNTAX PROBLEM ──────────────────────────────────────── /code/proj/Main.roc ─

    This integer literal is too small:

    6│      y = -170_141_183_460_469_231_731_687_303_715_884_105_728_000
                ^^^^^^^^^^^^^^^^^^^^^^^^^^^^^^^^^^^^^^^^^^^^^^^^^^^^^^^^

    The smallest number representable in Roc is the minimum I128 value,
    -170_141_183_460_469_231_731_687_303_715_884_105_728.

    Tip: Learn more about number literals at TODO

    ── SYNTAX PROBLEM ──────────────────────────────────────── /code/proj/Main.roc ─

    This integer literal is too big:

    8│      h = 0xFFFF_FFFF_FFFF_FFFF_FFFF_FFFF_FFFF_FFFF_FFFF_FFFF
                ^^^^^^^^^^^^^^^^^^^^^^^^^^^^^^^^^^^^^^^^^^^^^^^^^^^

    The largest number representable in Roc is the maximum U128 value,
    340_282_366_920_938_463_463_374_607_431_768_211_455.

    Tip: Learn more about number literals at TODO

    ── SYNTAX PROBLEM ──────────────────────────────────────── /code/proj/Main.roc ─

    This integer literal is too small:

    9│      l = -0xFFFF_FFFF_FFFF_FFFF_FFFF_FFFF_FFFF_FFFF_FFFF_FFFF
                ^^^^^^^^^^^^^^^^^^^^^^^^^^^^^^^^^^^^^^^^^^^^^^^^^^^^

    The smallest number representable in Roc is the minimum I128 value,
    -170_141_183_460_469_231_731_687_303_715_884_105_728.

    Tip: Learn more about number literals at TODO

    ── TYPE MISMATCH ───────────────────────────────────────── /code/proj/Main.roc ─

    This 2nd argument to `add` has an unexpected type:

    14│      x + y + h + l + minlit + maxlit
                                      ^^^^^^

    This `maxlit` value is a:

        U128

    But `add` needs its 2nd argument to be:

        I128 or Dec
    "###
    );

    // have to deal with some whitespace issues because of the format! macro
    test_report!(
        float_out_of_range,
        indoc!(
            r#"
            overflow = 11.7976931348623157e308
            underflow = -11.7976931348623157e308

            overflow + underflow
            "#
        ),
        @r###"
    ── SYNTAX PROBLEM ──────────────────────────────────────── /code/proj/Main.roc ─

    This float literal is too big:

    4│      overflow = 11.7976931348623157e308
                       ^^^^^^^^^^^^^^^^^^^^^^^

    Roc uses signed 64-bit floating points, allowing values between
    -1.7976931348623157e308 and 1.7976931348623157e308

    Tip: Learn more about number literals at TODO

    ── SYNTAX PROBLEM ──────────────────────────────────────── /code/proj/Main.roc ─

    This float literal is too small:

    5│      underflow = -11.7976931348623157e308
                        ^^^^^^^^^^^^^^^^^^^^^^^^

    Roc uses signed 64-bit floating points, allowing values between
    -1.7976931348623157e308 and 1.7976931348623157e308

    Tip: Learn more about number literals at TODO
    "###
    );

    // the generated messages here are incorrect. Waiting for a rust nightly feature to land,
    // see https://github.com/rust-lang/rust/issues/22639
    // this test is here to spot regressions in error reporting
    test_report!(
        integer_malformed,
        indoc!(
            r#"
            dec = 100A

            hex = 0xZZZ

            oct = 0o9

            bin = 0b2

            dec + hex + oct + bin
            "#
        ),
        @r###"
    ── SYNTAX PROBLEM ──────────────────────────────────────── /code/proj/Main.roc ─

    This integer literal contains an invalid digit:

    4│      dec = 100A
                  ^^^^

    Integer literals can only contain the digits
    0-9, or have an integer suffix.

    Tip: Learn more about number literals at TODO

    ── SYNTAX PROBLEM ──────────────────────────────────────── /code/proj/Main.roc ─

    This hex integer literal contains an invalid digit:

    6│      hex = 0xZZZ
                  ^^^^^

    Hexadecimal (base-16) integer literals can only contain the digits
    0-9, a-f and A-F, or have an integer suffix.

    Tip: Learn more about number literals at TODO

    ── SYNTAX PROBLEM ──────────────────────────────────────── /code/proj/Main.roc ─

    This octal integer literal contains an invalid digit:

    8│      oct = 0o9
                  ^^^

    Octal (base-8) integer literals can only contain the digits
    0-7, or have an integer suffix.

    Tip: Learn more about number literals at TODO

    ── SYNTAX PROBLEM ──────────────────────────────────────── /code/proj/Main.roc ─

    This binary integer literal contains an invalid digit:

    10│      bin = 0b2
                   ^^^

    Binary (base-2) integer literals can only contain the digits
    0 and 1, or have an integer suffix.

    Tip: Learn more about number literals at TODO
    "###
    );

    test_report!(
        integer_empty,
        indoc!(
            r#"
            dec = 20

            hex = 0x

            oct = 0o

            bin = 0b

            dec + hex + oct + bin
            "#
        ),
        @r###"
    ── SYNTAX PROBLEM ──────────────────────────────────────── /code/proj/Main.roc ─

    This hex integer literal contains no digits:

    6│      hex = 0x
                  ^^

    Hexadecimal (base-16) integer literals must contain at least one of
    the digits 0-9, a-f and A-F, or have an integer suffix.

    Tip: Learn more about number literals at TODO

    ── SYNTAX PROBLEM ──────────────────────────────────────── /code/proj/Main.roc ─

    This octal integer literal contains no digits:

    8│      oct = 0o
                  ^^

    Octal (base-8) integer literals must contain at least one of the
    digits 0-7, or have an integer suffix.

    Tip: Learn more about number literals at TODO

    ── SYNTAX PROBLEM ──────────────────────────────────────── /code/proj/Main.roc ─

    This binary integer literal contains no digits:

    10│      bin = 0b
                   ^^

    Binary (base-2) integer literals must contain at least one of the
    digits 0 and 1, or have an integer suffix.

    Tip: Learn more about number literals at TODO
    "###
    );

    test_report!(
        float_malformed,
        indoc!(
            r#"
            x = 3.0A

            x
            "#
        ),
        @r###"
    ── SYNTAX PROBLEM ──────────────────────────────────────── /code/proj/Main.roc ─

    This float literal contains an invalid digit:

    4│      x = 3.0A
                ^^^^

    Floating point literals can only contain the digits 0-9, or use
    scientific notation 10e4, or have a float suffix.

    Tip: Learn more about number literals at TODO
    "###
    );

    test_report!(
        invalid_record_update,
        indoc!(
            r#"
            foo = { bar: 3 }
            updateNestedRecord = { foo.bar & x: 4 }

            example = { age: 42 }

            # these should work
            y = { Test.example & age: 3 }
            x = { example & age: 4 }

            { updateNestedRecord, foo, x, y }
            "#
        ),
        @r###"
    ── SYNTAX PROBLEM ──────────────────────────────────────── /code/proj/Main.roc ─

    This expression cannot be updated:

    5│      updateNestedRecord = { foo.bar & x: 4 }
                                   ^^^^^^^

    Only variables can be updated with record update syntax.

    ── MODULE NOT IMPORTED ─────────────────────────────────── /code/proj/Main.roc ─

    The `Test` module is not imported:

    10│      y = { Test.example & age: 3 }
                   ^^^^^^^^^^^^

    Is there an import missing? Perhaps there is a typo. Did you mean one
    of these?

        Set
        List
        Dict
        Hash

    ── SYNTAX PROBLEM ──────────────────────────────────────── /code/proj/Main.roc ─

    This expression cannot be updated:

    10│      y = { Test.example & age: 3 }
                   ^^^^^^^^^^^^

    Only variables can be updated with record update syntax.
    "###
    );

    test_report!(
        module_not_imported,
        indoc!(
            r#"
            Foo.test
            "#
        ),
        @r###"
    ── MODULE NOT IMPORTED ─────────────────────────────────── /code/proj/Main.roc ─

    The `Foo` module is not imported:

    4│      Foo.test
            ^^^^^^^^

    Is there an import missing? Perhaps there is a typo. Did you mean one
    of these?

        Box
        Bool
        Num
        Set
    "###
    );

    test_report!(
        optional_record_default_type_error,
        indoc!(
            r#"
            \{ x, y ? True } -> x + y
            "#
        ),
        @r###"
    ── TYPE MISMATCH ───────────────────────────────────────── /code/proj/Main.roc ─

    This 2nd argument to `add` has an unexpected type:

    4│      \{ x, y ? True } -> x + y
                                    ^

    This `y` value is a:

        [True]

    But `add` needs its 2nd argument to be:

        Num a
    "###
    );

    test_report!(
        optional_record_default_with_signature,
        indoc!(
            r#"
            f : { x : Num.I64, y ? Num.I64 } -> Num.I64
            f = \{ x, y ? "foo" } -> (\g, _ -> g) x y

            f
            "#
        ),
        @r###"
    ── TYPE MISMATCH ───────────────────────────────────────── /code/proj/Main.roc ─

    The 1st argument to `f` is weird:

    5│      f = \{ x, y ? "foo" } -> (\g, _ -> g) x y
                 ^^^^^^^^^^^^^^^^

    The argument is a pattern that matches record values of type:

        { x : I64, y ? Str }

    But the annotation on `f` says the 1st argument should be:

        { x : I64, y ? I64 }
    "###
    );

    test_report!(
        optional_record_invalid_let_binding,
        indoc!(
            r#"
            \rec ->
                { x, y } : { x : Num.I64, y ? Str }
                { x, y } = rec

                { x, y }
            "#
        ),
        @r###"
    ── TYPE MISMATCH ───────────────────────────────────────── /code/proj/Main.roc ─

    Something is off with the body of this definition:

    5│>          { x, y } : { x : Num.I64, y ? Str }
    6│>          { x, y } = rec

    The body is a value of type:

        { x : I64, y : Str }

    But the type annotation says it should be:

        { x : I64, y ? Str }

    Tip: To extract the `.y` field it must be non-optional, but the type
    says this field is optional. Learn more about optional fields at TODO.
    "###
    );

    test_report!(
        optional_record_invalid_function,
        indoc!(
            r#"
            f : { x : Num.I64, y ? Num.I64 } -> Num.I64
            f = \{ x, y } -> x + y

            f
            "#
        ),
        @r###"
    ── TYPE MISMATCH ───────────────────────────────────────── /code/proj/Main.roc ─

    The 1st argument to `f` is weird:

    5│      f = \{ x, y } -> x + y
                 ^^^^^^^^

    The argument is a pattern that matches record values of type:

        { x : I64, y : I64 }

    But the annotation on `f` says the 1st argument should be:

        { x : I64, y ? I64 }

    Tip: To extract the `.y` field it must be non-optional, but the type
    says this field is optional. Learn more about optional fields at TODO.
    "###
    );

    test_report!(
        optional_record_invalid_when,
        indoc!(
            r#"
            f : { x : Num.I64, y ? Num.I64 } -> Num.I64
            f = \r ->
                    when r is
                        { x, y } -> x + y

            f
            "#
        ),
        @r###"
    ── TYPE MISMATCH ───────────────────────────────────────── /code/proj/Main.roc ─

    The branches of this `when` expression don't match the condition:

    6│>              when r is
    7│                   { x, y } -> x + y

    This `r` value is a:

        { x : I64, y ? I64 }

    But the branch patterns have type:

        { x : I64, y : I64 }

    The branches must be cases of the `when` condition's type!

    Tip: To extract the `.y` field it must be non-optional, but the type
    says this field is optional. Learn more about optional fields at TODO.
    "###
    );

    test_report!(
        optional_record_invalid_access,
        indoc!(
            r#"
            f : { x : Num.I64, y ? Num.I64 } -> Num.I64
            f = \r -> r.y

            f
            "#
        ),
        @r###"
    ── TYPE MISMATCH ───────────────────────────────────────── /code/proj/Main.roc ─

    This expression is used in an unexpected way:

    5│      f = \r -> r.y
                      ^^^

    This `r` value is a:

        { x : I64, y ? I64 }

    But you are trying to use it as:

        { x : I64, y : I64 }

    Tip: To extract the `.y` field it must be non-optional, but the type
    says this field is optional. Learn more about optional fields at TODO.
    "###
    );

    test_report!(
        optional_record_invalid_accessor,
        indoc!(
            r#"
                f : { x : Num.I64, y ? Num.I64 } -> Num.I64
                f = \r -> .y r

                f
                "#
        ),
        @r###"
    ── TYPE MISMATCH ───────────────────────────────────────── /code/proj/Main.roc ─

    This 1st argument to this function has an unexpected type:

    5│      f = \r -> .y r
                         ^

    This `r` value is a:

        { x : I64, y ? I64 }

    But this function needs its 1st argument to be:

        { x : I64, y : I64 }

    Tip: To extract the `.y` field it must be non-optional, but the type
    says this field is optional. Learn more about optional fields at TODO.
    "###
    );

    test_report!(
        guard_mismatch_with_annotation,
        indoc!(
            r#"
            f : { x : Num.I64, y : Num.I64 } -> Num.I64
            f = \r ->
                    when r is
                        { x, y : "foo" } -> x + 0
                        _ -> 0

            f
            "#
        ),
        @r###"
    ── TYPE MISMATCH ───────────────────────────────────────── /code/proj/Main.roc ─

    The branches of this `when` expression don't match the condition:

    6│>              when r is
    7│                   { x, y : "foo" } -> x + 0
    8│                   _ -> 0

    This `r` value is a:

        { x : I64, y : I64 }

    But the branch patterns have type:

        { x : I64, y : Str }

    The branches must be cases of the `when` condition's type!
    "###
    );

    test_report!(
        optional_field_mismatch_with_annotation,
        indoc!(
            r#"
            f : { x : Num.I64, y ? Num.I64 } -> Num.I64
            f = \r ->
                    when r is
                        { x, y ? "foo" } -> (\g, _ -> g) x y
                        _ -> 0

            f
            "#
        ),
        @r###"
    ── TYPE MISMATCH ───────────────────────────────────────── /code/proj/Main.roc ─

    The branches of this `when` expression don't match the condition:

    6│>              when r is
    7│                   { x, y ? "foo" } -> (\g, _ -> g) x y
    8│                   _ -> 0

    This `r` value is a:

        { x : I64, y ? I64 }

    But the branch patterns have type:

        { x : I64, y ? Str }

    The branches must be cases of the `when` condition's type!
    "###
    );

    test_report!(
        incorrect_optional_field,
        indoc!(
            r#"
            { x: 5, y ? 42 }
            "#
        ),
        @r###"
    ── BAD OPTIONAL VALUE ──────────────────────────────────── /code/proj/Main.roc ─

    This record uses an optional value for the `.y` field in an incorrect
    context!

    4│      { x: 5, y ? 42 }
                    ^^^^^^

    You can only use optional values in record destructuring, like:

        { answer ? 42, otherField } = myRecord
    "###
    );

    test_report!(
        first_wildcard_is_required,
        indoc!(
            r#"
            when Foo 1 2 3 is
                Foo _ 1 _ -> 1
                _ -> 2
            "#
        ),
        @""
    );

    test_report!(
        second_wildcard_is_redundant,
        indoc!(
            r#"
            when Foo 1 2 3 is
                Foo _ 1 _ -> 1
                _ -> 2
                _ -> 3
            "#
        ),
        @r###"
    ── REDUNDANT PATTERN ───────────────────────────────────── /code/proj/Main.roc ─

    The 3rd pattern is redundant:

    4│      when Foo 1 2 3 is
    5│          Foo _ 1 _ -> 1
    6│          _ -> 2
    7│          _ -> 3
                ^

    Any value of this shape will be handled by a previous pattern, so this
    one should be removed.
    "###
    );

    test_report!(
        alias_using_alias,
        indoc!(
            r#"
            # The color of a node. Leaves are considered Black.
            NodeColor : [Red, Black]

            RBTree k v : [Node NodeColor k v (RBTree k v) (RBTree k v), Empty]

            # Create an empty dictionary.
            empty : RBTree k v
            empty =
                Empty

            empty
            "#
        ),
        @""
    );

    test_report!(
        unused_argument,
        indoc!(
            r#"
            f = \foo -> 1

            f
            "#
        ),
        @r###"
    ── UNUSED ARGUMENT ─────────────────────────────────────── /code/proj/Main.roc ─

    `f` doesn't use `foo`.

    4│      f = \foo -> 1
                 ^^^

    If you don't need `foo`, then you can just remove it. However, if you
    really do need `foo` as an argument of `f`, prefix it with an underscore,
    like this: "_`foo`". Adding an underscore at the start of a variable
    name is a way of saying that the variable is not used.
    "###
    );

    test_report!(
        qualified_tag,
        indoc!(
            r#"
            Foo.Bar
            "#
        ),
        @r###"
    ── SYNTAX PROBLEM ──────────────────────────────────────── /code/proj/Main.roc ─

    I am trying to parse a qualified name here:

    4│      Foo.Bar
                   ^

    This looks like a qualified tag name to me, but tags cannot be
    qualified! Maybe you wanted a qualified name, something like
    Json.Decode.string?
    "###
    );

    test_report!(
        module_ident_ends_with_dot,
        indoc!(
            r#"
            Foo.Bar.
            "#
        ),
        @r###"
    ── SYNTAX PROBLEM ──────────────────────────────────────── /code/proj/Main.roc ─

    I am trying to parse a qualified name here:

    4│      Foo.Bar.
                    ^

    I was expecting to see an identifier next, like height. A complete
    qualified name looks something like Json.Decode.string.
    "###
    );

    test_report!(
        record_access_ends_with_dot,
        indoc!(
            r#"
            foo.bar.
            "#
        ),
        @r###"
    ── SYNTAX PROBLEM ──────────────────────────────────────── /code/proj/Main.roc ─

    I trying to parse a record field access here:

    4│      foo.bar.
                    ^

    So I expect to see a lowercase letter next, like .name or .height.
    "###
    );

    test_report!(
        type_annotation_double_colon,
        indoc!(
            r#"
            f :: I64
            f = 42

            f
            "#
        ),
        @r###"
    ── UNKNOWN OPERATOR ──────────────── tmp/type_annotation_double_colon/Test.roc ─

    This looks like an operator, but it's not one I recognize!

    1│  app "test" provides [main] to "./platform"
    2│
    3│  main =
    4│      f :: I64
              ^^

    I have no specific suggestion for this operator, see TODO for the full
    list of operators in Roc.
    "###
    );

    // NOTE: VERY BAD ERROR MESSAGE
    //
    // looks like `x y` are considered argument to the add, even though they are
    // on a lower indentation level
    test_report!(
        double_equals_in_def,
        indoc!(
            r#"
            x = 3
            y =
                x == 5
                Num.add 1 2

            { x,  y }
            "#
        ),
        @r###"
    ── TOO MANY ARGS ───────────────────────────────────────── /code/proj/Main.roc ─

    This value is not a function, but it was given 3 arguments:

    6│          x == 5
                     ^

    Are there any missing commas? Or missing parentheses?
    "###
    );

    test_report!(
        tag_union_open,
        indoc!(
            r#"
            f : [
            "#
        ),
        @r###"
    ── UNFINISHED TAG UNION TYPE ───────────────────── tmp/tag_union_open/Test.roc ─

    I am partway through parsing a tag union type, but I got stuck here:

    4│      f : [
                 ^

    I was expecting to see a closing square bracket before this, so try
    adding a ] and see if that helps?

    Note: I may be confused by indentation
    "###
    );

    test_report!(
        tag_union_end,
        indoc!(
            r#"
            f : [Yes,
            "#
        ),
        @r###"
    ── UNFINISHED TAG UNION TYPE ────────────────────── tmp/tag_union_end/Test.roc ─

    I am partway through parsing a tag union type, but I got stuck here:

    4│      f : [Yes,
    5│
    6│
        ^

    I was expecting to see a closing square bracket before this, so try
    adding a ] and see if that helps?
    "###
    );

    test_report!(
        tag_union_lowercase_tag_name,
        indoc!(
            r#"
            f : [lowercase]
            "#
        ),
        @r###"
    ── WEIRD TAG NAME ────────────────── tmp/tag_union_lowercase_tag_name/Test.roc ─

    I am partway through parsing a tag union type, but I got stuck here:

    4│      f : [lowercase]
                 ^

    I was expecting to see a tag name.

    Hint: Tag names start with an uppercase letter, like Err or Green.
    "###
    );

    test_report!(
        tag_union_second_lowercase_tag_name,
        indoc!(
            r#"
            f : [Good, bad]
            "#
        ),
        @r###"
    ── WEIRD TAG NAME ─────────── tmp/tag_union_second_lowercase_tag_name/Test.roc ─

    I am partway through parsing a tag union type, but I got stuck here:

    4│      f : [Good, bad]
                       ^

    I was expecting to see a tag name.

    Hint: Tag names start with an uppercase letter, like Err or Green.
    "###
    );

    test_report!(
        record_type_open,
        indoc!(
            r#"
            f : {
            "#
        ),
        @r###"
    ── UNFINISHED RECORD TYPE ────────────────────── tmp/record_type_open/Test.roc ─

    I am partway through parsing a record type, but I got stuck here:

    4│      f : {
                 ^

    I was expecting to see a closing curly brace before this, so try
    adding a } and see if that helps?

    Note: I may be confused by indentation
    "###
    );

    test_report!(
        record_type_open_indent,
        indoc!(
            r#"
            f : {
            foo : I64,
            "#
        ),
        @r###"
    ── UNFINISHED RECORD TYPE ─────────────── tmp/record_type_open_indent/Test.roc ─

    I am partway through parsing a record type, but I got stuck here:

    4│      f : {
                 ^

    I was expecting to see a closing curly brace before this, so try
    adding a } and see if that helps?

    Note: I may be confused by indentation
    "###
    );

    test_report!(
        record_type_end,
        indoc!(
            r#"
            f : { a: Int,
            "#
        ),
        @r###"
    ── UNFINISHED RECORD TYPE ─────────────────────── tmp/record_type_end/Test.roc ─

    I am partway through parsing a record type, but I got stuck here:

    4│      f : { a: Int,
    5│
    6│
        ^

    I was expecting to see a closing curly brace before this, so try
    adding a } and see if that helps?
    "###
    );

    test_report!(
        record_type_keyword_field_name,
        indoc!(
            r#"
            f : { if : I64 }
            "#
        ),
        @r###"
    ── UNFINISHED RECORD TYPE ──────── tmp/record_type_keyword_field_name/Test.roc ─

    I just started parsing a record type, but I got stuck on this field
    name:

    4│      f : { if : I64 }
                  ^^

    Looks like you are trying to use `if` as a field name, but that is a
    reserved word. Try using a different name!
    "###
    );

    // a case where the message cannot be as good as elm's
    test_report!(
        record_type_missing_comma,
        indoc!(
            r#"
            f : { foo  bar }
            "#
        ),
        @r###"
    ── UNFINISHED RECORD TYPE ───────────── tmp/record_type_missing_comma/Test.roc ─

    I am partway through parsing a record type, but I got stuck here:

    4│      f : { foo  bar }
                       ^

    I was expecting to see a colon, question mark, comma or closing curly
    brace.
    "###
    );

    // a case where the message cannot be as good as elm's
    test_report!(
        record_type_tab,
        "f : { foo \t }",
        @r###"
    ── TAB CHARACTER ──────────────────────────────── tmp/record_type_tab/Test.roc ─

    I encountered a tab character

    4│      f : { foo 	 }
                      ^

    Tab characters are not allowed.
    "###
    );

    test_report!(
        comment_with_tab,
        "# comment with a \t\n4",
        @r###"
    ── TAB CHARACTER ─────────────────────────────── tmp/comment_with_tab/Test.roc ─

    I encountered a tab character

    4│      # comment with a 	
                             ^

    Tab characters are not allowed.
    "###
    );

    // TODO bad error message
    test_report!(
        type_in_parens_start,
        indoc!(
            r#"
            f : (
            "#
        ),
        @r###"
    ── UNFINISHED PARENTHESES ────────────────── tmp/type_in_parens_start/Test.roc ─

    I am partway through parsing a type in parentheses, but I got stuck
    here:

    4│      f : (
                 ^

    I was expecting to see a parenthesis before this, so try adding a )
    and see if that helps?

    Note: I may be confused by indentation
    "###
    );

    test_report!(
        type_in_parens_end,
        indoc!(
            r#"
            f : ( I64
            "#
        ),
        @r###"
    ── UNFINISHED PARENTHESES ──────────────────── tmp/type_in_parens_end/Test.roc ─

    I am partway through parsing a type in parentheses, but I got stuck
    here:

    4│      f : ( I64
    5│
    6│
        ^

    I was expecting to see a closing parenthesis before this, so try
    adding a ) and see if that helps?
    "###
    );

    test_report!(
        type_apply_double_dot,
        indoc!(
            r#"
            f : Foo..Bar

            f
            "#
        ),
        @r###"
    ── SYNTAX PROBLEM ──────────────────────────────────────── /code/proj/Main.roc ─

    I am confused by this type name:

    4│      f : Foo..Bar
                ^^^^^^^^

    Type names start with an uppercase letter, and can optionally be
    qualified by a module name, like Bool or Http.Request.Request.
    "###
    );
    //                ── DOUBLE DOT ──────────────────────────────────────────────────────────────────
    //
    //                I encountered two dots in a row:
    //
    //                1│  f : Foo..Bar
    //                            ^
    //
    //                Try removing one of them.

    test_report!(
        type_apply_trailing_dot,
        indoc!(
            r#"
            f : Foo.Bar.

            f
            "#
        ),
        @r###"
    ── SYNTAX PROBLEM ──────────────────────────────────────── /code/proj/Main.roc ─

    I am confused by this type name:

    4│      f : Foo.Bar.
                ^^^^^^^^

    Type names start with an uppercase letter, and can optionally be
    qualified by a module name, like Bool or Http.Request.Request.
    "###
    );
    //                ── TRAILING DOT ────────────────────────────────────────────────────────────────
    //
    //                I encountered a dot with nothing after it:
    //
    //                1│  f : Foo.Bar.
    //                                ^
    //
    //                Dots are used to refer to a type in a qualified way, like
    //                Num.I64 or List.List a. Try adding a type name next.

    test_report!(
        type_apply_stray_dot,
        indoc!(
            r#"
            f : .
            "#
        ),
        @r###"
    ── UNFINISHED TYPE ───────────────────────── tmp/type_apply_stray_dot/Test.roc ─

    I just started parsing a type, but I got stuck here:

    4│      f : .
                ^

    I am expecting a type next, like Bool or List a.
    "###
    );

    test_report!(
        type_apply_start_with_number,
        indoc!(
            r#"
            f : Foo.1

            f
            "#
        ),
        @r###"
    ── SYNTAX PROBLEM ──────────────────────────────────────── /code/proj/Main.roc ─

    I am confused by this type name:

    4│      f : Foo.1
                ^^^^^

    Type names start with an uppercase letter, and can optionally be
    qualified by a module name, like Bool or Http.Request.Request.
    "###
    );
    //                ── WEIRD QUALIFIED NAME ────────────────────────────────────────────────────────
    //
    //                I encountered a number at the start of a qualified name segment:
    //
    //                1│  f : Foo.1
    //                            ^
    //
    //                All parts of a qualified type name must start with an uppercase
    //                letter, like Num.I64 or List.List a.

    test_report!(
        type_apply_start_with_lowercase,
        indoc!(
            r#"
            f : Foo.foo

            f
            "#
        ),
        @r###"
    ── SYNTAX PROBLEM ──────────────────────────────────────── /code/proj/Main.roc ─

    I am confused by this type name:

    4│      f : Foo.foo
                ^^^^^^^

    Type names start with an uppercase letter, and can optionally be
    qualified by a module name, like Bool or Http.Request.Request.
    "###
    );

    test_report!(
        def_missing_final_expression,
        indoc!(
            r#"
            f : Foo.foo
            "#
        ),
        @r###"
    ── MISSING FINAL EXPRESSION ──────── tmp/def_missing_final_expression/Test.roc ─

    I am partway through parsing a definition, but I got stuck here:

    1│  app "test" provides [main] to "./platform"
    2│
    3│  main =
    4│      f : Foo.foo
                       ^

    This definition is missing a final expression. A nested definition
    must be followed by either another definition, or an expression

        x = 4
        y = 2

        x + y
    "###
    );

    test_report!(
        expression_indentation_end,
        indoc!(
            r#"
            f <- Foo.foo
            "#
        ),
        @r###"
    ── INDENT ENDS AFTER EXPRESSION ────── tmp/expression_indentation_end/Test.roc ─

    I am partway through parsing an expression, but I got stuck here:

    1│  app "test" provides [main] to "./platform"
    2│
    3│  main =
    4│      f <- Foo.foo
                        ^

    Looks like the indentation ends prematurely here. Did you mean to have
    another expression after this line?
    "###
    );

    test_report!(
        type_inline_alias,
        indoc!(
            r#"
            f : I64 as
            f = 0

            f
            "#
        ),
        @r###"
    ── UNFINISHED INLINE ALIAS ──────────────────── tmp/type_inline_alias/Test.roc ─

    I just started parsing an inline type alias, but I got stuck here:

    4│      f : I64 as
                      ^

    Note: I may be confused by indentation
    "###
    );

    test_report!(
        type_double_comma,
        indoc!(
            r#"
            f : I64,,I64 -> I64
            f = 0

            f
            "#
        ),
        @r###"
    ── DOUBLE COMMA ─────────────────────────────── tmp/type_double_comma/Test.roc ─

    I just started parsing a function argument type, but I encountered two
    commas in a row:

    4│      f : I64,,I64 -> I64
                    ^

    Try removing one of them.
    "###
    );

    test_report!(
        type_argument_no_arrow,
        indoc!(
            r#"
            f : I64, I64
            f = 0

            f
            "#
        ),
        @r###"
    ── UNFINISHED TYPE ─────────────────────── tmp/type_argument_no_arrow/Test.roc ─

    I am partway through parsing a type, but I got stuck here:

    4│      f : I64, I64
                        ^

    Note: I may be confused by indentation
    "###
    );

    // TODO could do better by pointing out we're parsing a function type
    test_report!(
        type_argument_arrow_then_nothing,
        indoc!(
            r#"
            f : I64, I64 ->
            f = 0

            f
            "#
        ),
        @r###"
    ── UNFINISHED TYPE ───────────── tmp/type_argument_arrow_then_nothing/Test.roc ─

    I just started parsing a type, but I got stuck here:

    4│      f : I64, I64 ->
                           ^

    Note: I may be confused by indentation
    "###
    );

    // TODO could do better by pointing out we're parsing a function type
    test_report!(
        dict_type_formatting,
        indoc!(
            r#"
            app "dict" imports [ Dict ] provides [main] to "./platform"

            myDict : Dict.Dict Num.I64 Str
            myDict = Dict.insert Dict.empty "foo" 42

            main = myDict
            "#
        ),
        @r###"
    ── TYPE MISMATCH ───────────────────────────────────────── /code/proj/Main.roc ─

    Something is off with the body of the `myDict` definition:

    3│  myDict : Dict.Dict Num.I64 Str
    4│  myDict = Dict.insert Dict.empty "foo" 42
                 ^^^^^^^^^^^^^^^^^^^^^^^^^^^^^^^

    This `insert` call produces:

        Dict Str (Num *)

    But the type annotation on `myDict` says it should be:

        Dict I64 Str
    "###
    );

    test_report!(
        alias_type_diff,
        indoc!(
            r#"
            app "test" imports [Set.{ Set }] provides [main] to "./platform"

            HSet a : Set a

            foo : Str -> HSet {}

            myDict : HSet Str
            myDict = foo "bar"

            main = myDict
            "#
        ),
        @r###"
    ── TYPE MISMATCH ───────────────────────────────────────── /code/proj/Main.roc ─

    Something is off with the body of the `myDict` definition:

    7│  myDict : HSet Str
    8│  myDict = foo "bar"
                 ^^^^^^^^^

    This `foo` call produces:

        HSet {}

    But the type annotation on `myDict` says it should be:

        HSet Str
    "###
    );

    // this should get better with time
    test_report!(
        if_guard_without_condition,
        indoc!(
            r#"
            when Just 4 is
                Just if ->
                    4

                _ ->
                    2
            "#
        ),
        @r###"
    ── IF GUARD NO CONDITION ───────────── tmp/if_guard_without_condition/Test.roc ─

    I just started parsing an if guard, but there is no guard condition:

    4│      when Just 4 is
    5│          Just if ->
                        ^

    Try adding an expression before the arrow!
    "###
    );

    test_report!(
        empty_or_pattern,
        indoc!(
            r#"
            when Just 4 is
                Just 4 | ->
                    4

                _ ->
                    2
            "#
        ),
        @r###"
    ── UNFINISHED PATTERN ────────────────────────── tmp/empty_or_pattern/Test.roc ─

    I just started parsing a pattern, but I got stuck here:

    5│          Just 4 | ->
                         ^

    Note: I may be confused by indentation
    "###
    );

    // TODO check if "what_is_next" is a keyword
    test_report!(
        pattern_binds_keyword,
        indoc!(
            r#"
            when Just 4 is
                Just when ->
                    4

                _ ->
                    2
            "#
        ),
        @r###"
    ── MISSING ARROW ────────────────────────── tmp/pattern_binds_keyword/Test.roc ─

    I am partway through parsing a `when` expression, but got stuck here:

    4│      when Just 4 is
    5│          Just when ->
                     ^

    I was expecting to see an arrow next.

    Note: Sometimes I get confused by indentation, so try to make your `when`
    look something like this:

        when List.first plants is
          Ok n ->
            n

          Err _ ->
            200

    Notice the indentation. All patterns are aligned, and each branch is
    indented a bit more than the corresponding pattern. That is important!
    "###
    );

    // this should get better with time
    test_report!(
        when_missing_arrow,
        indoc!(
            r#"
            when 5 is
                1 -> 2
                _
            "#
        ),
        @r###"
    ── UNFINISHED WHEN ─────────────────────────── tmp/when_missing_arrow/Test.roc ─

    I was partway through parsing a `when` expression, but I got stuck here:

    4│      when 5 is
    5│          1 -> 2
    6│          _
                 ^

    I was expecting to see a pattern next

    Note: Here is an example of a valid `when` expression for reference.

        when List.first plants is
          Ok n ->
            n

          Err _ ->
            200

    Notice the indentation. All patterns are aligned, and each branch is
    indented a bit more than the corresponding pattern. That is important!
    "###
    );

    test_report!(
        lambda_double_comma,
        indoc!(
            r#"
            \a,,b -> 1
            "#
        ),
        @r###"
    ── UNFINISHED ARGUMENT LIST ───────────────── tmp/lambda_double_comma/Test.roc ─

    I am partway through parsing a function argument list, but I got stuck
    at this comma:

    4│      \a,,b -> 1
               ^

    I was expecting an argument pattern before this, so try adding an
    argument before the comma and see if that helps?
    "###
    );

    test_report!(
        lambda_leading_comma,
        indoc!(
            r#"
            \,b -> 1
            "#
        ),
        @r###"
    ── UNFINISHED ARGUMENT LIST ──────────────── tmp/lambda_leading_comma/Test.roc ─

    I am partway through parsing a function argument list, but I got stuck
    at this comma:

    4│      \,b -> 1
             ^

    I was expecting an argument pattern before this, so try adding an
    argument before the comma and see if that helps?
    "###
    );

    // this should get better with time
    // TODO this formerly gave
    //
    //                ── UNFINISHED WHEN ─────────────────────────────────────────────────────────────
    //
    //                I was partway through parsing a `when` expression, but I got stuck here:
    //
    //                3│    _ -> 2
    //                        ^
    //
    //                I suspect this is a pattern that is not indented enough? (by 2 spaces)
    //
    // but that requires parsing the next pattern blindly, irrespective of indentation. Can
    // we find an efficient solution that doesn't require parsing an extra pattern for
    // every `when`, i.e. we want a good error message for the test case above, but for
    // a valid `when`, we don't want to do extra work, e.g. here
    //
    //  x
    //      when x is
    //          n -> n
    //
    //  4
    //
    // We don't want to parse the `4` and say it's an outdented pattern!
    test_report!(
        when_outdented_branch,
        indoc!(
            r#"
            when 4 is
                5 -> 2
             2 -> 2
            "#
        ),
        @r###"
    ── NOT END OF FILE ──────────────────────── tmp/when_outdented_branch/Test.roc ─

    I expected to reach the end of the file, but got stuck here:

    6│       2 -> 2
             ^
    "###
    );

    test_report!(
        when_over_indented_underscore,
        indoc!(
            r#"
            when 4 is
                5 -> 2
                 _ -> 2
            "#
        ),
        @r###"
    ── UNEXPECTED ARROW ─────────────── tmp/when_over_indented_underscore/Test.roc ─

    I am parsing a `when` expression right now, but this arrow is confusing
    me:

    5│          5 -> 2
    6│           _ -> 2
                   ^^

    It makes sense to see arrows around here, so I suspect it is something
    earlier. Maybe this pattern is indented a bit farther from the
    previous patterns?

    Note: Here is an example of a valid `when` expression for reference.

        when List.first plants is
          Ok n ->
            n

          Err _ ->
            200

    Notice the indentation. All patterns are aligned, and each branch is
    indented a bit more than the corresponding pattern. That is important!
    "###
    );

    test_report!(
        when_over_indented_int,
        indoc!(
            r#"
            when 4 is
                5 -> Num.neg
                 2 -> 2
            "#
        ),
        @r###"
    ── UNEXPECTED ARROW ────────────────────── tmp/when_over_indented_int/Test.roc ─

    I am parsing a `when` expression right now, but this arrow is confusing
    me:

    5│          5 -> Num.neg
    6│           2 -> 2
                   ^^

    It makes sense to see arrows around here, so I suspect it is something
    earlier. Maybe this pattern is indented a bit farther from the
    previous patterns?

    Note: Here is an example of a valid `when` expression for reference.

        when List.first plants is
          Ok n ->
            n

          Err _ ->
            200

    Notice the indentation. All patterns are aligned, and each branch is
    indented a bit more than the corresponding pattern. That is important!
    "###
    );

    // TODO I think we can do better here
    test_report!(
        if_outdented_then,
        indoc!(
            r#"
            x =
                if 5 == 5
            then 2 else 3

            x
            "#
        ),
        @r###"
    ── UNFINISHED IF ────────────────────────────── tmp/if_outdented_then/Test.roc ─

    I was partway through parsing an `if` expression, but I got stuck here:

    5│          if 5 == 5
                         ^

    I was expecting to see the `then` keyword next.
    "###
    );

    // this should get better with time
    test_report!(
        if_missing_else,
        indoc!(
            r#"
            if 5 == 5 then 2
            "#
        ),
        @r###"
    ── UNFINISHED IF ──────────────────────────────── tmp/if_missing_else/Test.roc ─

    I was partway through parsing an `if` expression, but I got stuck here:

    4│      if 5 == 5 then 2
                            ^

    I was expecting to see the `else` keyword next.
    "###
    );

    test_report!(
        list_double_comma,
        indoc!(
            r#"
            [1, 2, , 3]
            "#
        ),
        @r###"
    ── UNFINISHED LIST ──────────────────────────── tmp/list_double_comma/Test.roc ─

    I am partway through started parsing a list, but I got stuck here:

    4│      [1, 2, , 3]
                   ^

    I was expecting to see a list entry before this comma, so try adding a
    list entry and see if that helps?
    "###
    );

    test_report!(
        list_without_end,
        indoc!(
            r#"
            [1, 2,
            "#
        ),
        @r###"
    ── UNFINISHED LIST ───────────────────────────── tmp/list_without_end/Test.roc ─

    I am partway through started parsing a list, but I got stuck here:

    4│      [1, 2,
    5│
    6│
        ^

    I was expecting to see a closing square bracket before this, so try
    adding a ] and see if that helps?

    Note: When I get stuck like this, it usually means that there is a
    missing parenthesis or bracket somewhere earlier. It could also be a
    stray keyword or operator.
    "###
    );

    test_report!(
        number_double_dot,
        indoc!(
            r#"
            1.1.1
            "#
        ),
        @r###"
    ── SYNTAX PROBLEM ──────────────────────────────────────── /code/proj/Main.roc ─

    This float literal contains an invalid digit:

    4│      1.1.1
            ^^^^^

    Floating point literals can only contain the digits 0-9, or use
    scientific notation 10e4, or have a float suffix.

    Tip: Learn more about number literals at TODO
    "###
    );

    test_report!(
        unicode_not_hex,
        r#""abc\u(zzzz)def""#,
        @r###"
    ── WEIRD CODE POINT ───────────────────────────── tmp/unicode_not_hex/Test.roc ─

    I am partway through parsing a unicode code point, but I got stuck
    here:

    4│      "abc\u(zzzz)def"
                   ^

    I was expecting a hexadecimal number, like \u(1100) or \u(00FF).

    Learn more about working with unicode in roc at TODO
    "###
    );

    test_report!(
        interpolate_not_identifier,
        r#""abc\(32)def""#,
        @r###"
    ── SYNTAX PROBLEM ──────────────────────────────────────── /code/proj/Main.roc ─

    This string interpolation is invalid:

    4│      "abc\(32)def"
                  ^^

    I was expecting an identifier, like \u(message) or
    \u(LoremIpsum.text).

    Learn more about string interpolation at TODO
    "###
    );

    test_report!(
        unicode_too_large,
        r#""abc\u(110000)def""#,
        @r###"
    ── INVALID UNICODE ─────────────────────────────────────── /code/proj/Main.roc ─

    This unicode code point is invalid:

    4│      "abc\u(110000)def"
                   ^^^^^^

    Learn more about working with unicode in roc at TODO
    "###
    );

    test_report!(
        weird_escape,
        r#""abc\qdef""#,
        @r###"
    ── WEIRD ESCAPE ──────────────────────────────────── tmp/weird_escape/Test.roc ─

    I was partway through parsing a  string literal, but I got stuck here:

    4│      "abc\qdef"
                ^^

    This is not an escape sequence I recognize. After a backslash, I am
    looking for one of these:

        - A newline: \n
        - A caret return: \r
        - A tab: \t
        - An escaped quote: \"
        - An escaped backslash: \\
        - A unicode code point: \u(00FF)
        - An interpolated string: \(myVariable)
    "###
    );

    test_report!(
        single_no_end,
        r#""there is no end"#,
        @r###"
    ── ENDLESS STRING ───────────────────────────────── tmp/single_no_end/Test.roc ─

    I cannot find the end of this string:

    4│      "there is no end
             ^

    You could change it to something like "to be or not to be" or even
    just "".
    "###
    );

    test_report!(
        multi_no_end,
        r#""""there is no end"#,
        @r###"
    ── ENDLESS STRING ────────────────────────────────── tmp/multi_no_end/Test.roc ─

    I cannot find the end of this block string:

    4│      """there is no end
               ^

    You could change it to something like """to be or not to be""" or even
    just """""".
    "###
    );

    test_report!(
        multi_insufficient_indent,
        "    \"\"\"\n  testing\n    \"\"\"", // 4 space indent on the start, 2 space on the `testing` line
        @r###"
    ── INSUFFICIENT INDENT IN MULTI-LINE STRING ─ ..._insufficient_indent/Test.roc ─

    This multiline string is not sufficiently indented:

    4│          """
    5│        testing
              ^

    Lines in a multi-line string must be indented at least as much as the
    beginning """. This extra indentation is automatically removed from
    the string during compilation.
    "###
    );

    // https://github.com/roc-lang/roc/issues/1714
    test_report!(
    interpolate_concat_is_transparent_1714,
            indoc!(
                r#"
            greeting = "Privet"

            if Bool.true then 1 else "\(greeting), World!"
            "#,
            ),
            @r###"
    ── TYPE MISMATCH ───────────────────────────────────────── /code/proj/Main.roc ─

    This `if` has an `else` branch with a different type from its `then` branch:

    6│      if Bool.true then 1 else "\(greeting), World!"
                                     ^^^^^^^^^^^^^^^^^^^^^

    The `else` branch is a string of type:

        Str

    but the `then` branch has the type:

        Num *

    All branches in an `if` must have the same type!
    "###
        );

    macro_rules! comparison_binop_transparency_tests {
        ($($op:expr, $name:ident),* $(,)?) => {
            $(
            test_report!(
                $name,
                &format!(r#"if Bool.true then "abc" else 1 {} 2"#, $op),
                |golden| assert_eq!(golden, format!(
r#"── TYPE MISMATCH ───────────────────────────────────────── /code/proj/Main.roc ─

This `if` has an `else` branch with a different type from its `then` branch:

4│      if Bool.true then "abc" else 1 {} 2
                                     ^^{}^^

This comparison produces:

    Bool

but the `then` branch has the type:

    Str

All branches in an `if` must have the same type!
"#,
                    $op, "^".repeat($op.len())
                ))
            );
            )*
        }
    }

    comparison_binop_transparency_tests! {
        "<", lt_binop_is_transparent,
        ">", gt_binop_is_transparent,
        "==", eq_binop_is_transparent,
        "!=", neq_binop_is_transparent,
        "<=", leq_binop_is_transparent,
        ">=", geq_binop_is_transparent,
    }

    test_report!(
        keyword_record_field_access,
        indoc!(
            r#"
            foo = {}

            foo.if
            "#
        ),
        @r###"
    ── TYPE MISMATCH ───────────────────────────────────────── /code/proj/Main.roc ─

    This `foo` record doesn’t have a `if` field:

    6│      foo.if
            ^^^^^^

    In fact, `foo` is a record with no fields at all!
    "###
    );

    test_report!(
        keyword_qualified_import,
        indoc!(
            r#"
            Num.if
            "#
        ),
        @r###"
    ── NOT EXPOSED ─────────────────────────────────────────── /code/proj/Main.roc ─

    The Num module does not expose `if`:

    4│      Num.if
            ^^^^^^

    Did you mean one of these?

        Num.sin
        Num.div
        Num.abs
        Num.neg
    "###
    );

    test_report!(
        stray_dot_expr,
        indoc!(
            r#"
            Num.add . 23
            "#
        ),
        @r###"
    ── SYNTAX PROBLEM ──────────────────────────────────────── /code/proj/Main.roc ─

    I trying to parse a record field access here:

    4│      Num.add . 23
                     ^

    So I expect to see a lowercase letter next, like .name or .height.
    "###
    );

    test_report!(
        opaque_ref_field_access,
        indoc!(
            r#"
            @UUID.bar
            "#
        ),
        @r###"
    ── SYNTAX PROBLEM ──────────────────────────────────────── /code/proj/Main.roc ─

    I am very confused by this field access:

    4│      @UUID.bar
                 ^^^^

    It looks like a record field access on an opaque reference.
    "###
    );

    test_report!(
        weird_accessor,
        indoc!(
            r#"
            .foo.bar
            "#
        ),
        @r###"
    ── SYNTAX PROBLEM ──────────────────────────────────────── /code/proj/Main.roc ─

    I am very confused by this field access

    4│      .foo.bar
            ^^^^^^^^

    It looks like a field access on an accessor. I parse.client.name as
    (.client).name. Maybe use an anonymous function like
    (\r -> r.client.name) instead?
    "###
    );

    test_report!(
        part_starts_with_number,
        indoc!(
            r#"
            foo.100
            "#
        ),
        @r###"
    ── SYNTAX PROBLEM ──────────────────────────────────────── /code/proj/Main.roc ─

    I trying to parse a record field access here:

    4│      foo.100
                ^

    So I expect to see a lowercase letter next, like .name or .height.
    "###
    );

    test_report!(
        closure_underscore_ident,
        indoc!(
            r#"
            \the_answer -> 100
            "#
        ),
        @r###"
    ── NAMING PROBLEM ──────────────────────────────────────── /code/proj/Main.roc ─

    I am trying to parse an identifier here:

    4│      \the_answer -> 100
                ^

    Underscores are not allowed in identifiers. Use camelCase instead!
    "###
    );

    test_report!(
        #[ignore]
        double_binop,
        indoc!(
            r#"
            key >= 97 && <= 122
            "#
        ),
        @r#"
        "#
    );

    test_report!(
        #[ignore]
        case_of,
        indoc!(
            r#"
            case 1 of
                1 -> True
                _ -> False
            "#
        ),
        @r###"
    ── UNKNOWN OPERATOR ───────────────────────────────────── tmp/case_of/Test.roc ─

    This looks like an operator, but it's not one I recognize!

    1│  app "test" provides [main] to "./platform"
    2│
    3│  main =
    4│      case 1 of
    5│          1 -> True
                  ^^

    The arrow -> is only used to define cases in a `when`.

        when color is
            Red -> "stop!"
            Green -> "go!"
    "###
    );

    test_report!(
        argument_without_space,
        indoc!(
            r#"
            ["foo", bar("")]
            "#
        ),
        @r###"
    ── UNRECOGNIZED NAME ───────────────────────────────────── /code/proj/Main.roc ─

    Nothing is named `bar` in this scope.

    4│      ["foo", bar("")]
                    ^^^

    Did you mean one of these?

        Nat
        Str
        Err
        U8
    "###
    );

    test_report!(
        invalid_operator,
        indoc!(
            r#"
            main =
                5 ** 3
            "#
        ),
        @r###"
    ── UNKNOWN OPERATOR ──────────────────────────── tmp/invalid_operator/Test.roc ─

    This looks like an operator, but it's not one I recognize!

    1│  app "test" provides [main] to "./platform"
    2│
    3│  main =
    4│      main =
    5│          5 ** 3
                  ^^

    I have no specific suggestion for this operator, see TODO for the full
    list of operators in Roc.
    "###
    );

    test_report!(
        double_plus,
        indoc!(
            r#"
            main =
                [] ++ []
            "#
        ),
        @r###"
    ── UNKNOWN OPERATOR ───────────────────────────────── tmp/double_plus/Test.roc ─

    This looks like an operator, but it's not one I recognize!

    1│  app "test" provides [main] to "./platform"
    2│
    3│  main =
    4│      main =
    5│          [] ++ []
                   ^^

    To concatenate two lists or strings, try using List.concat or
    Str.concat instead.
    "###
    );

    test_report!(
        inline_hastype,
        indoc!(
            r#"
            main =
                (\x -> x) : I64

                3
            "#
        ),
        @r###"
    ── UNKNOWN OPERATOR ────────────────────────────── tmp/inline_hastype/Test.roc ─

    This looks like an operator, but it's not one I recognize!

    1│  app "test" provides [main] to "./platform"
    2│
    3│  main =
    4│      main =
    5│          (\x -> x) : I64
                          ^

    The has-type operator : can only occur in a definition's type
    signature, like

        increment : I64 -> I64
        increment = \x -> x + 1
    "###
    );

    // this is still bad, but changing the order and progress of other parsers should improve it
    // down the line
    test_report!(
        wild_case_arrow,
        indoc!(
            r#"
            main = 5 -> 3
            "#
        ),
        @r###"
    ── UNKNOWN OPERATOR ───────────────────────────── tmp/wild_case_arrow/Test.roc ─

    This looks like an operator, but it's not one I recognize!

    1│  app "test" provides [main] to "./platform"
    2│
    3│  main =
    4│      main = 5 -> 3
                     ^^

    Looks like you are trying to define a function. 

    In roc, functions are always written as a lambda, like 

        increment = \n -> n + 1
    "###
    );

    #[test]
    fn provides_to_identifier() {
        report_header_problem_as(
            indoc!(
                r#"
                app "test-base64"
                    packages { pf: "platform/main.roc" }
                    imports [pf.Task, Base64]
                    provides [main, @Foo] to pf
                "#
            ),
            indoc!(
                r#"
                ── WEIRD PROVIDES ──────────────────────────────────────── /code/proj/Main.roc ─

                I am partway through parsing a provides list, but I got stuck here:

                3│      imports [pf.Task, Base64]
                4│      provides [main, @Foo] to pf
                                        ^

                I was expecting a type name, value name or function name next, like

                    provides [Animal, default, tame]
            "#
            ),
        )
    }

    #[test]
    fn platform_requires_rigids() {
        report_header_problem_as(
            indoc!(
                r#"
                platform "folkertdev/foo"
                    requires { main : Effect {} }
                    exposes []
                    packages {}
                    imports [Task]
                    provides [mainForHost]
                    effects fx.Effect
                         {
                             putChar : I64 -> Effect {},
                             putLine : Str -> Effect {},
                             getLine : Effect Str
                         }
                "#
            ),
            indoc!(
                r#"
                ── BAD REQUIRES ────────────────────────────────────────── /code/proj/Main.roc ─

                I am partway through parsing a header, but I got stuck here:

                1│  platform "folkertdev/foo"
                2│      requires { main : Effect {} }
                                   ^

                I am expecting a list of type names like `{}` or `{ Model }` next. A full
                `requires` definition looks like

                    requires { Model, Msg } {main : Effect {}}
            "#
            ),
        )
    }

    #[test]
    fn missing_imports() {
        report_header_problem_as(
            indoc!(
                r#"
                interface Foobar
                    exposes [main, Foo]
                "#
            ),
            indoc!(
                r#"
                ── WEIRD IMPORTS ───────────────────────────────────────── /code/proj/Main.roc ─

                I am partway through parsing a header, but I got stuck here:

                2│      exposes [main, Foo]
                                           ^

                I am expecting the `imports` keyword next, like

                    imports [Animal, default, tame]
                "#
            ),
        )
    }

    #[test]
    fn exposes_identifier() {
        report_header_problem_as(
            indoc!(
                r#"
                interface Foobar
                    exposes [main, @Foo]
                    imports [pf.Task, Base64]
                "#
            ),
            indoc!(
                r#"
                ── WEIRD EXPOSES ───────────────────────────────────────── /code/proj/Main.roc ─

                I am partway through parsing an `exposes` list, but I got stuck here:

                1│  interface Foobar
                2│      exposes [main, @Foo]
                                       ^

                I was expecting a type name, value name or function name next, like

                    exposes [Animal, default, tame]
            "#
            ),
        )
    }

    #[test]
    fn invalid_module_name() {
        report_header_problem_as(
            indoc!(
                r#"
                interface foobar
                    exposes [main, @Foo]
                    imports [pf.Task, Base64]
                "#
            ),
            indoc!(
                r#"
                ── WEIRD MODULE NAME ───────────────────────────────────── /code/proj/Main.roc ─

                I am partway through parsing a header, but got stuck here:

                1│  interface foobar
                              ^

                I am expecting a module name next, like BigNum or Main. Module names
                must start with an uppercase letter.
            "#
            ),
        )
    }

    #[test]
    fn invalid_app_name() {
        report_header_problem_as(
            indoc!(
                r#"
                app foobar
                    exposes [main, @Foo]
                    imports [pf.Task, Base64]
                "#
            ),
            indoc!(
                r#"
                ── WEIRD APP NAME ──────────────────────────────────────── /code/proj/Main.roc ─

                I am partway through parsing a header, but got stuck here:

                1│  app foobar
                        ^

                I am expecting an application name next, like app "main" or
                app "editor". App names are surrounded by quotation marks.
            "#
            ),
        )
    }

    test_report!(
        apply_unary_negative,
        indoc!(
            r#"
            foo = 3

            -foo 1 2
            "#
        ),
        @r###"
    ── TOO MANY ARGS ───────────────────────────────────────── /code/proj/Main.roc ─

    This value is not a function, but it was given 2 arguments:

    6│      -foo 1 2
            ^^^^

    Are there any missing commas? Or missing parentheses?
    "###
    );

    test_report!(
        apply_unary_not,
        indoc!(
            r#"
            foo = Bool.true

            !foo 1 2
            "#
        ),
        @r###"
    ── TOO MANY ARGS ───────────────────────────────────────── /code/proj/Main.roc ─

    This value is not a function, but it was given 2 arguments:

    6│      !foo 1 2
            ^^^^

    Are there any missing commas? Or missing parentheses?
    "###
    );

    test_report!(
        applied_tag_function,
        indoc!(
            r#"
            x : List [Foo Str]
            x = List.map [1, 2] Foo

            x
            "#
        ),
        @r###"
    ── TYPE MISMATCH ───────────────────────────────────────── /code/proj/Main.roc ─

    Something is off with the body of the `x` definition:

    4│      x : List [Foo Str]
    5│      x = List.map [1, 2] Foo
                ^^^^^^^^^^^^^^^^^^^

    This `map` call produces:

        List [Foo (Num *)]

    But the type annotation on `x` says it should be:

        List [Foo Str]
    "###
    );

    test_report!(
        pattern_in_parens_open,
        indoc!(
            r#"
            \( a
            "#
        ),
        @r###"
    ── UNFINISHED PARENTHESES ──────────────── tmp/pattern_in_parens_open/Test.roc ─

    I am partway through parsing a pattern in parentheses, but I got stuck
    here:

    4│      \( a
    5│
    6│
        ^

    I was expecting to see a closing parenthesis before this, so try
    adding a ) and see if that helps?
    "###
    );

    test_report!(
        pattern_in_parens_end_comma,
        indoc!(
            r#"
            \( a,
            "#
        ),
        @r###"
    ── UNFINISHED PARENTHESES ─────────── tmp/pattern_in_parens_end_comma/Test.roc ─

    I am partway through parsing a pattern in parentheses, but I got stuck
    here:

    4│      \( a,
    5│
    6│
        ^

    I was expecting to see a closing parenthesis before this, so try
    adding a ) and see if that helps?
    "###
    );

    test_report!(
        pattern_in_parens_end,
        indoc!(
            r#"
            \( a
            "#
        ),
        @r###"
    ── UNFINISHED PARENTHESES ───────────────── tmp/pattern_in_parens_end/Test.roc ─

    I am partway through parsing a pattern in parentheses, but I got stuck
    here:

    4│      \( a
    5│
    6│
        ^

    I was expecting to see a closing parenthesis before this, so try
    adding a ) and see if that helps?
    "###
    );

    test_report!(
        unfinished_closure_pattern_in_parens,
        indoc!(
            r#"
            x = \( a
            )
            "#
        ),
        @r###"
    ── UNFINISHED FUNCTION ───── tmp/unfinished_closure_pattern_in_parens/Test.roc ─

    I was partway through parsing a  function, but I got stuck here:

    4│      x = \( a
    5│      )
             ^

    I just saw a pattern, so I was expecting to see a -> next.
    "###
    );

    test_report!(
        pattern_in_parens_indent_open,
        indoc!(
            r#"
            \(
            "#
        ),
        @r###"
    ── UNFINISHED PARENTHESES ───────── tmp/pattern_in_parens_indent_open/Test.roc ─

    I just started parsing a pattern in parentheses, but I got stuck here:

    4│      \(
              ^

    Record pattern look like { name, age: currentAge }, so I was expecting
    to see a field name next.

    Note: I may be confused by indentation
    "###
    );

    test_report!(
        backpassing_type_error,
        indoc!(
            r#"
            x <- List.map ["a", "b"]

            x + 1
            "#
        ),
        @r###"
    ── TYPE MISMATCH ───────────────────────────────────────── /code/proj/Main.roc ─

    This 2nd argument to `map` has an unexpected type:

    4│>      x <- List.map ["a", "b"]
    5│>
    6│>      x + 1

    The argument is an anonymous function of type:

        Num * -> Num *

    But `map` needs its 2nd argument to be:

        Str -> Num *
    "###
    );

    test_report!(
        expect_expr_type_error,
        indoc!(
            r#"
            expect "foobar"

            4
            "#
        ),
        @r###"
    ── TYPE MISMATCH ───────────────────────────────────────── /code/proj/Main.roc ─

    This `expect` condition needs to be a Bool:

    4│      expect "foobar"
                   ^^^^^^^^

    Right now it’s a string of type:

        Str

    But I need every `expect` condition to evaluate to a Bool—either
    `Bool.true` or `Bool.false`.
    "###
    );

    test_report!(
        num_too_general_wildcard,
        indoc!(
            r#"
            mult : Num.Num *, Num.F64 -> Num.F64
            mult = \a, b -> a * b

            mult 0 0
            "#
        ),
        @r###"
    ── TYPE MISMATCH ───────────────────────────────────────── /code/proj/Main.roc ─

    This 2nd argument to `mul` has an unexpected type:

    5│      mult = \a, b -> a * b
                                ^

    This `b` value is a:

        F64

    But `mul` needs its 2nd argument to be:

        Num *

    ── TYPE MISMATCH ───────────────────────────────────────── /code/proj/Main.roc ─

    Something is off with the body of the `mult` definition:

    4│      mult : Num.Num *, Num.F64 -> Num.F64
    5│      mult = \a, b -> a * b
                            ^^^^^

    This `mul` call produces:

        Num *

    But the type annotation on `mult` says it should be:

        F64
    "###
    );

    test_report!(
        num_too_general_named,
        indoc!(
            r#"
            mult : Num.Num a, Num.F64 -> Num.F64
            mult = \a, b -> a * b

            mult 0 0
            "#
        ),
        @r###"
    ── TYPE MISMATCH ───────────────────────────────────────── /code/proj/Main.roc ─

    This 2nd argument to `mul` has an unexpected type:

    5│      mult = \a, b -> a * b
                                ^

    This `b` value is a:

        F64

    But `mul` needs its 2nd argument to be:

        Num a

    ── TYPE MISMATCH ───────────────────────────────────────── /code/proj/Main.roc ─

    Something is off with the body of the `mult` definition:

    4│      mult : Num.Num a, Num.F64 -> Num.F64
    5│      mult = \a, b -> a * b
                            ^^^^^

    This `mul` call produces:

        Num a

    But the type annotation on `mult` says it should be:

        F64
    "###
    );

    test_report!(
        inference_var_not_enough_in_alias,
        indoc!(
            r#"
            Result a b : [Ok a, Err b]

            canIGo : _ -> Result _
            canIGo = \color ->
                when color is
                    "green" -> Ok "go!"
                    "yellow" -> Err (SlowIt "whoa, let's slow down!")
                    "red" -> Err (StopIt "absolutely not")
                    _ -> Err (UnknownColor "this is a weird stoplight")
            canIGo
            "#
        ),
        @r###"
    ── DUPLICATE NAME ──────────────────────────────────────── /code/proj/Main.roc ─

    This alias has the same name as a builtin:

    4│      Result a b : [Ok a, Err b]
            ^^^^^^^^^^^^^^^^^^^^^^^^^^

    All builtin aliases are in scope by default, so I need this alias to
    have a different name!

    ── TOO FEW TYPE ARGUMENTS ──────────────────────────────── /code/proj/Main.roc ─

    The `Result` alias expects 2 type arguments, but it got 1 instead:

    6│      canIGo : _ -> Result _
                          ^^^^^^^^

    Are there missing parentheses?
    "###
    );

    test_report!(
        inference_var_too_many_in_alias,
        indoc!(
            r#"
            Result a b : [Ok a, Err b]

            canIGo : _ -> Result _ _ _
            canIGo = \color ->
                when color is
                    "green" -> Ok "go!"
                    "yellow" -> Err (SlowIt "whoa, let's slow down!")
                    "red" -> Err (StopIt "absolutely not")
                    _ -> Err (UnknownColor "this is a weird stoplight")
            canIGo
            "#
        ),
        @r###"
    ── DUPLICATE NAME ──────────────────────────────────────── /code/proj/Main.roc ─

    This alias has the same name as a builtin:

    4│      Result a b : [Ok a, Err b]
            ^^^^^^^^^^^^^^^^^^^^^^^^^^

    All builtin aliases are in scope by default, so I need this alias to
    have a different name!

    ── TOO MANY TYPE ARGUMENTS ─────────────────────────────── /code/proj/Main.roc ─

    The `Result` alias expects 2 type arguments, but it got 3 instead:

    6│      canIGo : _ -> Result _ _ _
                          ^^^^^^^^^^^^

    Are there missing parentheses?
    "###
    );

    test_report!(
        inference_var_conflict_in_rigid_links,
        indoc!(
            r#"
            f : a -> (_ -> b) | a has Eq
            f = \x -> \y -> if x == y then x else y
            f
            "#
        ),
        // TODO: We should tell the user that we inferred `_` as `a`
        @r###"
    ── TYPE MISMATCH ───────────────────────────────────────── /code/proj/Main.roc ─

    Something is off with the body of the `f` definition:

    4│      f : a -> (_ -> b) | a has Eq
    5│      f = \x -> \y -> if x == y then x else y
                      ^^^^^^^^^^^^^^^^^^^^^^^^^^^^^

    The body is an anonymous function of type:

        a -> a | a has Eq, a has Eq

    But the type annotation on `f` says it should be:

        a -> b | a has Eq

    Tip: Your type annotation uses `b` and `a` as separate type variables.
    Your code seems to be saying they are the same though. Maybe they
    should be the same in your type annotation? Maybe your code uses them
    in a weird way?
    "###
    );

    test_report!(
        error_wildcards_are_related,
        indoc!(
            r#"
            f : * -> *
            f = \x -> x

            f
            "#
        ),
        @r###"
    ── TYPE MISMATCH ───────────────────────────────────────── /code/proj/Main.roc ─

    Something is off with the body of the `f` definition:

    4│      f : * -> *
    5│      f = \x -> x
                      ^

    The type annotation on `f` says this `x` value should have the type:

        *

    However, the type of this `x` value is connected to another type in a
    way that isn't reflected in this annotation.

    Tip: Any connection between types must use a named type variable, not
    a `*`! Maybe the annotation  on `f` should have a named type variable in
    place of the `*`?
    "###
    );

    test_report!(
        error_nested_wildcards_are_related,
        indoc!(
            r#"
            f : a, b, * -> {x: a, y: b, z: *}
            f = \x, y, z -> {x, y, z}

            f
            "#
        ),
        @r###"
    ── TYPE MISMATCH ───────────────────────────────────────── /code/proj/Main.roc ─

    Something is off with the body of the `f` definition:

    4│      f : a, b, * -> {x: a, y: b, z: *}
    5│      f = \x, y, z -> {x, y, z}
                            ^^^^^^^^^

    The type annotation on `f` says the body is a record should have the
    type:

        { x : a, y : b, z : * }

    However, the type of the body is a record is connected to another type
    in a way that isn't reflected in this annotation.

    Tip: Any connection between types must use a named type variable, not
    a `*`! Maybe the annotation  on `f` should have a named type variable in
    place of the `*`?
    "###
    );

    test_report!(
        error_wildcards_are_related_in_nested_defs,
        indoc!(
            r#"
            f : a, b, * -> *
            f = \_, _, x2 ->
                inner : * -> *
                inner = \y -> y
                inner x2

            f
            "#
        ),
        @r###"
    ── TYPE MISMATCH ───────────────────────────────────────── /code/proj/Main.roc ─

    Something is off with the body of the `inner` definition:

    6│          inner : * -> *
    7│          inner = \y -> y
                              ^

    The type annotation on `inner` says this `y` value should have the type:

        *

    However, the type of this `y` value is connected to another type in a
    way that isn't reflected in this annotation.

    Tip: Any connection between types must use a named type variable, not
    a `*`! Maybe the annotation  on `inner` should have a named type variable
    in place of the `*`?
    "###
    );

    test_report!(
        error_inline_alias_not_an_alias,
        indoc!(
            r#"
            f : List elem -> [Nil, Cons elem a] as a
            "#
        ),
        @r###"
    ── NOT AN INLINE ALIAS ────────── tmp/error_inline_alias_not_an_alias/Test.roc ─

    The inline type after this `as` is not a type alias:

    4│      f : List elem -> [Nil, Cons elem a] as a
                                                   ^

    Inline alias types must start with an uppercase identifier and be
    followed by zero or more type arguments, like Point or List a.
    "###
    );

    test_report!(
        error_inline_alias_qualified,
        indoc!(
            r#"
            f : List elem -> [Nil, Cons elem a] as Module.LinkedList a
            "#
        ),
        @r###"
    ── QUALIFIED ALIAS NAME ──────────── tmp/error_inline_alias_qualified/Test.roc ─

    This type alias has a qualified name:

    4│      f : List elem -> [Nil, Cons elem a] as Module.LinkedList a
                                                   ^

    An alias introduces a new name to the current scope, so it must be
    unqualified.
    "###
    );

    test_report!(
        error_inline_alias_argument_uppercase,
        indoc!(
            r#"
            f : List elem -> [Nil, Cons elem a] as LinkedList U
            "#
        ),
        @r###"
    ── TYPE ARGUMENT NOT LOWERCASE ─ ...r_inline_alias_argument_uppercase/Test.roc ─

    This alias type argument is not lowercase:

    4│      f : List elem -> [Nil, Cons elem a] as LinkedList U
                                                              ^

    All type arguments must be lowercase.
    "###
    );

    test_report!(
        mismatched_single_tag_arg,
        indoc!(
            r#"
            isEmpty =
                \email ->
                    Email str = email
                    Str.isEmpty str

            isEmpty (Name "boo")
            "#
        ),
        @r###"
    ── TYPE MISMATCH ───────────────────────────────────────── /code/proj/Main.roc ─

    This 1st argument to `isEmpty` has an unexpected type:

    9│      isEmpty (Name "boo")
                     ^^^^^^^^^^

    This `Name` tag application has the type:

        [Name Str]

    But `isEmpty` needs its 1st argument to be:

        [Email Str]

    Tip: Seems like a tag typo. Maybe `Name` should be `Email`?

    Tip: Can more type annotations be added? Type annotations always help
    me give more specific messages, and I think they could help a lot in
    this case
    "###
    );

    test_report!(
        issue_2326,
        indoc!(
            r#"
            C a b : a -> D a b
            D a b : { a, b }

            f : C a Num.Nat -> D a Num.Nat
            f = \c -> c 6
            f
            "#
        ),
        @r###"
    ── TYPE MISMATCH ───────────────────────────────────────── /code/proj/Main.roc ─

    This 1st argument to `c` has an unexpected type:

    8│      f = \c -> c 6
                        ^

    The argument is a number of type:

        Num *

    But `c` needs its 1st argument to be:

        a

    Tip: The type annotation uses the type variable `a` to say that this
    definition can produce any type of value. But in the body I see that
    it will only produce a `Num` value of a single specific type. Maybe
    change the type annotation to be more specific? Maybe change the code
    to be more general?
    "###
    );

    test_report!(
        issue_2380_annotations_only,
        indoc!(
            r#"
            F : F
            a : F
            a
            "#
        ),
        @r###"
    ── CYCLIC ALIAS ────────────────────────────────────────── /code/proj/Main.roc ─

    The `F` alias is self-recursive in an invalid way:

    4│      F : F
            ^

    Recursion in aliases is only allowed if recursion happens behind a
    tagged union, at least one variant of which is not recursive.
    "###
    );

    test_report!(
        issue_2380_typed_body,
        indoc!(
            r#"
            F : F
            a : F
            a = 1
            a
            "#
        ),
        @r###"
    ── CYCLIC ALIAS ────────────────────────────────────────── /code/proj/Main.roc ─

    The `F` alias is self-recursive in an invalid way:

    4│      F : F
            ^

    Recursion in aliases is only allowed if recursion happens behind a
    tagged union, at least one variant of which is not recursive.
    "###
    );

    test_report!(
        issue_2380_alias_with_vars,
        indoc!(
            r#"
            F a b : F a b
            a : F Str Str
            a
            "#
        ),
        @r###"
    ── CYCLIC ALIAS ────────────────────────────────────────── /code/proj/Main.roc ─

    The `F` alias is self-recursive in an invalid way:

    4│      F a b : F a b
            ^

    Recursion in aliases is only allowed if recursion happens behind a
    tagged union, at least one variant of which is not recursive.
    "###
    );

    test_report!(
        issue_2167_record_field_optional_and_required_mismatch,
        indoc!(
            r#"
            Job : [Job { inputs : List Str }]
            job : { inputs ? List Str } -> Job
            job = \{ inputs } ->
                Job { inputs }

            job { inputs: ["build", "test"] }
            "#
        ),
        @r###"
    ── TYPE MISMATCH ───────────────────────────────────────── /code/proj/Main.roc ─

    The 1st argument to `job` is weird:

    6│      job = \{ inputs } ->
                   ^^^^^^^^^^

    The argument is a pattern that matches record values of type:

        { inputs : List Str }

    But the annotation on `job` says the 1st argument should be:

        { inputs ? List Str }

    Tip: To extract the `.inputs` field it must be non-optional, but the
    type says this field is optional. Learn more about optional fields at
    TODO.
    "###
    );

    test_report!(
        unify_recursive_with_nonrecursive,
        indoc!(
            r#"
            Job : [Job { inputs : List Job }]

            job : { inputs : List Str } -> Job
            job = \{ inputs } ->
                Job { inputs }

            job { inputs: ["build", "test"] }
            "#
        ),
        @r###"
    ── TYPE MISMATCH ───────────────────────────────────────── /code/proj/Main.roc ─

    Something is off with the body of the `job` definition:

    6│      job : { inputs : List Str } -> Job
    7│      job = \{ inputs } ->
    8│          Job { inputs }
                ^^^^^^^^^^^^^^

    This `Job` tag application has the type:

        [Job { inputs : List Str }]

    But the type annotation on `job` says it should be:

        [Job { inputs : List a }]a as a
    "###
    );

    test_report!(
        nested_datatype,
        indoc!(
            r#"
            Nested a : [Chain a (Nested (List a)), Term]

            s : Nested Str

            s
            "#
        ),
        @r###"
    ── NESTED DATATYPE ─────────────────────────────────────── /code/proj/Main.roc ─

    `Nested` is a nested datatype. Here is one recursive usage of it:

    4│      Nested a : [Chain a (Nested (List a)), Term]
                                 ^^^^^^^^^^^^^^^

    But recursive usages of `Nested` must match its definition:

    4│      Nested a : [Chain a (Nested (List a)), Term]
            ^^^^^^^^

    Nested datatypes are not supported in Roc.

    Hint: Consider rewriting the definition of `Nested` to use the recursive type with the same arguments.
    "###
    );

    test_report!(
        nested_datatype_inline,
        indoc!(
            r#"
            f : {} -> [Chain a (Nested (List a)), Term] as Nested a

            f
            "#
        ),
        @r###"
    ── NESTED DATATYPE ─────────────────────────────────────── /code/proj/Main.roc ─

    `Nested` is a nested datatype. Here is one recursive usage of it:

    4│      f : {} -> [Chain a (Nested (List a)), Term] as Nested a
                                ^^^^^^^^^^^^^^^

    But recursive usages of `Nested` must match its definition:

    4│      f : {} -> [Chain a (Nested (List a)), Term] as Nested a
                                                           ^^^^^^^^

    Nested datatypes are not supported in Roc.

    Hint: Consider rewriting the definition of `Nested` to use the recursive type with the same arguments.
    "###
    );

    macro_rules! mismatched_suffix_tests {
        ($($number:expr, $suffix:expr, $name:ident)*) => {$(
            test_report!(
                $name,
                &{
                    let number = $number.to_string();
                    let mut typ = $suffix.to_string();
                    typ.get_mut(0..1).unwrap().make_ascii_uppercase();
                    let bad_type = if $suffix == "u8" { "I8" } else { "U8" };

                    format!(indoc!(
                        r#"
                        use : Num.{} -> Num.U8
                        use {}{}
                        "#
                    ), bad_type, number, $suffix)
                },
                |golden| {
                    let number = $number.to_string();
                    let mut typ = $suffix.to_string();
                    typ.get_mut(0..1).unwrap().make_ascii_uppercase();
                    let bad_type = if $suffix == "u8" { "I8" } else { "U8" };
                    let carets = "^".repeat(number.len() + $suffix.len());
                    let kind = match $suffix {
                        "dec"|"f32"|"f64" => "a fraction",
                        _ => "an integer",
                    };

                    let real = format!(indoc!(
                        r#"
                        ── TYPE MISMATCH ───────────────────────────────────────── /code/proj/Main.roc ─

                        This 1st argument to `use` has an unexpected type:

                        5│      use {}{}
                                    {}

                        The argument is {} of type:

                            {}

                        But `use` needs its 1st argument to be:

                            {}
                        "#
                    ), number, $suffix, carets, kind, typ, bad_type);

                    assert_eq!(golden, real);
                }
            );
        )*}
    }

    mismatched_suffix_tests! {
        1, "u8",   mismatched_suffix_u8
        1, "u16",  mismatched_suffix_u16
        1, "u32",  mismatched_suffix_u32
        1, "u64",  mismatched_suffix_u64
        1, "u128", mismatched_suffix_u128
        1, "i8",   mismatched_suffix_i8
        1, "i16",  mismatched_suffix_i16
        1, "i32",  mismatched_suffix_i32
        1, "i64",  mismatched_suffix_i64
        1, "i128", mismatched_suffix_i128
        1, "nat",  mismatched_suffix_nat
        1, "dec",  mismatched_suffix_dec
        1, "f32",  mismatched_suffix_f32
        1, "f64",  mismatched_suffix_f64
    }

    macro_rules! mismatched_suffix_tests_in_pattern {
        ($($number:expr, $suffix:expr, $name:ident)*) => {$(
            test_report!(
                $name,
                &{
                    let number = $number.to_string();
                    let mut typ = $suffix.to_string();
                    typ.get_mut(0..1).unwrap().make_ascii_uppercase();
                    let bad_suffix = if $suffix == "u8" { "i8" } else { "u8" };

                    format!(indoc!(
                        r#"
                        when {}{} is
                            {}{} -> 1
                            _ -> 1
                        "#
                    ), number, bad_suffix, number, $suffix)
                },
                |golden| {
                    let number = $number.to_string();
                    let mut typ = $suffix.to_string();
                    typ.get_mut(0..1).unwrap().make_ascii_uppercase();
                    let bad_suffix = if $suffix == "u8" { "i8" } else { "u8" };
                    let bad_type = if $suffix == "u8" { "I8" } else { "U8" };

                    let real = format!(indoc!(
                        r#"
                        ── TYPE MISMATCH ───────────────────────────────────────── /code/proj/Main.roc ─

                        The branches of this `when` expression don't match the condition:

                        4│>      when {}{} is
                        5│           {}{} -> 1
                        6│           _ -> 1

                        The `when` condition is an integer of type:

                            {}

                        But the branch patterns have type:

                            {}

                        The branches must be cases of the `when` condition's type!
                        "#
                    ), number, bad_suffix, number, $suffix, bad_type, typ);

                    assert_eq!(golden, real);
                }
            );
        )*}
    }

    mismatched_suffix_tests_in_pattern! {
        1, "u8",   mismatched_suffix_u8_pattern
        1, "u16",  mismatched_suffix_u16_pattern
        1, "u32",  mismatched_suffix_u32_pattern
        1, "u64",  mismatched_suffix_u64_pattern
        1, "u128", mismatched_suffix_u128_pattern
        1, "i8",   mismatched_suffix_i8_pattern
        1, "i16",  mismatched_suffix_i16_pattern
        1, "i32",  mismatched_suffix_i32_pattern
        1, "i64",  mismatched_suffix_i64_pattern
        1, "i128", mismatched_suffix_i128_pattern
        1, "nat",  mismatched_suffix_nat_pattern
        1, "dec",  mismatched_suffix_dec_pattern
        1, "f32",  mismatched_suffix_f32_pattern
        1, "f64",  mismatched_suffix_f64_pattern
    }

    test_report!(
        bad_numeric_literal_suffix,
        indoc!(
            r#"
            1u256
            "#
        ),
        // TODO: link to number suffixes
        @r###"
    ── SYNTAX PROBLEM ──────────────────────────────────────── /code/proj/Main.roc ─

    This integer literal contains an invalid digit:

    4│      1u256
            ^^^^^

    Integer literals can only contain the digits
    0-9, or have an integer suffix.

    Tip: Learn more about number literals at TODO
    "###
    );

    test_report!(
        numer_literal_multi_suffix,
        indoc!(
            r#"
            1u8u8
            "#
        ),
        // TODO: link to number suffixes
        @r###"
    ── SYNTAX PROBLEM ──────────────────────────────────────── /code/proj/Main.roc ─

    This integer literal contains an invalid digit:

    4│      1u8u8
            ^^^^^

    Integer literals can only contain the digits
    0-9, or have an integer suffix.

    Tip: Learn more about number literals at TODO
    "###
    );

    test_report!(
        int_literal_has_float_suffix,
        indoc!(
            r#"
            0b1f32
            "#
        ),
        @r###"
    ── CONFLICTING NUMBER SUFFIX ───────────────────────────── /code/proj/Main.roc ─

    This number literal is an integer, but it has a float suffix:

    4│      0b1f32
            ^^^^^^
    "###
    );

    test_report!(
        float_literal_has_int_suffix,
        indoc!(
            r#"
            1.0u8
            "#
        ),
        @r###"
    ── CONFLICTING NUMBER SUFFIX ───────────────────────────── /code/proj/Main.roc ─

    This number literal is a float, but it has an integer suffix:

    4│      1.0u8
            ^^^^^
    "###
    );

    test_report!(
        u8_overflow,
        "256u8",
        @r###"
    ── NUMBER OVERFLOWS SUFFIX ─────────────────────────────── /code/proj/Main.roc ─

    This integer literal overflows the type indicated by its suffix:

    4│      256u8
            ^^^^^

    Tip: The suffix indicates this integer is a U8, whose maximum value is
    255.
    "###
    );

    test_report!(
        negative_u8,
        "-1u8",
        @r###"
    ── NUMBER UNDERFLOWS SUFFIX ────────────────────────────── /code/proj/Main.roc ─

    This integer literal underflows the type indicated by its suffix:

    4│      -1u8
            ^^^^

    Tip: The suffix indicates this integer is a U8, whose minimum value is
    0.
    "###
    );

    test_report!(
        u16_overflow,
        "65536u16",
        @r###"
    ── NUMBER OVERFLOWS SUFFIX ─────────────────────────────── /code/proj/Main.roc ─

    This integer literal overflows the type indicated by its suffix:

    4│      65536u16
            ^^^^^^^^

    Tip: The suffix indicates this integer is a U16, whose maximum value
    is 65535.
    "###
    );

    test_report!(
        negative_u16,
        "-1u16",
        @r###"
    ── NUMBER UNDERFLOWS SUFFIX ────────────────────────────── /code/proj/Main.roc ─

    This integer literal underflows the type indicated by its suffix:

    4│      -1u16
            ^^^^^

    Tip: The suffix indicates this integer is a U16, whose minimum value
    is 0.
    "###
    );

    test_report!(
        u32_overflow,
        "4_294_967_296u32",
        @r###"
    ── NUMBER OVERFLOWS SUFFIX ─────────────────────────────── /code/proj/Main.roc ─

    This integer literal overflows the type indicated by its suffix:

    4│      4_294_967_296u32
            ^^^^^^^^^^^^^^^^

    Tip: The suffix indicates this integer is a U32, whose maximum value
    is 4_294_967_295.
    "###
    );

    test_report!(
        negative_u32,
        "-1u32",
        @r###"
    ── NUMBER UNDERFLOWS SUFFIX ────────────────────────────── /code/proj/Main.roc ─

    This integer literal underflows the type indicated by its suffix:

    4│      -1u32
            ^^^^^

    Tip: The suffix indicates this integer is a U32, whose minimum value
    is 0.
    "###
    );

    test_report!(
        u64_overflow,
        "18_446_744_073_709_551_616u64",
        @r###"
    ── NUMBER OVERFLOWS SUFFIX ─────────────────────────────── /code/proj/Main.roc ─

    This integer literal overflows the type indicated by its suffix:

    4│      18_446_744_073_709_551_616u64
            ^^^^^^^^^^^^^^^^^^^^^^^^^^^^^

    Tip: The suffix indicates this integer is a U64, whose maximum value
    is 18_446_744_073_709_551_615.
    "###
    );

    test_report!(
        negative_u64,
        "-1u64",
        @r###"
    ── NUMBER UNDERFLOWS SUFFIX ────────────────────────────── /code/proj/Main.roc ─

    This integer literal underflows the type indicated by its suffix:

    4│      -1u64
            ^^^^^

    Tip: The suffix indicates this integer is a U64, whose minimum value
    is 0.
    "###
    );

    test_report!(
        negative_u128,
        "-1u128",
        @r###"
    ── NUMBER UNDERFLOWS SUFFIX ────────────────────────────── /code/proj/Main.roc ─

    This integer literal underflows the type indicated by its suffix:

    4│      -1u128
            ^^^^^^

    Tip: The suffix indicates this integer is a U128, whose minimum value
    is 0.
    "###
    );

    test_report!(
        i8_overflow,
        "128i8",
        @r###"
    ── NUMBER OVERFLOWS SUFFIX ─────────────────────────────── /code/proj/Main.roc ─

    This integer literal overflows the type indicated by its suffix:

    4│      128i8
            ^^^^^

    Tip: The suffix indicates this integer is a I8, whose maximum value is
    127.
    "###
    );

    test_report!(
        i8_underflow,
        "-129i8",
        @r###"
    ── NUMBER UNDERFLOWS SUFFIX ────────────────────────────── /code/proj/Main.roc ─

    This integer literal underflows the type indicated by its suffix:

    4│      -129i8
            ^^^^^^

    Tip: The suffix indicates this integer is a I8, whose minimum value is
    -128.
    "###
    );

    test_report!(
        i16_overflow,
        "32768i16",
        @r###"
    ── NUMBER OVERFLOWS SUFFIX ─────────────────────────────── /code/proj/Main.roc ─

    This integer literal overflows the type indicated by its suffix:

    4│      32768i16
            ^^^^^^^^

    Tip: The suffix indicates this integer is a I16, whose maximum value
    is 32767.
    "###
    );

    test_report!(
        i16_underflow,
        "-32769i16",
        @r###"
    ── NUMBER UNDERFLOWS SUFFIX ────────────────────────────── /code/proj/Main.roc ─

    This integer literal underflows the type indicated by its suffix:

    4│      -32769i16
            ^^^^^^^^^

    Tip: The suffix indicates this integer is a I16, whose minimum value
    is -32768.
    "###
    );

    test_report!(
        i32_overflow,
        "2_147_483_648i32",
        @r###"
    ── NUMBER OVERFLOWS SUFFIX ─────────────────────────────── /code/proj/Main.roc ─

    This integer literal overflows the type indicated by its suffix:

    4│      2_147_483_648i32
            ^^^^^^^^^^^^^^^^

    Tip: The suffix indicates this integer is a I32, whose maximum value
    is 2_147_483_647.
    "###
    );

    test_report!(
        i32_underflow,
        "-2_147_483_649i32",
        @r###"
    ── NUMBER UNDERFLOWS SUFFIX ────────────────────────────── /code/proj/Main.roc ─

    This integer literal underflows the type indicated by its suffix:

    4│      -2_147_483_649i32
            ^^^^^^^^^^^^^^^^^

    Tip: The suffix indicates this integer is a I32, whose minimum value
    is -2_147_483_648.
    "###
    );

    test_report!(
        i64_overflow,
        "9_223_372_036_854_775_808i64",
        @r###"
    ── NUMBER OVERFLOWS SUFFIX ─────────────────────────────── /code/proj/Main.roc ─

    This integer literal overflows the type indicated by its suffix:

    4│      9_223_372_036_854_775_808i64
            ^^^^^^^^^^^^^^^^^^^^^^^^^^^^

    Tip: The suffix indicates this integer is a I64, whose maximum value
    is 9_223_372_036_854_775_807.
    "###
    );

    test_report!(
        i64_underflow,
        "-9_223_372_036_854_775_809i64",
        @r###"
    ── NUMBER UNDERFLOWS SUFFIX ────────────────────────────── /code/proj/Main.roc ─

    This integer literal underflows the type indicated by its suffix:

    4│      -9_223_372_036_854_775_809i64
            ^^^^^^^^^^^^^^^^^^^^^^^^^^^^^

    Tip: The suffix indicates this integer is a I64, whose minimum value
    is -9_223_372_036_854_775_808.
    "###
    );

    test_report!(
        i128_overflow,
        "170_141_183_460_469_231_731_687_303_715_884_105_728i128",
        @r###"
    ── NUMBER OVERFLOWS SUFFIX ─────────────────────────────── /code/proj/Main.roc ─

    This integer literal overflows the type indicated by its suffix:

    4│      170_141_183_460_469_231_731_687_303_715_884_105_728i128
            ^^^^^^^^^^^^^^^^^^^^^^^^^^^^^^^^^^^^^^^^^^^^^^^^^^^^^^^

    Tip: The suffix indicates this integer is a I128, whose maximum value
    is 170_141_183_460_469_231_731_687_303_715_884_105_727.
    "###
    );

    test_report!(
        list_get_negative_number,
        indoc!(
            r#"
             List.get [1,2,3] -1
             "#
        ),
        // TODO: this error message could be improved, e.g. something like "This argument can
        // be used as ... because of its literal value"
        @r###"
    ── TYPE MISMATCH ───────────────────────────────────────── /code/proj/Main.roc ─

    This 2nd argument to `get` has an unexpected type:

    4│      List.get [1,2,3] -1
                             ^^

    The argument is a number of type:

        I8, I16, F32, I32, F64, I64, I128, or Dec

    But `get` needs its 2nd argument to be:

        Nat
    "###
    );

    test_report!(
        list_get_negative_number_indirect,
        indoc!(
            r#"
             a = -9_223_372_036_854
             List.get [1,2,3] a
             "#
        ),
        @r###"
    ── TYPE MISMATCH ───────────────────────────────────────── /code/proj/Main.roc ─

    This 2nd argument to `get` has an unexpected type:

    5│      List.get [1,2,3] a
                             ^

    This `a` value is a:

        F64, I64, I128, or Dec

    But `get` needs its 2nd argument to be:

        Nat
    "###
    );

    test_report!(
        list_get_negative_number_double_indirect,
        indoc!(
            r#"
             a = -9_223_372_036_854
             b = a
             List.get [1,2,3] b
             "#
        ),
        @r###"
    ── TYPE MISMATCH ───────────────────────────────────────── /code/proj/Main.roc ─

    This 2nd argument to `get` has an unexpected type:

    6│      List.get [1,2,3] b
                             ^

    This `b` value is a:

        F64, I64, I128, or Dec

    But `get` needs its 2nd argument to be:

        Nat
    "###
    );

    test_report!(
        compare_unsigned_to_signed,
        indoc!(
            r#"
            when -1 is
               1u8 -> 1
               _ -> 1
            "#
        ),
        @r###"
    ── TYPE MISMATCH ───────────────────────────────────────── /code/proj/Main.roc ─

    The branches of this `when` expression don't match the condition:

    4│>      when -1 is
    5│          1u8 -> 1
    6│          _ -> 1

    The `when` condition is a number of type:

        I8, I16, F32, I32, F64, I64, I128, or Dec

    But the branch patterns have type:

        U8

    The branches must be cases of the `when` condition's type!
    "###
    );

    test_report!(
        recursive_type_alias_is_newtype,
        indoc!(
            r#"
            R a : [Only (R a)]

            v : R Str
            v
            "#
        ),
        @r###"
    ── CYCLIC ALIAS ────────────────────────────────────────── /code/proj/Main.roc ─

    The `R` alias is self-recursive in an invalid way:

    4│      R a : [Only (R a)]
            ^

    Recursion in aliases is only allowed if recursion happens behind a
    tagged union, at least one variant of which is not recursive.
    "###
    );

    test_report!(
        recursive_type_alias_is_newtype_deep,
        indoc!(
            r#"
            R a : [Only { very: [Deep (R a)] }]

            v : R Str
            v
            "#
        ),
        @r###"
    ── CYCLIC ALIAS ────────────────────────────────────────── /code/proj/Main.roc ─

    The `R` alias is self-recursive in an invalid way:

    4│      R a : [Only { very: [Deep (R a)] }]
            ^

    Recursion in aliases is only allowed if recursion happens behind a
    tagged union, at least one variant of which is not recursive.
    "###
    );

    test_report!(
        recursive_type_alias_is_newtype_mutual,
        indoc!(
            r#"
            Foo a : [Thing (Bar a)]
            Bar a : [Stuff (Foo a)]

            v : Bar Str
            v
            "#
        ),
        @r###"
    ── CYCLIC ALIAS ────────────────────────────────────────── /code/proj/Main.roc ─

    The `Foo` alias is recursive in an invalid way:

    4│      Foo a : [Thing (Bar a)]
            ^^^

    The `Foo` alias depends on itself through the following chain of
    definitions:

        ┌─────┐
        │     Foo
        │     ↓
        │     Bar
        └─────┘

    Recursion in aliases is only allowed if recursion happens behind a
    tagged union, at least one variant of which is not recursive.
    "###
    );

    test_report!(
        issue_2458,
        indoc!(
            r#"
            Result a b : [Ok a, Err b]

            Foo a : [Blah (Result (Bar a) [])]
            Bar a : Foo a

            v : Bar Str
            v
            "#
        ),
        @r###"
    ── DUPLICATE NAME ──────────────────────────────────────── /code/proj/Main.roc ─

    This alias has the same name as a builtin:

    4│      Result a b : [Ok a, Err b]
            ^^^^^^^^^^^^^^^^^^^^^^^^^^

    All builtin aliases are in scope by default, so I need this alias to
    have a different name!
    "###
    );

    test_report!(
        opaque_type_not_in_scope,
        indoc!(
            r#"
            @Age 21
            "#
        ),
        @r###"
    ── OPAQUE TYPE NOT DEFINED ─────────────────────────────── /code/proj/Main.roc ─

    The opaque type Age referenced here is not defined:

    4│      @Age 21
            ^^^^

    Note: It looks like there are no opaque types declared in this scope yet!
    "###
    );

    test_report!(
        opaque_reference_not_opaque_type,
        indoc!(
            r#"
            Age : Num.U8

            @Age 21
            "#
        ),
        @r###"
    ── OPAQUE TYPE NOT DEFINED ─────────────────────────────── /code/proj/Main.roc ─

    The opaque type Age referenced here is not defined:

    6│      @Age 21
            ^^^^

    Note: There is an alias of the same name:

    4│      Age : Num.U8
            ^^^

    Note: It looks like there are no opaque types declared in this scope yet!

    ── UNUSED DEFINITION ───────────────────────────────────── /code/proj/Main.roc ─

    `Age` is not used anywhere in your code.

    4│      Age : Num.U8
            ^^^^^^^^^^^^

    If you didn't intend on using `Age` then remove it so future readers of
    your code don't wonder why it is there.
    "###
    );

    test_report!(
        qualified_opaque_reference,
        indoc!(
            r#"
            OtherModule.@Age 21
            "#
        ),
        // TODO: get rid of the first error. Consider parsing OtherModule.@Age to completion
        // and checking it during can. The reason the error appears is because it is parsed as
        // Apply(Error(OtherModule), [@Age, 21])
        @r###"
    ── OPAQUE TYPE NOT DEFINED ─────────────────────────────── /code/proj/Main.roc ─

    The opaque type Age referenced here is not defined:

    4│      OtherModule.@Age 21
                        ^^^^

    Note: It looks like there are no opaque types declared in this scope yet!

    ── SYNTAX PROBLEM ──────────────────────────────────────── /code/proj/Main.roc ─

    I am trying to parse a qualified name here:

    4│      OtherModule.@Age 21
                        ^

    I was expecting to see an identifier next, like height. A complete
    qualified name looks something like Json.Decode.string.
    "###
    );

    test_report!(
        opaque_used_outside_declaration_scope,
        indoc!(
            r#"
            age =
                Age := Num.U8
                21u8

            @Age age
            "#
        ),
        // TODO(opaques): there is a potential for a better error message here, if the usage of
        // `@Age` can be linked to the declaration of `Age` inside `age`, and a suggestion to
        // raise that declaration to the outer scope.
        @r###"
    ── UNUSED DEFINITION ───────────────────────────────────── /code/proj/Main.roc ─

    `Age` is not used anywhere in your code.

    5│          Age := Num.U8
                ^^^^^^^^^^^^^

    If you didn't intend on using `Age` then remove it so future readers of
    your code don't wonder why it is there.

    ── OPAQUE TYPE NOT DEFINED ─────────────────────────────── /code/proj/Main.roc ─

    The opaque type Age referenced here is not defined:

    8│      @Age age
            ^^^^

    Note: It looks like there are no opaque types declared in this scope yet!
    "###
    );

    test_report!(
        unimported_modules_reported,
        indoc!(
            r#"
            alt : Task.Task {} []
            alt = "whatever man you don't even know my type"
            alt
            "#
        ),
        @r###"
    ── MODULE NOT IMPORTED ─────────────────────────────────── /code/proj/Main.roc ─

    The `Task` module is not imported:

    4│      alt : Task.Task {} []
                  ^^^^^^^^^^^^^^^

    Is there an import missing? Perhaps there is a typo. Did you mean one
    of these?

        Hash
        List
        Num
        Box
    "###
    );

    test_report!(
        opaque_mismatch_check,
        indoc!(
            r#"
            Age := Num.U8

            n : Age
            n = @Age ""

            n
            "#
        ),
        // TODO(opaques): error could be improved by saying that the opaque definition demands
        // that the argument be a U8, and linking to the definitin!
        @r###"
    ── TYPE MISMATCH ───────────────────────────────────────── /code/proj/Main.roc ─

    This expression is used in an unexpected way:

    7│      n = @Age ""
                     ^^

    This argument to an opaque type has type:

        Str

    But you are trying to use it as:

        U8
    "###
    );

    test_report!(
        opaque_mismatch_infer,
        indoc!(
            r#"
            F n := n

            if Bool.true
            then @F ""
            else @F {}
            "#
        ),
        @r###"
    ── TYPE MISMATCH ───────────────────────────────────────── /code/proj/Main.roc ─

    This expression is used in an unexpected way:

    8│      else @F {}
                    ^^

    This argument to an opaque type has type:

        {}

    But you are trying to use it as:

        Str
    "###
    );

    test_report!(
        opaque_creation_is_not_wrapped,
        indoc!(
            r#"
            F n := n

            v : F Str
            v = ""

            v
            "#
        ),
        @r###"
    ── TYPE MISMATCH ───────────────────────────────────────── /code/proj/Main.roc ─

    Something is off with the body of the `v` definition:

    6│      v : F Str
    7│      v = ""
                ^^

    The body is a string of type:

        Str

    But the type annotation on `v` says it should be:

        F Str

    Tip: Type comparisons between an opaque type are only ever equal if
    both types are the same opaque type. Did you mean to create an opaque
    type by wrapping it? If I have an opaque type Age := U32 I can create
    an instance of this opaque type by doing @Age 23.
    "###
    );

    test_report!(
        opaque_mismatch_pattern_check,
        indoc!(
            r#"
            Age := Num.U8

            f : Age -> Num.U8
            f = \Age n -> n

            f
            "#
        ),
        // TODO(opaques): error could be improved by saying that the user-provided pattern
        // probably wants to change "Age" to "@Age"!
        @r###"
    ── TYPE MISMATCH ───────────────────────────────────────── /code/proj/Main.roc ─

    The 1st argument to `f` is weird:

    7│      f = \Age n -> n
                 ^^^^^

    The argument is a pattern that matches a `Age` tag of type:

        [Age *]

    But the annotation on `f` says the 1st argument should be:

        Age

    Tip: Type comparisons between an opaque type are only ever equal if
    both types are the same opaque type. Did you mean to create an opaque
    type by wrapping it? If I have an opaque type Age := U32 I can create
    an instance of this opaque type by doing @Age 23.
    "###
    );

    test_report!(
        opaque_mismatch_pattern_infer,
        indoc!(
            r#"
            F n := n

            \x ->
                when x is
                    @F A -> ""
                    @F {} -> ""
            "#
        ),
        @r###"
    ── TYPE MISMATCH ───────────────────────────────────────── /code/proj/Main.roc ─

    The 2nd pattern in this `when` does not match the previous ones:

    9│              @F {} -> ""
                    ^^^^^

    The 2nd pattern is trying to matchF unwrappings of type:

        F {}a

    But all the previous branches match:

        F [A]
    "###
    );

    test_report!(
        opaque_pattern_match_not_exhaustive_tag,
        indoc!(
            r#"
            F n := n

            v : F [A, B, C]

            when v is
                @F A -> ""
                @F B -> ""
            "#
        ),
        @r###"
    ── TYPE MISMATCH ───────────────────────────────────────── /code/proj/Main.roc ─

    The branches of this `when` expression don't match the condition:

     8│>      when v is
     9│           @F A -> ""
    10│           @F B -> ""

    This `v` value is a:

        F [A, B, C]

    But the branch patterns have type:

        F [A, B]

    The branches must be cases of the `when` condition's type!

    Tip: Looks like the branches are missing coverage of the `C` tag.

    Tip: Maybe you need to add a catch-all branch, like `_`?
    "###
    );

    test_report!(
        opaque_pattern_match_not_exhaustive_int,
        indoc!(
            r#"
            F n := n

            v : F Num.U8

            when v is
                @F 1 -> ""
                @F 2 -> ""
            "#
        ),
        @r###"
    ── UNSAFE PATTERN ──────────────────────────────────────── /code/proj/Main.roc ─

    This `when` does not cover all the possibilities:

     8│>      when v is
     9│>          @F 1 -> ""
    10│>          @F 2 -> ""

    Other possibilities include:

        @F _

    I would have to crash if I saw one of those! Add branches for them!
    "###
    );

    test_report!(
        let_polymorphism_with_scoped_type_variables,
        indoc!(
            r#"
            f : a -> a
            f = \x ->
                y : a -> a
                y = \z -> z

                n = y 1u8
                x1 = y x
                (\_ -> x1) n

            f
            "#
        ),
        @r###"
    ── TYPE MISMATCH ───────────────────────────────────────── /code/proj/Main.roc ─

    This 1st argument to `y` has an unexpected type:

    9│          n = y 1u8
                      ^^^

    The argument is an integer of type:

        U8

    But `y` needs its 1st argument to be:

        a

    Tip: The type annotation uses the type variable `a` to say that this
    definition can produce any type of value. But in the body I see that
    it will only produce a `U8` value of a single specific type. Maybe
    change the type annotation to be more specific? Maybe change the code
    to be more general?
    "###
    );

    test_report!(
        non_exhaustive_with_guard,
        indoc!(
            r#"
            x : [A]
            when x is
                A if Bool.true -> ""
            "#
        ),
        @r###"
    ── UNSAFE PATTERN ──────────────────────────────────────── /code/proj/Main.roc ─

    This `when` does not cover all the possibilities:

    5│>      when x is
    6│>          A if Bool.true -> ""

    Other possibilities include:

        A    (note the lack of an if clause)

    I would have to crash if I saw one of those! Add branches for them!
    "###
    );

    test_report!(
        invalid_record_extension_type,
        indoc!(
            r#"
            f : { x : Num.Nat }[]
            f
            "#
        ),
        @r###"
    ── INVALID_EXTENSION_TYPE ──────────────────────────────── /code/proj/Main.roc ─

    This record extension type is invalid:

    4│      f : { x : Num.Nat }[]
                               ^^

    Note: A record extension variable can only contain a type variable or
    another record.
    "###
    );

    test_report!(
        invalid_tag_extension_type,
        indoc!(
            r#"
            f : [A]Str
            f
            "#
        ),
        @r###"
    ── INVALID_EXTENSION_TYPE ──────────────────────────────── /code/proj/Main.roc ─

    This tag union extension type is invalid:

    4│      f : [A]Str
                   ^^^

    Note: A tag union extension variable can only contain a type variable
    or another tag union.
    "###
    );

    test_report!(
        unknown_type,
        indoc!(
            r#"
            Type : [Constructor UnknownType]

            insertHelper : UnknownType, Type -> Type
            insertHelper = \h, m ->
                when m is
                    Constructor _ -> Constructor h

            insertHelper
            "#
        ),
        @r###"
    ── UNRECOGNIZED NAME ───────────────────────────────────── /code/proj/Main.roc ─

    Nothing is named `UnknownType` in this scope.

    4│      Type : [Constructor UnknownType]
                                ^^^^^^^^^^^

    Did you mean one of these?

        Type
        Unsigned8
        Unsigned32
        Unsigned16

    ── UNRECOGNIZED NAME ───────────────────────────────────── /code/proj/Main.roc ─

    Nothing is named `UnknownType` in this scope.

    6│      insertHelper : UnknownType, Type -> Type
                           ^^^^^^^^^^^

    Did you mean one of these?

        Type
        Unsigned8
        Unsigned32
        Unsigned16
    "###
    );

    test_report!(
        ability_first_demand_not_indented_enough,
        indoc!(
            r#"
            MEq has
            eq : a, a -> U64 | a has MEq

            1
            "#
        ),
        @r###"
    ── UNFINISHED ABILITY ── tmp/ability_first_demand_not_indented_enough/Test.roc ─

    I was partway through parsing an ability definition, but I got stuck
    here:

    4│      MEq has
    5│      eq : a, a -> U64 | a has MEq
            ^

    I suspect this line is not indented enough (by 1 spaces)
    "###
    );

    test_report!(
        ability_demands_not_indented_with_first,
        indoc!(
            r#"
            MEq has
                eq : a, a -> U64 | a has MEq
                    neq : a, a -> U64 | a has MEq

            1
            "#
        ),
        @r#"
        ── UNFINISHED ABILITY ─── tmp/ability_demands_not_indented_with_first/Test.roc ─

        I was partway through parsing an ability definition, but I got stuck
        here:

        5│          eq : a, a -> U64 | a has MEq
        6│              neq : a, a -> U64 | a has MEq
                        ^

        I suspect this line is indented too much (by 4 spaces)"#
    );

    test_report!(
        ability_demand_value_has_args,
        indoc!(
            r#"
                MEq has
                    eq b c : a, a -> U64 | a has MEq

                1
                "#
        ),
        @r#"
        ── UNFINISHED ABILITY ───────────── tmp/ability_demand_value_has_args/Test.roc ─

        I was partway through parsing an ability definition, but I got stuck
        here:

        4│      MEq has
        5│          eq b c : a, a -> U64 | a has MEq
                       ^

        I was expecting to see a : annotating the signature of this value
        next."#
    );

    test_report!(
        ability_non_signature_expression,
        indoc!(
            r#"
            MEq has
                123

            1
            "#
        ),
        @r###"
    ── UNFINISHED ABILITY ────────── tmp/ability_non_signature_expression/Test.roc ─

    I was partway through parsing an ability definition, but I got stuck
    here:

    4│      MEq has
    5│          123
                ^

    I was expecting to see a value signature next.
    "###
    );

    test_report!(
        wildcard_in_alias,
        indoc!(
            r#"
            I : Num.Int *
            a : I
            a
            "#
        ),
        @r###"
    ── UNBOUND TYPE VARIABLE ───────────────────────────────── /code/proj/Main.roc ─

    The definition of `I` has an unbound type variable:

    4│      I : Num.Int *
                        ^

    Tip: Type variables must be bound before the `:`. Perhaps you intended
    to add a type parameter to this type?
    "###
    );

    test_report!(
        wildcard_in_opaque,
        indoc!(
            r#"
            I := Num.Int *
            a : I
            a
            "#
        ),
        @r###"
    ── UNBOUND TYPE VARIABLE ───────────────────────────────── /code/proj/Main.roc ─

    The definition of `I` has an unbound type variable:

    4│      I := Num.Int *
                         ^

    Tip: Type variables must be bound before the `:=`. Perhaps you intended
    to add a type parameter to this type?
    "###
    );

    test_report!(
        multiple_wildcards_in_alias,
        indoc!(
            r#"
            I : [A (Num.Int *), B (Num.Int *)]
            a : I
            a
            "#
        ),
        @r###"
    ── UNBOUND TYPE VARIABLE ───────────────────────────────── /code/proj/Main.roc ─

    The definition of `I` has 2 unbound type variables.

    Here is one occurrence:

    4│      I : [A (Num.Int *), B (Num.Int *)]
                            ^

    Tip: Type variables must be bound before the `:`. Perhaps you intended
    to add a type parameter to this type?
    "###
    );

    test_report!(
        inference_var_in_alias,
        indoc!(
            r#"
            I : Num.Int _
            a : I
            a
            "#
        ),
        @r###"
    ── UNBOUND TYPE VARIABLE ───────────────────────────────── /code/proj/Main.roc ─

    The definition of `I` has an unbound type variable:

    4│      I : Num.Int _
                        ^

    Tip: Type variables must be bound before the `:`. Perhaps you intended
    to add a type parameter to this type?
    "###
    );

    test_report!(
        unbound_var_in_alias,
        indoc!(
            r#"
            I : Num.Int a
            a : I
            a
            "#
        ),
        @r###"
    ── UNBOUND TYPE VARIABLE ───────────────────────────────── /code/proj/Main.roc ─

    The definition of `I` has an unbound type variable:

    4│      I : Num.Int a
                        ^

    Tip: Type variables must be bound before the `:`. Perhaps you intended
    to add a type parameter to this type?
    "###
    );

    test_report!(
        ability_bad_type_parameter,
        indoc!(
            r#"
            app "test" provides [] to "./platform"

            MHash a b c has
              hash : a -> U64 | a has MHash
            "#
        ),
        @r###"
    ── ABILITY HAS TYPE VARIABLES ──────────────────────────── /code/proj/Main.roc ─

    The definition of the `MHash` ability includes type variables:

    3│  MHash a b c has
              ^^^^^

    Abilities cannot depend on type variables, but their member values
    can!

    ── UNUSED DEFINITION ───────────────────────────────────── /code/proj/Main.roc ─

    `MHash` is not used anywhere in your code.

    3│  MHash a b c has
        ^^^^^

    If you didn't intend on using `MHash` then remove it so future readers
    of your code don't wonder why it is there.
    "###
    );

    test_report!(
        alias_in_has_clause,
        indoc!(
            r#"
            app "test" provides [hash] to "./platform"

            MHash has hash : a, b -> Num.U64 | a has MHash, b has Bool.Bool
            "#
        ),
        @r###"
    ── HAS CLAUSE IS NOT AN ABILITY ────────────────────────── /code/proj/Main.roc ─

    The type referenced in this "has" clause is not an ability:

    3│  MHash has hash : a, b -> Num.U64 | a has MHash, b has Bool.Bool
                                                              ^^^^^^^^^
    "###
    );

    test_report!(
        shadowed_type_variable_in_has_clause,
        indoc!(
            r#"
            app "test" provides [ab1] to "./platform"

            Ab1 has ab1 : a -> {} | a has Ab1, a has Ab1
            "#
        ),
        @r#"
        ── DUPLICATE NAME ──────────────────────────────────────── /code/proj/Main.roc ─

        The `a` name is first defined here:

        3│  Ab1 has ab1 : a -> {} | a has Ab1, a has Ab1
                                    ^^^^^^^^^

        But then it's defined a second time here:

        3│  Ab1 has ab1 : a -> {} | a has Ab1, a has Ab1
                                               ^^^^^^^^^

        Since these variables have the same name, it's easy to use the wrong
        one on accident. Give one of them a new name.
        "#
    );

    test_report!(
        ability_shadows_ability,
        indoc!(
            r#"
            app "test" provides [ab] to "./platform"

            Ability has ab : a -> U64 | a has Ability

            Ability has ab1 : a -> U64 | a has Ability
            "#
        ),
        @r#"
        ── DUPLICATE NAME ──────────────────────────────────────── /code/proj/Main.roc ─

        The `Ability` name is first defined here:

        3│  Ability has ab : a -> U64 | a has Ability
            ^^^^^^^

        But then it's defined a second time here:

        5│  Ability has ab1 : a -> U64 | a has Ability
            ^^^^^^^

        Since these abilities have the same name, it's easy to use the wrong
        one on accident. Give one of them a new name.
        "#
    );

    test_report!(
        ability_member_does_not_bind_ability,
        indoc!(
            r#"
            app "test" provides [] to "./platform"

            Ability has ab : {} -> {}
            "#
        ),
        @r#"
        ── ABILITY MEMBER MISSING HAS CLAUSE ───────────────────── /code/proj/Main.roc ─

        The definition of the ability member `ab` does not include a `has` clause
        binding a type variable to the ability `Ability`:

        3│  Ability has ab : {} -> {}
                        ^^

        Ability members must include a `has` clause binding a type variable to
        an ability, like

            a has Ability

        Otherwise, the function does not need to be part of the ability!

        ── UNUSED DEFINITION ───────────────────────────────────── /code/proj/Main.roc ─

        `Ability` is not used anywhere in your code.

        3│  Ability has ab : {} -> {}
            ^^^^^^^

        If you didn't intend on using `Ability` then remove it so future readers
        of your code don't wonder why it is there.
        "#
    );

    test_report!(
        ability_member_binds_parent_twice,
        indoc!(
            r#"
            app "test" provides [] to "./platform"

            MEq has eq : a, b -> Bool.Bool | a has MEq, b has MEq
            "#
        ),
        @r#"
        ── ABILITY MEMBER BINDS MULTIPLE VARIABLES ─────────────── /code/proj/Main.roc ─

        The definition of the ability member `eq` includes multiple variables
        bound to the `MEq`` ability:`

        3│  MEq has eq : a, b -> Bool.Bool | a has MEq, b has MEq
                                             ^^^^^^^^^^^^^^^^^^^^

        Ability members can only bind one type variable to their parent
        ability. Otherwise, I wouldn't know what type implements an ability by
        looking at specializations!

        Hint: Did you mean to only bind `a` to `MEq`?
        "#
    );

    test_report!(
        has_clause_not_on_toplevel,
        indoc!(
            r#"
            app "test" provides [f] to "./platform"

            MHash has hash : (a | a has MHash) -> Num.U64

            f : a -> Num.U64 | a has MHash
            "#
        ),
        @r###"
    ── ILLEGAL HAS CLAUSE ──────────────────────────────────── /code/proj/Main.roc ─

    A `has` clause is not allowed here:

    3│  MHash has hash : (a | a has MHash) -> Num.U64
                              ^^^^^^^^^^^

    `has` clauses can only be specified on the top-level type annotations.

    ── ABILITY MEMBER MISSING HAS CLAUSE ───────────────────── /code/proj/Main.roc ─

    The definition of the ability member `hash` does not include a `has`
    clause binding a type variable to the ability `MHash`:

    3│  MHash has hash : (a | a has MHash) -> Num.U64
                  ^^^^

    Ability members must include a `has` clause binding a type variable to
    an ability, like

        a has MHash

    Otherwise, the function does not need to be part of the ability!
    "###
    );

    test_report!(
        ability_specialization_does_not_match_type,
        indoc!(
            r#"
            app "test" provides [hash] to "./platform"

            MHash has hash : a -> U64 | a has MHash

            Id := U32 has [MHash {hash}]

            hash = \@Id n -> n
            "#
        ),
        @r#"
        ── TYPE MISMATCH ───────────────────────────────────────── /code/proj/Main.roc ─

        Something is off with this specialization of `hash`:

        7│  hash = \@Id n -> n
            ^^^^

        This value is a declared specialization of type:

            Id -> U32

        But the type annotation on `hash` says it must match:

            Id -> U64
        "#
    );

    test_report!(
        ability_specialization_is_incomplete,
        indoc!(
            r#"
            app "test" provides [eq, le] to "./platform"

            MEq has
                eq : a, a -> Bool | a has MEq
                le : a, a -> Bool | a has MEq

            Id := U64 has [MEq {eq}]

            eq = \@Id m, @Id n -> m == n
            "#
        ),
        @r###"
    ── INCOMPLETE ABILITY IMPLEMENTATION ───────────────────── /code/proj/Main.roc ─

    This type does not fully implement the `MEq` ability:

    7│  Id := U64 has [MEq {eq}]
                       ^^^^^^^^

    The following necessary members are missing implementations:

        le
    "###
    );

    test_report!(
        ability_specialization_is_unused,
        indoc!(
            r#"
            app "test" provides [hash] to "./platform"

            MHash has
                hash : a -> U64 | a has MHash

            hash = \_ -> 0u64
            "#
        ),
        @r###"
    ── UNUSED DEFINITION ───────────────────────────────────── /code/proj/Main.roc ─

    `hash` is not used anywhere in your code.

    6│  hash = \_ -> 0u64
        ^^^^

    If you didn't intend on using `hash` then remove it so future readers of
    your code don't wonder why it is there.
    "###
    );

    test_report!(
        ability_specialization_is_duplicated,
        indoc!(
            r#"
            app "test" provides [hash, One, Two] to "./platform"

            MHash has
                hash : a -> U64 | a has MHash

            One := {} has [MHash {hash}]
            Two := {} has [MHash {hash}]

            hash = \_ -> 0u64
            "#
        ),
        // TODO: the error message here could be seriously improved!
        @r###"
    ── OVERLOADED SPECIALIZATION ───────────────────────────── /code/proj/Main.roc ─

    This ability member specialization is already claimed to specialize
    another opaque type:

    7│  Two := {} has [MHash {hash}]
                              ^^^^

    Previously, we found it to specialize `hash` for `One`.

    Ability specializations can only provide implementations for one
    opaque type, since all opaque types are different!

    ── TYPE MISMATCH ───────────────────────────────────────── /code/proj/Main.roc ─

    This specialization of `hash` is overly general:

    9│  hash = \_ -> 0u64
        ^^^^

    This value is a declared specialization of type:

        * -> U64

    But the type annotation on `hash` says it must match:

        a -> U64 | a has MHash

    Note: The specialized type is too general, and does not provide a
    concrete type where a type variable is bound to an ability.

    Specializations can only be made for concrete types. If you have a
    generic implementation for this value, perhaps you don't need an
    ability?
    "###
    );

    test_report!(
        ability_specialization_is_duplicated_with_type_mismatch,
        indoc!(
            r#"
            app "test" provides [hash, One, Two] to "./platform"

            MHash has
                hash : a -> U64 | a has MHash

            One := {} has [MHash {hash}]
            Two := {} has [MHash {hash}]

            hash = \@One _ -> 0u64
            "#
        ),
        @r###"
    ── OVERLOADED SPECIALIZATION ───────────────────────────── /code/proj/Main.roc ─

    This ability member specialization is already claimed to specialize
    another opaque type:

    7│  Two := {} has [MHash {hash}]
                              ^^^^

    Previously, we found it to specialize `hash` for `One`.

    Ability specializations can only provide implementations for one
    opaque type, since all opaque types are different!
    "###
    );

    test_report!(
        ability_specialization_conflicting_specialization_types,
        indoc!(
            r#"
            app "test" provides [eq] to "./platform"

            MEq has
                eq : a, a -> Bool | a has MEq

            You := {} has [MEq {eq}]
            AndI := {}

            eq = \@You {}, @AndI {} -> False
            "#
        ),
        @r###"
    ── TYPE MISMATCH ───────────────────────────────────────── /code/proj/Main.roc ─

    Something is off with this specialization of `eq`:

    9│  eq = \@You {}, @AndI {} -> False
        ^^

    This value is a declared specialization of type:

        You, AndI -> [False]

    But the type annotation on `eq` says it must match:

        You, You -> Bool

    Tip: Did you mean to use `Bool.false` rather than `False`?
    "###
    );

    test_report!(
        ability_specialization_checked_against_annotation,
        indoc!(
            r#"
            app "test" provides [hash] to "./platform"

            MHash has
                hash : a -> U64 | a has MHash

            Id := U64 has [MHash {hash}]

            hash : Id -> U32
            hash = \@Id n -> n
            "#
        ),
        @r###"
    ── TYPE MISMATCH ───────────────────────────────────────── /code/proj/Main.roc ─

    Something is off with the body of the `hash` definition:

    8│  hash : Id -> U32
    9│  hash = \@Id n -> n
                         ^

    This `n` value is a:

        U64

    But the type annotation on `hash` says it should be:

        U32
    "###
    );

    test_report!(
        ability_specialization_called_with_non_specializing,
        indoc!(
            r#"
            app "test" provides [noGoodVeryBadTerrible] to "./platform"

            MHash has
                hash : a -> U64 | a has MHash

            Id := U64 has [MHash {hash}]

            hash = \@Id n -> n

            User := {}

            noGoodVeryBadTerrible =
                {
                    nope: hash (@User {}),
                    notYet: hash (A 1),
                }
            "#
        ),
        @r###"
    ── TYPE MISMATCH ───────────────────────────────────────── /code/proj/Main.roc ─

    This expression has a type that does not implement the abilities it's expected to:

    15│          notYet: hash (A 1),
                               ^^^

    I can't generate an implementation of the `MHash` ability for

        [A (Num *)]

    Only builtin abilities can have generated implementations!

    ── TYPE MISMATCH ───────────────────────────────────────── /code/proj/Main.roc ─

    This expression has a type that does not implement the abilities it's expected to:

    14│          nope: hash (@User {}),
                             ^^^^^^^^

    The type `User` does not fully implement the ability `MHash`.
    "###
    );

    test_report!(
        ability_not_on_toplevel,
        indoc!(
            r#"
            app "test" provides [main] to "./platform"

            main =
                MHash has
                    hash : a -> U64 | a has MHash

                123
            "#
        ),
        @r#"
        ── ABILITY NOT ON TOP-LEVEL ────────────────────────────── /code/proj/Main.roc ─

        This ability definition is not on the top-level of a module:

        4│>      MHash has
        5│>          hash : a -> U64 | a has MHash

        Abilities can only be defined on the top-level of a Roc module.
        "#
    );

    test_report!(
        expression_generalization_to_ability_is_an_error,
        indoc!(
            r#"
            app "test" provides [hash, hashable] to "./platform"

            MHash has
                hash : a -> U64 | a has MHash

            Id := U64 has [MHash {hash}]
            hash = \@Id n -> n

            hashable : a | a has MHash
            hashable = @Id 15
            "#
        ),
        @r###"
    ── TYPE MISMATCH ───────────────────────────────────────── /code/proj/Main.roc ─

    Something is off with the body of the `hashable` definition:

     9│  hashable : a | a has MHash
    10│  hashable = @Id 15
                    ^^^^^^

    This Id opaque wrapping has the type:

        Id

    But the type annotation on `hashable` says it should be:

        a | a has MHash

    Note: The type variable `a` says it can take on any value that has the
    ability `MHash`.

    But, I see that the type is only ever used as a a `Id` value. Can you
    replace `a` with a more specific type?
    "###
    );

    test_report!(
        ability_value_annotations_are_an_error,
        indoc!(
            r#"
            app "test" provides [result] to "./platform"

            MHash has
                hash : a -> U64 | a has MHash

            mulMHashes : MHash, MHash -> U64
            mulMHashes = \x, y -> hash x * hash y

            Id := U64 has [MHash {hash: hashId}]
            hashId = \@Id n -> n

            Three := {} has [MHash {hash: hashThree}]
            hashThree = \@Three _ -> 3

            result = mulMHashes (@Id 100) (@Three {})
            "#
        ),
        @r###"
    ── ABILITY USED AS TYPE ────────────────────────────────── /code/proj/Main.roc ─

    You are attempting to use the ability `MHash` as a type directly:

    6│  mulMHashes : MHash, MHash -> U64
                     ^^^^^

    Abilities can only be used in type annotations to constrain type
    variables.

    Hint: Perhaps you meant to include a `has` annotation, like

        a has MHash

    ── ABILITY USED AS TYPE ────────────────────────────────── /code/proj/Main.roc ─

    You are attempting to use the ability `MHash` as a type directly:

    6│  mulMHashes : MHash, MHash -> U64
                            ^^^^^

    Abilities can only be used in type annotations to constrain type
    variables.

    Hint: Perhaps you meant to include a `has` annotation, like

        b has MHash
    "###
    );

    test_report!(
        branches_have_more_cases_than_condition,
        indoc!(
            r#"
            foo : Bool -> Str
            foo = \bool ->
                when bool is
                    True -> "true"
                    False -> "false"
                    Wat -> "surprise!"
            foo
            "#
        ),
        @r#"
        ── TYPE MISMATCH ───────────────────────────────────────── /code/proj/Main.roc ─

        The branches of this `when` expression don't match the condition:

        6│>          when bool is
        7│               True -> "true"
        8│               False -> "false"
        9│               Wat -> "surprise!"

        This `bool` value is a:

            Bool

        But the branch patterns have type:

            [False, True, Wat]

        The branches must be cases of the `when` condition's type!
        "#
    );

    // from https://github.com/roc-lang/roc/commit/1372737f5e53ee5bb96d7e1b9593985e5537023a
    // There was a bug where this reported UnusedArgument("val")
    // since it was used only in the returned function only.
    //
    // we want this to not give any warnings/errors!
    test_report!(
        always_function,
        indoc!(
            r#"
            always = \val -> \_ -> val

            always
            "#
        ),
        @""
    );

    test_report!(
        imports_missing_comma,
        indoc!(
            r#"
            app "test-missing-comma"
                packages { pf: "platform/main.roc" }
                imports [pf.Task Base64]
                provides [main, @Foo] to pf
            "#
        ),
        @r#"
        ── WEIRD IMPORTS ────────────────────────── tmp/imports_missing_comma/Test.roc ─

        I am partway through parsing a imports list, but I got stuck here:

        2│      packages { pf: "platform/main.roc" }
        3│      imports [pf.Task Base64]
                                 ^

        I am expecting a comma or end of list, like

            imports [Shape, Vector]"#
    );

    test_report!(
        not_enough_cases_for_open_union,
        indoc!(
            r#"
            foo : [A, B]a -> Str
            foo = \it ->
                when it is
                    A -> ""
            foo
            "#
        ),
        @r#"
        ── UNSAFE PATTERN ──────────────────────────────────────── /code/proj/Main.roc ─

        This `when` does not cover all the possibilities:

        6│>          when it is
        7│>              A -> ""

        Other possibilities include:

            B
            _

        I would have to crash if I saw one of those! Add branches for them!
        "#
    );

    test_report!(
        issue_2778_specialization_is_not_a_redundant_pattern,
        indoc!(
            r#"
            formatColor = \color ->
              when color is
                Red -> "red"
                Yellow -> "yellow"
                _ -> "unknown"

            Red |> formatColor |> Str.concat (formatColor Orange)
            "#
        ),
        @"" // no problem
    );

    test_report!(
        nested_specialization,
        indoc!(
            r#"
            app "test" provides [main] to "./platform"

            Default has default : {} -> a | a has Default

            main =
                A := {} has [Default {default}]
                default = \{} -> @A {}
                default {}
            "#
        ),
        @r#"
        ── SPECIALIZATION NOT ON TOP-LEVEL ─────────────────────── /code/proj/Main.roc ─

        This specialization of the `default` ability member is in a nested
        scope:

        7│      default = \{} -> @A {}
                ^^^^^^^

        Specializations can only be defined on the top-level of a module.
        "#
    );

    test_report!(
        recursion_var_specialization_error,
        indoc!(
            r#"
            Job a : [Job (List (Job a))]

            job : Job Str

            when job is
                Job lst -> lst == ""
            "#
        ),
        @r###"
    ── TYPE MISMATCH ───────────────────────────────────────── /code/proj/Main.roc ─

    This 2nd argument to `isEq` has an unexpected type:

    9│          Job lst -> lst == ""
                                  ^^

    The argument is a string of type:

        Str

    But `isEq` needs its 2nd argument to be:

        List [Job ∞] as ∞
    "###
    );

    test_report!(
        #[ignore]
        type_error_in_apply_is_circular,
        indoc!(
            r#"
            app "test" imports [Set] provides [go] to "./platform"

            S a : { set : Set.Set a }

            go : a, S a -> Result (List a) *
            go = \goal, model ->
                    if goal == goal
                    then Ok []
                    else
                        new = { model & set : Set.remove goal model.set }
                        go goal new
            "#
        ),
        @r###"
    ── TYPE MISMATCH ───────────────────────────────────────── /code/proj/Main.roc ─

    This 1st argument to `remove` has an unexpected type:

    10│              new = { model & set : Set.remove goal model.set }
                                                      ^^^^

    This `goal` value is a:

        a

    But `remove` needs the 1st argument to be:

        Set k

    Tip: The type annotation uses the type variable `a` to say that this
    definition can produce any type of value. But in the body I see that
    it will only produce a `Set` value of a single specific type. Maybe
    change the type annotation to be more specific? Maybe change the code
    to be more general?

    ── CIRCULAR TYPE ───────────────────────────────────────── /code/proj/Main.roc ─

    I'm inferring a weird self-referential type for `new`:

    10│              new = { model & set : Set.remove goal model.set }
                     ^^^

    Here is my best effort at writing down the type. You will see ∞ for
    parts of the type that repeat something already printed out
    infinitely.

        { set : Set ∞ }

    ── CIRCULAR TYPE ───────────────────────────────────────── /code/proj/Main.roc ─

    I'm inferring a weird self-referential type for `goal`:

    6│  go = \goal, model ->
              ^^^^

    Here is my best effort at writing down the type. You will see ∞ for
    parts of the type that repeat something already printed out
    infinitely.

        Set ∞
    "###
    );

    test_report!(
        cycle_through_non_function,
        indoc!(
            r#"
            force : ({} -> I64) -> I64
            force = \eval -> eval {}

            t1 = \_ -> force (\_ -> t2)

            t2 = t1 {}

            t2
            "#
        ),
        @r#"
        ── CIRCULAR DEFINITION ─────────────────────────────────── /code/proj/Main.roc ─

        The `t1` definition is causing a very tricky infinite loop:

        7│      t1 = \_ -> force (\_ -> t2)
                ^^

        The `t1` value depends on itself through the following chain of
        definitions:

            ┌─────┐
            │     t1
            │     ↓
            │     t2
            └─────┘
        "#
    );

    test_report!(
        function_does_not_implement_encoding,
        indoc!(
            r#"
            app "test" imports [] provides [main] to "./platform"

            main = Encode.toEncoder \x -> x
            "#
        ),
        @r###"
    ── TYPE MISMATCH ───────────────────────────────────────── /code/proj/Main.roc ─

    This expression has a type that does not implement the abilities it's expected to:

    3│  main = Encode.toEncoder \x -> x
                                ^^^^^^^

    I can't generate an implementation of the `Encoding` ability for

        a -> a

    Note: `Encoding` cannot be generated for functions.
    "###
    );

    test_report!(
        nested_opaque_does_not_implement_encoding,
        indoc!(
            r#"
            app "test" imports [] provides [main] to "./platform"

            A := {}
            main = Encode.toEncoder { x: @A {} }
            "#
        ),
        // TODO: this error message is quite unfortunate. We should remove the duplication, and
        // also support regions that point to things in other modules. See also https://github.com/roc-lang/roc/issues/3056.
        @r###"
    ── TYPE MISMATCH ───────────────────────────────────────── /code/proj/Main.roc ─

    This expression has a type that does not implement the abilities it's expected to:

    4│  main = Encode.toEncoder { x: @A {} }
                                ^^^^^^^^^^^^

    I can't generate an implementation of the `Encoding` ability for

        { x : A }

    In particular, an implementation for

        A

    cannot be generated.

    Tip: `A` does not implement `Encoding`. Consider adding a custom
    implementation or `has Encode.Encoding` to the definition of `A`.
    "###
    );

    test_report!(
        cycle_through_non_function_top_level,
        indoc!(
            r#"
                app "test" provides [t2] to "./platform"

                force : ({} -> I64) -> I64
                force = \eval -> eval {}

                t1 = \_ -> force (\_ -> t2)

                t2 = t1 {}
                "#
        ),
        @r#"
            ── CIRCULAR DEFINITION ─────────────────────────────────── /code/proj/Main.roc ─

            The `t1` definition is causing a very tricky infinite loop:

            6│  t1 = \_ -> force (\_ -> t2)
                ^^

            The `t1` value depends on itself through the following chain of
            definitions:

                ┌─────┐
                │     t1
                │     ↓
                │     t2
                └─────┘
            "#
    );

    test_report!(
        opaque_ability_impl_not_found_shorthand_syntax,
        indoc!(
            r#"
            app "test" provides [A] to "./platform"

            MEq has eq : a, a -> U64 | a has MEq

            A := U8 has [MEq {eq}]
            "#
        ),
        @r###"
    ── IMPLEMENTATION NOT FOUND ────────────────────────────── /code/proj/Main.roc ─

    An implementation of `eq` could not be found in this scope:

    5│  A := U8 has [MEq {eq}]
                          ^^

    Tip: consider adding a value of name `eq` in this scope, or using
    another variable that implements this ability member, like
    { eq: myeq }

    ── INCOMPLETE ABILITY IMPLEMENTATION ───────────────────── /code/proj/Main.roc ─

    This type does not fully implement the `MEq` ability:

    5│  A := U8 has [MEq {eq}]
                     ^^^^^^^^

    The following necessary members are missing implementations:

        eq
    "###
    );

    test_report!(
        opaque_ability_impl_not_found,
        indoc!(
            r#"
            app "test" provides [A, myMEq] to "./platform"

            MEq has eq : a, a -> Bool | a has MEq

            A := U8 has [ MEq {eq: aMEq} ]

            myMEq = \m, n -> m == n
            "#
        ),
        @r###"
    ── UNRECOGNIZED NAME ───────────────────────────────────── /code/proj/Main.roc ─

    Nothing is named `aMEq` in this scope.

    5│  A := U8 has [ MEq {eq: aMEq} ]
                               ^^^^

    Did you mean one of these?

        MEq
        Eq
        myMEq
        eq

    ── INCOMPLETE ABILITY IMPLEMENTATION ───────────────────── /code/proj/Main.roc ─

    This type does not fully implement the `MEq` ability:

    5│  A := U8 has [ MEq {eq: aMEq} ]
                      ^^^^^^^^^^^^^^

    The following necessary members are missing implementations:

        eq
    "###
    );

    test_report!(
        opaque_ability_impl_optional,
        indoc!(
            r#"
            app "test" provides [A, myMEq] to "./platform"

            MEq has eq : a, a -> Bool | a has MEq

            A := U8 has [ MEq {eq ? aMEq} ]

            myMEq = \m, n -> m == n
            "#
        ),
        @r###"
    ── OPTIONAL ABILITY IMPLEMENTATION ─────────────────────── /code/proj/Main.roc ─

    Ability implementations cannot be optional:

    5│  A := U8 has [ MEq {eq ? aMEq} ]
                           ^^^^^^^^^

    Custom implementations must be supplied fully.



    ── INCOMPLETE ABILITY IMPLEMENTATION ───────────────────── /code/proj/Main.roc ─

    This type does not fully implement the `MEq` ability:

    5│  A := U8 has [ MEq {eq ? aMEq} ]
                      ^^^^^^^^^^^^^^^

    The following necessary members are missing implementations:

        eq
    "###
    );

    test_report!(
        opaque_builtin_ability_impl_optional,
        indoc!(
            r#"
            app "test"
                imports []
                provides [A, myEncoder] to "./platform"

            A := U8 has [ Encoding {toEncoder ? myEncoder} ]

            myEncoder = 1
            "#
        ),
        @r###"
    ── OPTIONAL ABILITY IMPLEMENTATION ─────────────────────── /code/proj/Main.roc ─

    Ability implementations cannot be optional:

    5│  A := U8 has [ Encoding {toEncoder ? myEncoder} ]
                                ^^^^^^^^^^^^^^^^^^^^^

    Custom implementations must be supplied fully.

    Hint: if you want this implementation to be derived, don't include a
    record of implementations. For example,    has [Encoding] will attempt
    to derive `Encoding`

    ── INCOMPLETE ABILITY IMPLEMENTATION ───────────────────── /code/proj/Main.roc ─

    This type does not fully implement the `Encoding` ability:

    5│  A := U8 has [ Encoding {toEncoder ? myEncoder} ]
                      ^^^^^^^^^^^^^^^^^^^^^^^^^^^^^^^^

    The following necessary members are missing implementations:

        toEncoder
    "###
    );

    test_report!(
        opaque_ability_impl_qualified,
        indoc!(
            r#"
            app "test" provides [A] to "./platform"

            MEq has eq : a, a -> Bool | a has MEq

            A := U8 has [ MEq {eq : Bool.eq} ]
            "#
        ),
        @r###"
    ── QUALIFIED ABILITY IMPLEMENTATION ────────────────────── /code/proj/Main.roc ─

    This ability implementation is qualified:

    5│  A := U8 has [ MEq {eq : Bool.eq} ]
                                ^^^^^^^

    Custom implementations must be defined in the local scope, and
    unqualified.

    ── INCOMPLETE ABILITY IMPLEMENTATION ───────────────────── /code/proj/Main.roc ─

    This type does not fully implement the `MEq` ability:

    5│  A := U8 has [ MEq {eq : Bool.eq} ]
                      ^^^^^^^^^^^^^^^^^^

    The following necessary members are missing implementations:

        eq
    "###
    );

    test_report!(
        opaque_ability_impl_not_identifier,
        indoc!(
            r#"
            app "test" provides [A] to "./platform"

            MEq has eq : a, a -> Bool | a has MEq

            A := U8 has [ MEq {eq : \m, n -> m == n} ]
            "#
        ),
        @r###"
    ── ABILITY IMPLEMENTATION NOT IDENTIFIER ───────────────── /code/proj/Main.roc ─

    This ability implementation is not an identifier:

    5│  A := U8 has [ MEq {eq : \m, n -> m == n} ]
                                ^^^^^^^^^^^^^^^

    Custom ability implementations defined in this position can only be
    unqualified identifiers, not arbitrary expressions.

    Tip: consider defining this expression as a variable.

    ── INCOMPLETE ABILITY IMPLEMENTATION ───────────────────── /code/proj/Main.roc ─

    This type does not fully implement the `MEq` ability:

    5│  A := U8 has [ MEq {eq : \m, n -> m == n} ]
                      ^^^^^^^^^^^^^^^^^^^^^^^^^^

    The following necessary members are missing implementations:

        eq
    "###
    );

    test_report!(
        opaque_ability_impl_duplicate,
        indoc!(
            r#"
            app "test" provides [A] to "./platform"

            MEq has eq : a, a -> Bool | a has MEq

            A := U8 has [ MEq {eq: eqA, eq: eqA} ]

            eqA = \@A m, @A n -> m == n
            "#
        ),
        @r###"
    ── DUPLICATE IMPLEMENTATION ────────────────────────────── /code/proj/Main.roc ─

    This ability member implementation is duplicate:

    5│  A := U8 has [ MEq {eq: eqA, eq: eqA} ]
                                    ^^^^^^^

    The first implementation was defined here:

    5│  A := U8 has [ MEq {eq: eqA, eq: eqA} ]
                           ^^^^^^^

    Only one custom implementation can be defined for an ability member.
    "###
    );

    test_report!(
        implements_type_not_ability,
        indoc!(
            r#"
            app "test" provides [A, Foo] to "./platform"

            Foo := {}

            A := U8 has [ Foo {} ]
            "#
        ),
        @r###"
    ── NOT AN ABILITY ──────────────────────────────────────── /code/proj/Main.roc ─

    This identifier is not an ability in scope:

    5│  A := U8 has [ Foo {} ]
                      ^^^

    Only abilities can be implemented.
    "###
    );

    test_report!(
        derive_non_builtin_ability,
        indoc!(
            r#"
            app "test" provides [A] to "./platform"

            Ab has ab : a -> a | a has Ab

            A := {} has [Ab]
            "#
        ),
        @r###"
    ── ILLEGAL DERIVE ──────────────────────────────────────── /code/proj/Main.roc ─

    This ability cannot be derived:

    5│  A := {} has [Ab]
                     ^^

    Only builtin abilities can be derived.

    Note: The builtin abilities are `Encoding`, `Decoding`, `Hash`, `Eq`
    "###
    );

    test_report!(
        has_encoding_for_function,
        indoc!(
            r#"
            app "test" imports [] provides [A] to "./platform"

            A a := a -> a has [Encode.Encoding]
            "#
        ),
        @r###"
    ── INCOMPLETE ABILITY IMPLEMENTATION ───────────────────── /code/proj/Main.roc ─

    I can't derive an implementation of the `Encoding` ability for `A`:

    3│  A a := a -> a has [Encode.Encoding]
                           ^^^^^^^^^^^^^^^

    Note: `Encoding` cannot be generated for functions.

    Tip: You can define a custom implementation of `Encoding` for `A`.
    "###
    );

    test_report!(
        has_encoding_for_non_encoding_alias,
        indoc!(
            r#"
            app "test" imports [] provides [A] to "./platform"

            A := B has [Encode.Encoding]

            B := {}
            "#
        ),
        @r###"
    ── INCOMPLETE ABILITY IMPLEMENTATION ───────────────────── /code/proj/Main.roc ─

    I can't derive an implementation of the `Encoding` ability for `A`:

    3│  A := B has [Encode.Encoding]
                    ^^^^^^^^^^^^^^^

    Tip: `B` does not implement `Encoding`. Consider adding a custom
    implementation or `has Encode.Encoding` to the definition of `B`.

    Tip: You can define a custom implementation of `Encoding` for `A`.
    "###
    );

    test_report!(
        has_encoding_for_other_has_encoding,
        indoc!(
            r#"
            app "test" imports [] provides [A] to "./platform"

            A := B has [Encode.Encoding]

            B := {} has [Encode.Encoding]
            "#
        ),
        @"" // no error
    );

    test_report!(
        has_encoding_for_recursive_deriving,
        indoc!(
            r#"
            app "test" imports [] provides [MyNat] to "./platform"

            MyNat := [S MyNat, Z] has [Encode.Encoding]
            "#
        ),
        @"" // no error
    );

    test_report!(
        shadowing_top_level_scope,
        indoc!(
            r#"
            app "test" provides [ main ] to "./platform"

            main = 1

            main = \n -> n + 2
            "#
        ),
        @r###"
    ── DUPLICATE NAME ──────────────────────────────────────── /code/proj/Main.roc ─

    The `main` name is first defined here:

    3│  main = 1
        ^^^^

    But then it's defined a second time here:

    5│  main = \n -> n + 2
        ^^^^

    Since these variables have the same name, it's easy to use the wrong
    one on accident. Give one of them a new name.

    ── UNNECESSARY DEFINITION ──────────────────────────────── /code/proj/Main.roc ─

    This destructure assignment doesn't introduce any new variables:

    5│  main = \n -> n + 2
        ^^^^

    If you don't need to use the value on the right-hand-side of this
    assignment, consider removing the assignment. Since Roc is purely
    functional, assignments that don't introduce variables cannot affect a
    program's behavior!
    "###
    );

    test_report!(
        issue_1755,
        indoc!(
            r#"
            Handle := {}

            await : Result a err, (a -> Result b err) -> Result b err
            open : {} -> Result Handle *
            close : Handle -> Result {} *

            withOpen : (Handle -> Result {} *) -> Result {} *
            withOpen = \callback ->
                handle <- await (open {})
                {} <- await (callback handle)
                close handle

            withOpen
            "#
        ),
        @r#"
        ── TYPE MISMATCH ───────────────────────────────────────── /code/proj/Main.roc ─

        Something is off with the body of the `withOpen` definition:

        10│       withOpen : (Handle -> Result {} *) -> Result {} *
        11│       withOpen = \callback ->
        12│>          handle <- await (open {})
        13│>          {} <- await (callback handle)
        14│>          close handle

        The type annotation on `withOpen` says this `await` call should have the
        type:

            Result {} *

        However, the type of this `await` call is connected to another type in a
        way that isn't reflected in this annotation.

        Tip: Any connection between types must use a named type variable, not
        a `*`! Maybe the annotation  on `withOpen` should have a named type
        variable in place of the `*`?
        "#
    );

    test_report!(
        recursive_body_and_annotation_with_inference_disagree,
        indoc!(
            r#"
            f : _ -> (_ -> Str)
            f = \_ -> if Bool.true then {} else f {}

            f
            "#
        ),
        @r###"
    ── TYPE MISMATCH ───────────────────────────────────────── /code/proj/Main.roc ─

    This expression is used in an unexpected way:

    5│      f = \_ -> if Bool.true then {} else f {}
                      ^^^^^^^^^^^^^^^^^^^^^^^^^^^^^^

    It is a value of type:

        {}

    But you are trying to use it as:

        * -> Str
    "###
    );

    test_report!(
        same_phantom_types_unify,
        indoc!(
            r#"
            F a b := b

            foo : F Str Str -> {}

            x : F Str Str

            foo x
            "#
        ),
        @r"" // okay
    );

    test_report!(
        different_phantom_types,
        indoc!(
            r#"
            F a b := b

            foo : F Str Str -> {}

            x : F U8 Str

            foo x
            "#
        ),
        @r###"
    ── TYPE MISMATCH ───────────────────────────────────────── /code/proj/Main.roc ─

    This 1st argument to `foo` has an unexpected type:

    10│      foo x
                 ^

    This `x` value is a:

        F U8 Str

    But `foo` needs its 1st argument to be:

        F Str Str
    "###
    );

    test_report!(
        #[ignore = "TODO This should be a type error"]
        phantom_type_bound_to_ability_not_implementing,
        indoc!(
            r#"
            app "test" provides [x] to "./platform"

            Foo has foo : a -> a | a has Foo

            F a b := b | a has Foo

            MHash := {}

            x : F MHash {}
            "#
        ),
        @r###"
        "###
    );

    test_report!(
        int_literals_cannot_fit_in_same_type,
        indoc!(
            r#"
            0x80000000000000000000000000000000 == -0x80000000000000000000000000000000
            "#
        ),
        @r###"
    ── TYPE MISMATCH ───────────────────────────────────────── /code/proj/Main.roc ─

    This 2nd argument to `isEq` has an unexpected type:

    4│      0x80000000000000000000000000000000 == -0x80000000000000000000000000000000
                                                  ^^^^^^^^^^^^^^^^^^^^^^^^^^^^^^^^^^^

    The argument is an integer of type:

        I128

    But `isEq` needs its 2nd argument to be:

        U128
    "###
    );

    test_report!(
        num_literals_cannot_fit_in_same_type,
        indoc!(
            r#"
            170141183460469231731687303715884105728 == -170141183460469231731687303715884105728
            "#
        ),
        @r###"
    ── TYPE MISMATCH ───────────────────────────────────────── /code/proj/Main.roc ─

    This 2nd argument to `isEq` has an unexpected type:

    4│      170141183460469231731687303715884105728 == -170141183460469231731687303715884105728
                                                       ^^^^^^^^^^^^^^^^^^^^^^^^^^^^^^^^^^^^^^^^

    The argument is a number of type:

        I128 or Dec

    But `isEq` needs its 2nd argument to be:

        U128
    "###
    );

    test_report!(
        recursive_alias_cannot_leak_into_recursive_opaque,
        indoc!(
            r#"
            OList := [Nil, Cons {} OList]

            AList : [Nil, Cons {} AList]

            alist : AList

            olist : OList
            olist =
                when alist is
                    Nil -> @OList Nil
                    Cons _ lst -> lst

            olist
            "#
        ),
        @r###"
    ── TYPE MISMATCH ───────────────────────────────────────── /code/proj/Main.roc ─

    Something is off with the 2nd branch of this `when` expression:

    10│       olist : OList
    11│       olist =
    12│>          when alist is
    13│>              Nil -> @OList Nil
    14│>              Cons _ lst -> lst

    This `lst` value is a:

        [Cons {} ∞, Nil] as ∞

    But the type annotation on `olist` says it should be:

        OList

    Tip: Type comparisons between an opaque type are only ever equal if
    both types are the same opaque type. Did you mean to create an opaque
    type by wrapping it? If I have an opaque type Age := U32 I can create
    an instance of this opaque type by doing @Age 23.
    "###
    );

    test_report!(
        opaque_wrap_function_mismatch,
        indoc!(
            r#"
            A := U8
            List.map [1u16, 2u16, 3u16] @A
            "#
        ),
        @r###"
    ── TYPE MISMATCH ───────────────────────────────────────── /code/proj/Main.roc ─

    This 2nd argument to `map` has an unexpected type:

    5│      List.map [1u16, 2u16, 3u16] @A
                                        ^^

    This A opaque wrapping has the type:

        U8 -> A

    But `map` needs its 2nd argument to be:

        U16 -> A
    "###
    );

    test_report!(
        symbols_not_bound_in_all_patterns,
        indoc!(
            r#"
            when A "" is
                A x | B y -> x
            "#
        ),
        @r###"
        ── NAME NOT BOUND IN ALL PATTERNS ──────────────────────── /code/proj/Main.roc ─

        `x` is not bound in all patterns of this `when` branch

        5│          A x | B y -> x
                      ^

        Identifiers introduced in a `when` branch must be bound in all patterns
        of the branch. Otherwise, the program would crash when it tries to use
        an identifier that wasn't bound!

        ── NAME NOT BOUND IN ALL PATTERNS ──────────────────────── /code/proj/Main.roc ─

        `y` is not bound in all patterns of this `when` branch

        5│          A x | B y -> x
                            ^

        Identifiers introduced in a `when` branch must be bound in all patterns
        of the branch. Otherwise, the program would crash when it tries to use
        an identifier that wasn't bound!

        ── UNUSED DEFINITION ───────────────────────────────────── /code/proj/Main.roc ─

        `y` is not used in this `when` branch.

        5│          A x | B y -> x
                            ^

        If you don't need to use `y`, prefix it with an underscore, like "_y",
        or replace it with just an "_".
        "###
    );

    test_report!(
        flip_flop_catch_all_branches_not_exhaustive,
        indoc!(
            r#"
            \x -> when x is
                    A B _ -> ""
                    A _ C -> ""
            "#
        ),
        @r###"
    ── UNSAFE PATTERN ──────────────────────────────────────── /code/proj/Main.roc ─

    This `when` does not cover all the possibilities:

    4│>      \x -> when x is
    5│>              A B _ -> ""
    6│>              A _ C -> ""

    Other possibilities include:

        A _ _

    I would have to crash if I saw one of those! Add branches for them!
    "###
    );

    test_report!(
        call_with_underscore_identifier,
        indoc!(
            r#"
            f = \x, y, z -> x + y + z

            f 1 _ 1
            "#
        ),
        @r###"
    ── SYNTAX PROBLEM ──────────────────────────────────────── /code/proj/Main.roc ─

    Underscores are not allowed in identifier names:

    6│      f 1 _ 1
      

    I recommend using camelCase, it is the standard in the Roc ecosystem.
    "###
    );

    test_report!(
        destructure_assignment_introduces_no_variables_nested,
        indoc!(
            r#"
            Pair _ _ = Pair 0 1

            _ = Pair 0 1

            {} = {}

            Foo = Foo

            0
            "#
        ),
        @r###"
    ── UNNECESSARY DEFINITION ──────────────────────────────── /code/proj/Main.roc ─

    This destructure assignment doesn't introduce any new variables:

    4│      Pair _ _ = Pair 0 1
            ^^^^

    If you don't need to use the value on the right-hand-side of this
    assignment, consider removing the assignment. Since Roc is purely
    functional, assignments that don't introduce variables cannot affect a
    program's behavior!

    ── UNNECESSARY DEFINITION ──────────────────────────────── /code/proj/Main.roc ─

    This destructure assignment doesn't introduce any new variables:

    6│      _ = Pair 0 1
            ^

    If you don't need to use the value on the right-hand-side of this
    assignment, consider removing the assignment. Since Roc is purely
    functional, assignments that don't introduce variables cannot affect a
    program's behavior!

    ── UNNECESSARY DEFINITION ──────────────────────────────── /code/proj/Main.roc ─

    This destructure assignment doesn't introduce any new variables:

    8│      {} = {}
            ^^

    If you don't need to use the value on the right-hand-side of this
    assignment, consider removing the assignment. Since Roc is purely
    functional, assignments that don't introduce variables cannot affect a
    program's behavior!

    ── UNNECESSARY DEFINITION ──────────────────────────────── /code/proj/Main.roc ─

    This destructure assignment doesn't introduce any new variables:

    10│      Foo = Foo
             ^^^

    If you don't need to use the value on the right-hand-side of this
    assignment, consider removing the assignment. Since Roc is purely
    functional, assignments that don't introduce variables cannot affect a
    program's behavior!
    "###
    );

    test_report!(
        destructure_assignment_introduces_no_variables_nested_toplevel,
        indoc!(
            r#"
            app "test" provides [] to "./platform"

            Pair _ _ = Pair 0 1

            _ = Pair 0 1

            {} = {}

            Foo = Foo
            "#
        ),
        @r###"
    ── UNNECESSARY DEFINITION ──────────────────────────────── /code/proj/Main.roc ─

    This destructure assignment doesn't introduce any new variables:

    3│  Pair _ _ = Pair 0 1
        ^^^^^^^^

    If you don't need to use the value on the right-hand-side of this
    assignment, consider removing the assignment. Since Roc is purely
    functional, assignments that don't introduce variables cannot affect a
    program's behavior!

    ── UNNECESSARY DEFINITION ──────────────────────────────── /code/proj/Main.roc ─

    This destructure assignment doesn't introduce any new variables:

    5│  _ = Pair 0 1
        ^

    If you don't need to use the value on the right-hand-side of this
    assignment, consider removing the assignment. Since Roc is purely
    functional, assignments that don't introduce variables cannot affect a
    program's behavior!

    ── UNNECESSARY DEFINITION ──────────────────────────────── /code/proj/Main.roc ─

    This destructure assignment doesn't introduce any new variables:

    7│  {} = {}
        ^^

    If you don't need to use the value on the right-hand-side of this
    assignment, consider removing the assignment. Since Roc is purely
    functional, assignments that don't introduce variables cannot affect a
    program's behavior!

    ── UNNECESSARY DEFINITION ──────────────────────────────── /code/proj/Main.roc ─

    This destructure assignment doesn't introduce any new variables:

    9│  Foo = Foo
        ^^^

    If you don't need to use the value on the right-hand-side of this
    assignment, consider removing the assignment. Since Roc is purely
    functional, assignments that don't introduce variables cannot affect a
    program's behavior!
    "###
    );

    test_report!(
        unused_shadow_specialization,
        indoc!(
            r#"
            app "test" provides [hash, Id] to "./platform"

            MHash has hash : a -> U64 | a has MHash

            Id := {}

            hash = \@Id _ -> 0
            "#
        ),
        @r###"
    ── UNUSED DEFINITION ───────────────────────────────────── /code/proj/Main.roc ─

    `hash` is not used anywhere in your code.

    7│  hash = \@Id _ -> 0
        ^^^^

    If you didn't intend on using `hash` then remove it so future readers of
    your code don't wonder why it is there.
    "###
    );

    test_report!(
        specialization_for_wrong_type,
        indoc!(
            r#"
            app "test" provides [hash, Id, Id2] to "./platform"

            MHash has hash : a -> U64 | a has MHash

            Id := {} has [MHash {hash}]
            Id2 := {}

            hash = \@Id2 _ -> 0
            "#
        ),
        @r###"
    ── WRONG SPECIALIZATION TYPE ───────────────────────────── /code/proj/Main.roc ─

    This specialization of `hash` is not for the expected type:

    8│  hash = \@Id2 _ -> 0
        ^^^^

    It was previously claimed to be a specialization for `Id`, but was
    determined to actually specialize `Id2`!
    "###
    );

    test_report!(
        mismatched_record_annotation,
        indoc!(
            r#"
                x : { y : Str }
                x = {}

                x
                "#
        ),
        @r###"
    ── TYPE MISMATCH ───────────────────────────────────────── /code/proj/Main.roc ─

    Something is off with the body of the `x` definition:

    4│      x : { y : Str }
    5│      x = {}
                ^^

    The body is a record of type:

        {}

    But the type annotation on `x` says it should be:

        { y : Str }

    Tip: Looks like the y field is missing.
    "###
    );

    test_report!(
        cyclic_opaque,
        indoc!(
            r#"
            Recursive := [Infinitely Recursive]

            0
            "#
        ),
        @r###"
    ── CYCLIC ALIAS ────────────────────────────────────────── /code/proj/Main.roc ─

    The `Recursive` opaque is self-recursive in an invalid way:

    4│      Recursive := [Infinitely Recursive]
            ^^^^^^^^^

    Recursion in opaquees is only allowed if recursion happens behind a
    tagged union, at least one variant of which is not recursive.
    "###
    );

    test_report!(
        derive_decoding_for_function,
        indoc!(
            r#"
            app "test" imports [] provides [A] to "./platform"

            A a := a -> a has [Decode.Decoding]
            "#
        ),
        @r###"
    ── INCOMPLETE ABILITY IMPLEMENTATION ───────────────────── /code/proj/Main.roc ─

    I can't derive an implementation of the `Decoding` ability for `A`:

    3│  A a := a -> a has [Decode.Decoding]
                           ^^^^^^^^^^^^^^^

    Note: `Decoding` cannot be generated for functions.

    Tip: You can define a custom implementation of `Decoding` for `A`.
    "###
    );

    test_report!(
        derive_decoding_for_non_decoding_opaque,
        indoc!(
            r#"
            app "test" imports [] provides [A] to "./platform"

            A := B has [Decode.Decoding]

            B := {}
            "#
        ),
        @r###"
    ── INCOMPLETE ABILITY IMPLEMENTATION ───────────────────── /code/proj/Main.roc ─

    I can't derive an implementation of the `Decoding` ability for `A`:

    3│  A := B has [Decode.Decoding]
                    ^^^^^^^^^^^^^^^

    Tip: `B` does not implement `Decoding`. Consider adding a custom
    implementation or `has Decode.Decoding` to the definition of `B`.

    Tip: You can define a custom implementation of `Decoding` for `A`.
    "###
    );

    test_report!(
        derive_decoding_for_other_has_decoding,
        indoc!(
            r#"
            app "test" imports [] provides [A] to "./platform"

            A := B has [Decode.Decoding]

            B := {} has [Decode.Decoding]
            "#
        ),
        @"" // no error
    );

    test_report!(
        derive_decoding_for_recursive_deriving,
        indoc!(
            r#"
            app "test" imports [] provides [MyNat] to "./platform"

            MyNat := [S MyNat, Z] has [Decode.Decoding]
            "#
        ),
        @"" // no error
    );

    test_report!(
        function_cannot_derive_encoding,
        indoc!(
            r#"
            app "test" imports [Decode.{decoder}] provides [main] to "./platform"

            main =
                myDecoder : Decoder (a -> a) fmt | fmt has DecoderFormatting
                myDecoder = decoder

                myDecoder
            "#
        ),
        @r###"
    ── TYPE MISMATCH ───────────────────────────────────────── /code/proj/Main.roc ─

    This expression has a type that does not implement the abilities it's expected to:

    5│      myDecoder = decoder
                        ^^^^^^^

    I can't generate an implementation of the `Decoding` ability for

        a -> a

    Note: `Decoding` cannot be generated for functions.
    "###
    );

    test_report!(
        nested_opaque_cannot_derive_encoding,
        indoc!(
            r#"
            app "test" imports [Decode.{decoder}] provides [main] to "./platform"

            A := {}

            main =
                myDecoder : Decoder {x : A} fmt | fmt has DecoderFormatting
                myDecoder = decoder

                myDecoder
            "#
        ),
        @r###"
    ── TYPE MISMATCH ───────────────────────────────────────── /code/proj/Main.roc ─

    This expression has a type that does not implement the abilities it's expected to:

    7│      myDecoder = decoder
                        ^^^^^^^

    I can't generate an implementation of the `Decoding` ability for

        { x : A }

    In particular, an implementation for

        A

    cannot be generated.

    Tip: `A` does not implement `Decoding`. Consider adding a custom
    implementation or `has Decode.Decoding` to the definition of `A`.
    "###
    );

    test_report!(
        anonymous_function_does_not_use_param,
        indoc!(
            r#"
            (\x -> 5) 1
            "#
        ),
    @r###"
    ── UNUSED ARGUMENT ─────────────────────────────────────── /code/proj/Main.roc ─

    This function doesn't use `x`.

    4│      (\x -> 5) 1
              ^

    If you don't need `x`, then you can just remove it. However, if you
    really do need `x` as an argument of this function, prefix it with an
    underscore, like this: "_`x`". Adding an underscore at the start of a
    variable name is a way of saying that the variable is not used.
    "###
    );

    test_report!(
        expected_tag_has_too_many_args,
        indoc!(
            r#"
            app "test" provides [fromBytes] to "./platform"

            u8 : [Good (List U8), Bad [DecodeProblem]]

            fromBytes = 
                when u8 is
                    Good _ _ ->
                        Ok "foo"

                    Bad _ ->
                        Ok "foo"
            "#
        ),
        @r###"
    ── TYPE MISMATCH ───────────────────────────────────────── /code/proj/Main.roc ─

    The branches of this `when` expression don't match the condition:

     6│>      when u8 is
     7│           Good _ _ ->
     8│               Ok "foo"
     9│ 
    10│           Bad _ ->
    11│               Ok "foo"

    This `u8` value is a:

        [Bad [DecodeProblem], Good (List U8)]

    But the branch patterns have type:

        [Bad [DecodeProblem], Good (List U8) *]

    The branches must be cases of the `when` condition's type!
    "###
    );

    test_report!(
        create_value_with_optional_record_field_type,
        indoc!(
            r#"
            f : {a: Str, b ? Str}
            f = {a: "b", b: ""}
            f
            "#
        ),
        @r###"
    ── TYPE MISMATCH ───────────────────────────────────────── /code/proj/Main.roc ─

    Something is off with the body of the `f` definition:

    4│      f : {a: Str, b ? Str}
    5│      f = {a: "b", b: ""}
                ^^^^^^^^^^^^^^^

    The body is a record of type:

        { a : Str, b : Str }

    But the type annotation on `f` says it should be:

        { a : Str, b ? Str }

    Tip: To extract the `.b` field it must be non-optional, but the type
    says this field is optional. Learn more about optional fields at TODO.
    "###
    );

    test_report!(
        create_value_with_conditionally_optional_record_field_type,
        indoc!(
            r#"
            f : {a: Str, b ? Str}
            f = if Bool.true then {a: ""} else {a: "b", b: ""}
            f
            "#
        ),
        @r###"
    ── TYPE MISMATCH ───────────────────────────────────────── /code/proj/Main.roc ─

    Something is off with the `then` branch of this `if` expression:

    4│      f : {a: Str, b ? Str}
    5│      f = if Bool.true then {a: ""} else {a: "b", b: ""}
                                  ^^^^^^^

    The 1st branch is a record of type:

        { a : Str }

    But the type annotation on `f` says it should be:

        { a : Str, b ? Str }

    Tip: Looks like the b field is missing.
    "###
    );

    test_report!(
        unused_def_in_branch_pattern,
        indoc!(
            r#"
            when A "" is
                A foo -> ""
            "#
        ),
    @r###"
    ── UNUSED DEFINITION ───────────────────────────────────── /code/proj/Main.roc ─

    `foo` is not used in this `when` branch.

    5│          A foo -> ""
                  ^^^

    If you don't need to use `foo`, prefix it with an underscore, like
    "_foo", or replace it with just an "_".
    "###
    );

    test_report!(
        infer_decoded_record_error_with_function_field,
        indoc!(
            r#"
            app "test" imports [Json] provides [main] to "./platform"

            main =
                decoded = Str.toUtf8 "{\"first\":\"ab\",\"second\":\"cd\"}" |> Decode.fromBytes Json.fromUtf8
                when decoded is
                    Ok rcd -> rcd.first rcd.second
                    _ -> "something went wrong"
            "#
        ),
    @r###"
    ── TYPE MISMATCH ───────────────────────────────────────── /code/proj/Main.roc ─

    This expression has a type that does not implement the abilities it's expected to:

    6│          Ok rcd -> rcd.first rcd.second
                          ^^^^^^^^^

    I can't generate an implementation of the `Decoding` ability for

        * -> *

    Note: `Decoding` cannot be generated for functions.
    "###
    );

    test_report!(
        record_with_optional_field_types_cannot_derive_decoding,
        indoc!(
            r#"
             app "test" imports [Decode.{decoder}] provides [main] to "./platform"

             main =
                 myDecoder : Decoder {x : Str, y ? Str} fmt | fmt has DecoderFormatting
                 myDecoder = decoder

                 myDecoder
             "#
        ),
        @r###"
    ── TYPE MISMATCH ───────────────────────────────────────── /code/proj/Main.roc ─

    This expression has a type that does not implement the abilities it's expected to:

    5│      myDecoder = decoder
                        ^^^^^^^

    I can't generate an implementation of the `Decoding` ability for

        { x : Str, y ? Str }

    Note: I can't derive decoding for a record with an optional field,
    which in this case is `.y`. Optional record fields are polymorphic over
    records that may or may not contain them at compile time, but are not
    a concept that extends to runtime!
    Maybe you wanted to use a `Result`?
    "###
    );

    test_report!(
        uninhabited_type_is_trivially_exhaustive,
        indoc!(
            r#"
            x : Result {} []

            when x is
                Ok {} -> ""
            "#
        ),
    // no problem!
    @r###"
    "###
    );

    test_report!(
        uninhabited_type_is_trivially_exhaustive_nested,
        indoc!(
            r#"
            x : Result (Result [A, B] []) []

            when x is
                Ok (Ok A) -> ""
                Ok (Ok B) -> ""
            "#
        ),
    // no problem!
    @r###"
    "###
    );

    test_report!(
        branch_patterns_missing_nested_case,
        indoc!(
            r#"
            x : Result (Result [A, B] {}) {}

            when x is
                Ok (Ok A) -> ""
                Ok (Err _) -> ""
                Err _ -> ""
            "#
        ),
    @r###"
    ── UNSAFE PATTERN ──────────────────────────────────────── /code/proj/Main.roc ─

    This `when` does not cover all the possibilities:

    6│>      when x is
    7│>          Ok (Ok A) -> ""
    8│>          Ok (Err _) -> ""
    9│>          Err _ -> ""

    Other possibilities include:

        Ok (Ok B)

    I would have to crash if I saw one of those! Add branches for them!
    "###
    );

    test_report!(
        branch_patterns_missing_nested_case_with_trivially_exhausted_variant,
        indoc!(
            r#"
            x : Result (Result [A, B] []) []

            when x is
                Ok (Ok A) -> ""
            "#
        ),
    @r###"
    ── UNSAFE PATTERN ──────────────────────────────────────── /code/proj/Main.roc ─

    This `when` does not cover all the possibilities:

    6│>      when x is
    7│>          Ok (Ok A) -> ""

    Other possibilities include:

        Ok (Ok B)

    I would have to crash if I saw one of those! Add branches for them!
    "###
    );

    test_report!(
        uninhabited_err_branch_is_redundant_when_err_is_matched,
        indoc!(
            r#"
            x : Result {} []

            when x is
                Ok {} -> ""
                Err _ -> ""
            "#
        ),
    @r###"
    ── UNMATCHABLE PATTERN ─────────────────────────────────── /code/proj/Main.roc ─

    The 2nd pattern will never be matched:

    6│      when x is
    7│          Ok {} -> ""
    8│          Err _ -> ""
                ^^^^^

    It's impossible to create a value of this shape, so this pattern can
    be safely removed!
    "###
    );

    test_report!(
        uninhabited_err_branch_is_redundant_when_err_is_matched_nested,
        indoc!(
            r#"
            x : Result (Result {} []) []

            when x is
                Ok (Ok {}) -> ""
                Ok (Err _) -> ""
                Err _ -> ""
            "#
        ),
    @r###"
    ── UNMATCHABLE PATTERN ─────────────────────────────────── /code/proj/Main.roc ─

    The 2nd pattern will never be matched:

    6│       when x is
    7│           Ok (Ok {}) -> ""
    8│>          Ok (Err _) -> ""
    9│           Err _ -> ""

    It's impossible to create a value of this shape, so this pattern can
    be safely removed!

    ── UNMATCHABLE PATTERN ─────────────────────────────────── /code/proj/Main.roc ─

    The 3rd pattern will never be matched:

    6│      when x is
    7│          Ok (Ok {}) -> ""
    8│          Ok (Err _) -> ""
    9│          Err _ -> ""
                ^^^^^

    It's impossible to create a value of this shape, so this pattern can
    be safely removed!
    "###
    );

    test_report!(
        custom_type_conflicts_with_builtin,
        indoc!(
            r#"
            Nat := [ S Nat, Z ]

            ""
            "#
        ),
    @r###"
    ── DUPLICATE NAME ──────────────────────────────────────── /code/proj/Main.roc ─

    This opaque type has the same name as a builtin:

    4│      Nat := [ S Nat, Z ]
            ^^^^^^^^^^^^^^^^^^^

    All builtin opaque types are in scope by default, so I need this
    opaque type to have a different name!
    "###
    );

    test_report!(
        unused_value_import,
        indoc!(
            r#"
            app "test" imports [List.{ concat }] provides [main] to "./platform"

            main = ""
            "#
        ),
    @r###"
    ── UNUSED IMPORT ───────────────────────────────────────── /code/proj/Main.roc ─

    `List.concat` is not used in this module.

    1│  app "test" imports [List.{ concat }] provides [main] to "./platform"
                                   ^^^^^^

    Since `List.concat` isn't used, you don't need to import it.
    "###
    );

    test_report!(
        #[ignore = "https://github.com/roc-lang/roc/issues/4096"]
        unnecessary_builtin_module_import,
        indoc!(
            r#"
            app "test" imports [Str] provides [main] to "./platform"

            main = Str.concat "" ""
            "#
        ),
    @r###"
    "###
    );

    test_report!(
        #[ignore = "https://github.com/roc-lang/roc/issues/4096"]
        unnecessary_builtin_type_import,
        indoc!(
            r#"
            app "test" imports [Decode.{ DecodeError }] provides [main, E] to "./platform"

            E : DecodeError

            main = ""
            "#
        ),
    @r###"
    "###
    );

    test_report!(
        invalid_toplevel_cycle,
        indoc!(
            r#"
            app "test" imports [] provides [main] to "./platform"

            main =
                if Bool.true then {} else main
            "#
        ),
    @r###"
    ── CIRCULAR DEFINITION ─────────────────────────────────── /code/proj/Main.roc ─

    `main` is defined directly in terms of itself:

    3│>  main =
    4│>      if Bool.true then {} else main

    Roc evaluates values strictly, so running this program would enter an
    infinite loop!

    Hint: Did you mean to define `main` as a function?
    "###
    );

    test_report!(
        bool_vs_true_tag,
        indoc!(
            r#"
            if True then "" else ""
            "#
        ),
    @r###"
    ── TYPE MISMATCH ───────────────────────────────────────── /code/proj/Main.roc ─

    This `if` condition needs to be a Bool:

    4│      if True then "" else ""
               ^^^^

    This `True` tag has the type:

        [True]

    But I need every `if` condition to evaluate to a Bool—either `Bool.true`
    or `Bool.false`.

    Tip: Did you mean to use `Bool.true` rather than `True`?
    "###
    );

    test_report!(
        bool_vs_false_tag,
        indoc!(
            r#"
            if False then "" else ""
            "#
        ),
    @r###"
    ── TYPE MISMATCH ───────────────────────────────────────── /code/proj/Main.roc ─

    This `if` condition needs to be a Bool:

    4│      if False then "" else ""
               ^^^^^

    This `False` tag has the type:

        [False]

    But I need every `if` condition to evaluate to a Bool—either `Bool.true`
    or `Bool.false`.

    Tip: Did you mean to use `Bool.false` rather than `False`?
    "###
    );

    test_report!(
        derive_hash_for_function,
        indoc!(
            r#"
             app "test" provides [A] to "./platform"

             A a := a -> a has [Hash]
             "#
        ),
        @r###"
    ── INCOMPLETE ABILITY IMPLEMENTATION ───────────────────── /code/proj/Main.roc ─

    I can't derive an implementation of the `Hash` ability for `A`:

    3│  A a := a -> a has [Hash]
                           ^^^^

    Note: `Hash` cannot be generated for functions.

    Tip: You can define a custom implementation of `Hash` for `A`.
    "###
    );

    test_report!(
        derive_hash_for_non_hash_opaque,
        indoc!(
            r#"
             app "test" provides [A] to "./platform"

             A := B has [Hash]

             B := {}
             "#
        ),
        @r###"
    ── INCOMPLETE ABILITY IMPLEMENTATION ───────────────────── /code/proj/Main.roc ─

    I can't derive an implementation of the `Hash` ability for `A`:

    3│  A := B has [Hash]
                    ^^^^

    Tip: `B` does not implement `Hash`. Consider adding a custom
    implementation or `has Hash.Hash` to the definition of `B`.

    Tip: You can define a custom implementation of `Hash` for `A`.
    "###
    );

    test_report!(
        derive_hash_for_other_has_hash,
        indoc!(
            r#"
             app "test" provides [A] to "./platform"

             A := B has [Hash]

             B := {} has [Hash]
             "#
        ),
        @"" // no error
    );

    test_report!(
        derive_hash_for_recursive_deriving,
        indoc!(
            r#"
             app "test" provides [MyNat] to "./platform"

             MyNat := [S MyNat, Z] has [Hash]
             "#
        ),
        @"" // no error
    );

    test_report!(
        derive_hash_for_record,
        indoc!(
            r#"
             app "test" provides [main] to "./platform"

             foo : a -> {} | a has Hash

             main = foo {a: "", b: 1}
             "#
        ),
        @"" // no error
    );

    test_report!(
        derive_hash_for_tag,
        indoc!(
            r#"
             app "test" provides [main] to "./platform"

             foo : a -> {} | a has Hash

             t : [A {}, B U8 U64, C Str]

             main = foo t
             "#
        ),
        @"" // no error
    );

    test_report!(
        cannot_derive_hash_for_function,
        indoc!(
            r#"
             app "test" provides [main] to "./platform"

             foo : a -> {} | a has Hash

             main = foo (\x -> x)
             "#
        ),
        @r###"
    ── TYPE MISMATCH ───────────────────────────────────────── /code/proj/Main.roc ─

    This expression has a type that does not implement the abilities it's expected to:

    5│  main = foo (\x -> x)
                    ^^^^^^^

    I can't generate an implementation of the `Hash` ability for

        a -> a

    Note: `Hash` cannot be generated for functions.
    "###
    );

    test_report!(
        cannot_derive_hash_for_structure_containing_function,
        indoc!(
            r#"
             app "test" provides [main] to "./platform"

             foo : a -> {} | a has Hash

             main = foo (A (\x -> x) B)
             "#
        ),
        @r###"
    ── TYPE MISMATCH ───────────────────────────────────────── /code/proj/Main.roc ─

    This expression has a type that does not implement the abilities it's expected to:

    5│  main = foo (A (\x -> x) B)
                    ^^^^^^^^^^^^^

    I can't generate an implementation of the `Hash` ability for

        [A (a -> a) [B]a]

    In particular, an implementation for

        a -> a

    cannot be generated.

    Note: `Hash` cannot be generated for functions.
    "###
    );

    test_report!(
        shift_by_negative,
        indoc!(
            r#"
            {
                a: Num.shiftLeftBy 1 -1,
                b: Num.shiftRightBy 1 -1,
                c: Num.shiftRightZfBy 1 -1,
            }
            "#
        ),
    @r###"
    ── TYPE MISMATCH ───────────────────────────────────────── /code/proj/Main.roc ─

    This 2nd argument to `shiftRightZfBy` has an unexpected type:

    7│          c: Num.shiftRightZfBy 1 -1,
                                        ^^

    The argument is a number of type:

        I8, I16, F32, I32, F64, I64, I128, or Dec

    But `shiftRightZfBy` needs its 2nd argument to be:

        U8

    ── TYPE MISMATCH ───────────────────────────────────────── /code/proj/Main.roc ─

    This 2nd argument to `shiftRightBy` has an unexpected type:

    6│          b: Num.shiftRightBy 1 -1,
                                      ^^

    The argument is a number of type:

        I8, I16, F32, I32, F64, I64, I128, or Dec

    But `shiftRightBy` needs its 2nd argument to be:

        U8

    ── TYPE MISMATCH ───────────────────────────────────────── /code/proj/Main.roc ─

    This 2nd argument to `shiftLeftBy` has an unexpected type:

    5│          a: Num.shiftLeftBy 1 -1,
                                     ^^

    The argument is a number of type:

        I8, I16, F32, I32, F64, I64, I128, or Dec

    But `shiftLeftBy` needs its 2nd argument to be:

        U8
    "###
    );

    test_report!(
        big_char_does_not_fit_in_u8,
        indoc!(
            r#"
            digits : List U8
            digits = List.range '0' '9'

            List.contains digits '☃'
            "#
        ),
    @r###"
    ── TYPE MISMATCH ───────────────────────────────────────── /code/proj/Main.roc ─

    This 2nd argument to `contains` has an unexpected type:

    7│      List.contains digits '☃'
                                 ^^^^^

    The argument is a Unicode scalar value of type:

        U16, I32, U32, I64, Nat, U64, I128, or U128

    But `contains` needs its 2nd argument to be:

        Int Unsigned8
    "###
    );

    test_report!(
        derive_eq_for_function,
        indoc!(
            r#"
             app "test" provides [A] to "./platform"

             A a := a -> a has [Eq]
             "#
        ),
        @r###"
    ── INCOMPLETE ABILITY IMPLEMENTATION ───────────────────── /code/proj/Main.roc ─

    I can't derive an implementation of the `Eq` ability for `A`:

    3│  A a := a -> a has [Eq]
                           ^^

    Note: `Eq` cannot be generated for functions.

    Tip: You can define a custom implementation of `Eq` for `A`.
    "###
    );

    test_report!(
        big_char_does_not_fit_in_u8_pattern,
        indoc!(
            r#"
            x : U8
            
            when x is
                '☃' -> ""
                _ -> ""
            "#
        ),
    @r###"
    ── TYPE MISMATCH ───────────────────────────────────────── /code/proj/Main.roc ─

    The branches of this `when` expression don't match the condition:

    6│>      when x is
    7│           '☃' -> ""
    8│           _ -> ""

    This `x` value is a:

        U8

    But the branch patterns have type:

        U16, I32, U32, I64, Nat, U64, I128, or U128

    The branches must be cases of the `when` condition's type!
    "###
    );

    test_report!(
        derive_eq_for_f32,
        indoc!(
            r#"
             app "test" provides [A] to "./platform"

             A := F32 has [Eq]
             "#
        ),
        @r###"
    ── INCOMPLETE ABILITY IMPLEMENTATION ───────────────────── /code/proj/Main.roc ─

    I can't derive an implementation of the `Eq` ability for `A`:

    3│  A := F32 has [Eq]
                      ^^

    Note: I can't derive `Bool.isEq` for floating-point types. That's
    because Roc's floating-point numbers cannot be compared for total
    equality - in Roc, `NaN` is never comparable to `NaN`. If a type
    doesn't support total equality, it cannot support the `Eq` ability!

    Tip: You can define a custom implementation of `Eq` for `A`.
    "###
    );

    test_report!(
        derive_eq_for_f64,
        indoc!(
            r#"
             app "test" provides [A] to "./platform"

             A := F64 has [Eq]
             "#
        ),
        @r###"
    ── INCOMPLETE ABILITY IMPLEMENTATION ───────────────────── /code/proj/Main.roc ─

    I can't derive an implementation of the `Eq` ability for `A`:

    3│  A := F64 has [Eq]
                      ^^

    Note: I can't derive `Bool.isEq` for floating-point types. That's
    because Roc's floating-point numbers cannot be compared for total
    equality - in Roc, `NaN` is never comparable to `NaN`. If a type
    doesn't support total equality, it cannot support the `Eq` ability!

    Tip: You can define a custom implementation of `Eq` for `A`.
    "###
    );

    test_report!(
        derive_eq_for_non_eq_opaque,
        indoc!(
            r#"
             app "test" provides [A] to "./platform"

             A := B has [Eq]

             B := {}
             "#
        ),
        @r###"
    ── INCOMPLETE ABILITY IMPLEMENTATION ───────────────────── /code/proj/Main.roc ─

    I can't derive an implementation of the `Eq` ability for `A`:

    3│  A := B has [Eq]
                    ^^

    Tip: `B` does not implement `Eq`. Consider adding a custom implementation
    or `has Bool.Eq` to the definition of `B`.

    Tip: You can define a custom implementation of `Eq` for `A`.
    "###
    );

    test_report!(
        derive_eq_for_other_has_eq,
        indoc!(
            r#"
             app "test" provides [A] to "./platform"

             A := B has [Eq]

             B := {} has [Eq]
             "#
        ),
        @"" // no error
    );

    test_report!(
        derive_eq_for_recursive_deriving,
        indoc!(
            r#"
             app "test" provides [MyNat] to "./platform"

             MyNat := [S MyNat, Z] has [Eq]
             "#
        ),
        @"" // no error
    );

    test_report!(
        derive_eq_for_record,
        indoc!(
            r#"
             app "test" provides [main] to "./platform"

             foo : a -> {} | a has Eq

             main = foo {a: "", b: 1}
             "#
        ),
        @"" // no error
    );

    test_report!(
        derive_eq_for_tag,
        indoc!(
            r#"
             app "test" provides [main] to "./platform"

             foo : a -> {} | a has Eq

             t : [A {}, B U8 U64, C Str]

             main = foo t
             "#
        ),
        @"" // no error
    );

    test_report!(
        cannot_derive_eq_for_function,
        indoc!(
            r#"
             app "test" provides [main] to "./platform"

             foo : a -> {} | a has Eq

             main = foo (\x -> x)
             "#
        ),
        @r###"
    ── TYPE MISMATCH ───────────────────────────────────────── /code/proj/Main.roc ─

    This expression has a type that does not implement the abilities it's expected to:

    5│  main = foo (\x -> x)
                    ^^^^^^^

    I can't generate an implementation of the `Eq` ability for

        a -> a

    Note: `Eq` cannot be generated for functions.
    "###
    );

    test_report!(
        cannot_derive_eq_for_structure_containing_function,
        indoc!(
            r#"
             app "test" provides [main] to "./platform"

             foo : a -> {} | a has Eq

             main = foo (A (\x -> x) B)
             "#
        ),
        @r###"
    ── TYPE MISMATCH ───────────────────────────────────────── /code/proj/Main.roc ─

    This expression has a type that does not implement the abilities it's expected to:

    5│  main = foo (A (\x -> x) B)
                    ^^^^^^^^^^^^^

    I can't generate an implementation of the `Eq` ability for

        [A (a -> a) [B]a]

    In particular, an implementation for

        a -> a

    cannot be generated.

    Note: `Eq` cannot be generated for functions.
    "###
    );

    test_report!(
        cannot_eq_functions,
        indoc!(
            r#"
            (\x -> x) == (\x -> x)
            "#
        ),
        @r###"
    ── TYPE MISMATCH ───────────────────────────────────────── /code/proj/Main.roc ─

    This expression has a type that does not implement the abilities it's expected to:

    4│      (\x -> x) == (\x -> x)
             ^^^^^^^

    I can't generate an implementation of the `Eq` ability for

        a -> a

    Note: `Eq` cannot be generated for functions.
    "###
    );

    test_report!(
        cannot_not_eq_functions,
        indoc!(
            r#"
            (\x -> x) == (\x -> x)
            "#
        ),
        @r###"
    ── TYPE MISMATCH ───────────────────────────────────────── /code/proj/Main.roc ─

    This expression has a type that does not implement the abilities it's expected to:

    4│      (\x -> x) == (\x -> x)
             ^^^^^^^

    I can't generate an implementation of the `Eq` ability for

        a -> a

    Note: `Eq` cannot be generated for functions.
    "###
    );

    test_report!(
        cannot_import_structural_eq_not_eq,
        indoc!(
            r#"
            {
                a: Bool.structuralEq,
                b: Bool.structuralNotEq,
            }
            "#
        ),
        @r###"
    ── NOT EXPOSED ─────────────────────────────────────────── /code/proj/Main.roc ─

    The Bool module does not expose `structuralEq`:

    5│          a: Bool.structuralEq,
                   ^^^^^^^^^^^^^^^^^

    Did you mean one of these?

        Bool.true
        Bool.isNotEq
        Bool.false
        Bool.isEq

    ── NOT EXPOSED ─────────────────────────────────────────── /code/proj/Main.roc ─

    The Bool module does not expose `structuralNotEq`:

    6│          b: Bool.structuralNotEq,
                   ^^^^^^^^^^^^^^^^^^^^

    Did you mean one of these?

        Bool.isNotEq
        Bool.true
        Bool.boolIsEq
        Bool.false
    "###
    );

    test_report!(
        expand_ability_from_type_alias_mismatch,
        indoc!(
            r#"
            app "test" provides [f] to "./platform"

            F a : a | a has Hash

            f : F ({} -> {})
            "#
        ),
    @r###"
    ── TYPE MISMATCH ───────────────────────────────────────── /code/proj/Main.roc ─

    This expression has a type that does not implement the abilities it's expected to:

    5│  f : F ({} -> {})
               ^^^^^^^^

    I can't generate an implementation of the `Hash` ability for

        {} -> {}

    Note: `Hash` cannot be generated for functions.
    "###
    );

    test_report!(
        demanded_vs_optional_record_field,
        indoc!(
            r#"
            foo : { a : Str } -> Str
            foo = \{ a ? "" } -> a
            foo
            "#
        ),
    @r###"
    ── TYPE MISMATCH ───────────────────────────────────────── /code/proj/Main.roc ─

    The 1st argument to `foo` is weird:

    5│      foo = \{ a ? "" } -> a
                   ^^^^^^^^^^

    The argument is a pattern that matches record values of type:

        { a ? Str }

    But the annotation on `foo` says the 1st argument should be:

        { a : Str }
    "###
    );

    test_report!(
        underivable_opaque_doesnt_error_for_derived_bodies,
        indoc!(
            r#"
            app "test" provides [main] to "./platform"

            F := U8 -> U8 has [Hash, Eq, Encoding]

            main = ""
            "#
        ),
    @r###"
    ── INCOMPLETE ABILITY IMPLEMENTATION ───────────────────── /code/proj/Main.roc ─

    I can't derive an implementation of the `Hash` ability for `F`:

    3│  F := U8 -> U8 has [Hash, Eq, Encoding]
                           ^^^^

    Note: `Hash` cannot be generated for functions.

    Tip: You can define a custom implementation of `Hash` for `F`.

    ── INCOMPLETE ABILITY IMPLEMENTATION ───────────────────── /code/proj/Main.roc ─

    I can't derive an implementation of the `Eq` ability for `F`:

    3│  F := U8 -> U8 has [Hash, Eq, Encoding]
                                 ^^

    Note: `Eq` cannot be generated for functions.

    Tip: You can define a custom implementation of `Eq` for `F`.

    ── INCOMPLETE ABILITY IMPLEMENTATION ───────────────────── /code/proj/Main.roc ─

    I can't derive an implementation of the `Encoding` ability for `F`:

    3│  F := U8 -> U8 has [Hash, Eq, Encoding]
                                     ^^^^^^^^

    Note: `Encoding` cannot be generated for functions.

    Tip: You can define a custom implementation of `Encoding` for `F`.
    "###
    );

    test_report!(
        duplicate_ability_in_has_clause,
        indoc!(
            r#"
            f : a -> {} | a has Hash & Hash

            f
            "#
        ),
    @r###"
    ── DUPLICATE BOUND ABILITY ─────────────────────────────── /code/proj/Main.roc ─

    I already saw that this type variable is bound to the `Hash` ability
    once before:

    4│      f : a -> {} | a has Hash & Hash
                                       ^^^^

    Abilities only need to bound to a type variable once in a `has` clause!
    "###
    );

    test_report!(
        rigid_able_bounds_must_be_a_superset_of_flex_bounds,
        indoc!(
            r#"
            app "test" provides [main] to "./platform"

            g : x -> x | x has Decoding & Encoding

            main : x -> x | x has Encoding
            main = \x -> g x
            "#
        ),
    @r###"
    ── TYPE MISMATCH ───────────────────────────────────────── /code/proj/Main.roc ─

    This 1st argument to `g` has an unexpected type:

    6│  main = \x -> g x
                       ^

    This `x` value is a:

        x | x has Encoding

    But `g` needs its 1st argument to be:

        x | x has Encoding & Decoding

    Note: The type variable `x` says it can take on any value that has only
    the ability `Encoding`.

    But, I see that it's also used as if it has the ability `Decoding`. Can
    you use `x` without that ability? If not, consider adding it to the `has`
    clause of `x`.
    "###
    );

    test_report!(
        rigid_able_bounds_must_be_a_superset_of_flex_bounds_multiple,
        indoc!(
            r#"
            app "test" provides [main] to "./platform"

            g : x -> x | x has Decoding & Encoding & Hash

            main : x -> x | x has Encoding
            main = \x -> g x
            "#
        ),
    @r###"
    ── TYPE MISMATCH ───────────────────────────────────────── /code/proj/Main.roc ─

    This 1st argument to `g` has an unexpected type:

    6│  main = \x -> g x
                       ^

    This `x` value is a:

        x | x has Encoding

    But `g` needs its 1st argument to be:

        x | x has Hash & Encoding & Decoding

    Note: The type variable `x` says it can take on any value that has only
    the ability `Encoding`.

    But, I see that it's also used as if it has the abilities `Hash` and
    `Decoding`. Can you use `x` without those abilities? If not, consider
    adding them to the `has` clause of `x`.
    "###
    );

    test_report!(
        rigid_able_bounds_must_be_a_superset_of_flex_bounds_with_indirection,
        indoc!(
            r#"
            app "test" provides [main] to "./platform"

            f : x -> x | x has Hash
            g : x -> x | x has Decoding & Encoding

            main : x -> x | x has Hash & Encoding
            main = \x -> g (f x)
            "#
        ),
    @r###"
    ── TYPE MISMATCH ───────────────────────────────────────── /code/proj/Main.roc ─

    This 1st argument to `g` has an unexpected type:

    7│  main = \x -> g (f x)
                        ^^^

    This `f` call produces:

        x | x has Hash & Encoding

    But `g` needs its 1st argument to be:

        x | x has Encoding & Decoding

    Note: The type variable `x` says it can take on any value that has only
    the abilities `Hash` and `Encoding`.

    But, I see that it's also used as if it has the ability `Decoding`. Can
    you use `x` without that ability? If not, consider adding it to the `has`
    clause of `x`.
    "###
    );

    test_report!(
        list_pattern_not_terminated,
        indoc!(
            r#"
            when [] is 
                [1, 2, -> ""
            "#
        ),
    @r###"
    ── UNFINISHED LIST PATTERN ────────── tmp/list_pattern_not_terminated/Test.roc ─

    I am partway through parsing a list pattern, but I got stuck here:

    5│          [1, 2, -> ""
                       ^

    I was expecting to see a closing square brace before this, so try
    adding a ] and see if that helps?
    "###
    );

    test_report!(
        list_pattern_weird_indent,
        indoc!(
            r#"
            when [] is 
                [1, 2,
            3] -> ""
            "#
        ),
    @r###"
    ── UNFINISHED LIST PATTERN ──────────── tmp/list_pattern_weird_indent/Test.roc ─

    I am partway through parsing a list pattern, but I got stuck here:

    5│          [1, 2,
    6│      3] -> ""
            ^

    I was expecting to see a closing square brace before this, so try
    adding a ] and see if that helps?
    "###
    );

    test_report!(
        list_pattern_weird_rest_pattern,
        indoc!(
            r#"
            when [] is
                [...] -> ""
            "#
        ),
    @r###"
    ── INCORRECT REST PATTERN ─────── tmp/list_pattern_weird_rest_pattern/Test.roc ─

    It looks like you may trying to write a list rest pattern, but it's
    not the form I expect:

    5│          [...] -> ""
                 ^

    List rest patterns, which match zero or more elements in a list, are
    denoted with .. - is that what you meant?
    "###
    );

    test_report!(
        unnecessary_extension_variable,
        indoc!(
            r#"
            f : {} -> [A, B]*
            f
            "#
        ),
    @r###"
    ── UNNECESSARY WILDCARD ────────────────────────────────── /code/proj/Main.roc ─

    This type annotation has a wildcard type variable (`*`) that isn't
    needed.

    4│      f : {} -> [A, B]*
                            ^

    Annotations for tag unions which are constants, or which are returned
    from functions, work the same way with or without a `*` at the end. (The
    `*` means something different when the tag union is an argument to a
    function, though!)

    You can safely remove this to make the code more concise without
    changing what it means.
    "###
    );

    test_report!(
        multiple_list_patterns_start_and_end,
        indoc!(
            r#"
            when [] is
                [.., A, ..] -> ""
            "#
        ),
    @r###"
    ── MULTIPLE LIST REST PATTERNS ─────────────────────────── /code/proj/Main.roc ─

    This list pattern match has multiple rest patterns:

    5│          [.., A, ..] -> ""
                        ^^

    I only support compiling list patterns with one .. pattern! Can you
    remove this additional one?

    ── UNSAFE PATTERN ──────────────────────────────────────── /code/proj/Main.roc ─

    This `when` does not cover all the possibilities:

    4│>      when [] is
    5│>          [.., A, ..] -> ""

    Other possibilities include:

        _

    I would have to crash if I saw one of those! Add branches for them!
    "###
    );

    test_report!(
        multiple_list_patterns_in_a_row,
        indoc!(
            r#"
            when [] is
                [A, .., .., B] -> ""
            "#
        ),
    @r###"
    ── MULTIPLE LIST REST PATTERNS ─────────────────────────── /code/proj/Main.roc ─

    This list pattern match has multiple rest patterns:

    5│          [A, .., .., B] -> ""
                        ^^

    I only support compiling list patterns with one .. pattern! Can you
    remove this additional one?

    ── UNSAFE PATTERN ──────────────────────────────────────── /code/proj/Main.roc ─

    This `when` does not cover all the possibilities:

    4│>      when [] is
    5│>          [A, .., .., B] -> ""

    Other possibilities include:

        _

    I would have to crash if I saw one of those! Add branches for them!
    "###
    );

    test_report!(
        mismatch_within_list_pattern,
        indoc!(
            r#"
            when [] is
                [A, 1u8] -> ""
            "#
        ),
    @r###"
    ── TYPE MISMATCH ───────────────────────────────────────── /code/proj/Main.roc ─

    This list element doesn't match the types of other elements in the
    pattern:

    5│          [A, 1u8] -> ""
                    ^^^

    It matches integers:

        U8

    But the other elements in this list pattern match

        [A]
    "###
    );

    test_report!(
        mismatch_list_pattern_vs_condition,
        indoc!(
            r#"
            when [A, B] is
                ["foo", "bar"] -> ""
            "#
        ),
    @r###"
    ── TYPE MISMATCH ───────────────────────────────────────── /code/proj/Main.roc ─

    The branches of this `when` expression don't match the condition:

    4│>      when [A, B] is
    5│           ["foo", "bar"] -> ""

    The `when` condition is a list of type:

        List [A, B]

    But the branch patterns have type:

        List Str

    The branches must be cases of the `when` condition's type!
    "###
    );

    test_report!(
        list_match_non_exhaustive_only_empty,
        indoc!(
            r#"
            l : List [A]

            when l is
                [] -> ""
            "#
        ),
    @r###"
    ── UNSAFE PATTERN ──────────────────────────────────────── /code/proj/Main.roc ─

    This `when` does not cover all the possibilities:

    6│>      when l is
    7│>          [] -> ""

    Other possibilities include:

        [_, ..]

    I would have to crash if I saw one of those! Add branches for them!
    "###
    );

    test_no_problem!(
        list_match_spread_exhaustive,
        indoc!(
            r#"
            l : List [A]

            when l is
                [..] -> ""
            "#
        )
    );

    test_report!(
        list_match_non_exhaustive_infinite,
        indoc!(
            r#"
            l : List [A]

            when l is
                [] -> ""
                [A] -> ""
                [A, A] -> ""
            "#
        ),
    @r###"
    ── UNSAFE PATTERN ──────────────────────────────────────── /code/proj/Main.roc ─

    This `when` does not cover all the possibilities:

    6│>      when l is
    7│>          [] -> ""
    8│>          [A] -> ""
    9│>          [A, A] -> ""

    Other possibilities include:

        [_, _, _, ..]

    I would have to crash if I saw one of those! Add branches for them!
    "###
    );

    test_no_problem!(
        list_match_exhaustive_empty_and_rest_with_unary_head,
        indoc!(
            r#"
            l : List [A]

            when l is
                [] -> ""
                [_, ..] -> ""
            "#
        )
    );

    test_no_problem!(
        list_match_exhaustive_empty_and_rest_with_exhausted_head,
        indoc!(
            r#"
            l : List [A, B]

            when l is
                [] -> ""
                [A, ..] -> ""
                [B, ..] -> ""
            "#
        )
    );

    test_report!(
        list_match_exhaustive_empty_and_rest_with_nonexhaustive_head,
        indoc!(
            r#"
            l : List [A, B]

            when l is
                [] -> ""
                [A, ..] -> ""
            "#
        ),
    @r###"
    ── UNSAFE PATTERN ──────────────────────────────────────── /code/proj/Main.roc ─

    This `when` does not cover all the possibilities:

    6│>      when l is
    7│>          [] -> ""
    8│>          [A, ..] -> ""

    Other possibilities include:

        [B, ..]

    I would have to crash if I saw one of those! Add branches for them!
    "###
    );

    test_report!(
        list_match_no_small_sizes_and_non_exhaustive_head,
        indoc!(
            r#"
            l : List [A, B]

            when l is
                [A, B, ..] -> ""
            "#
        ),
    @r###"
    ── UNSAFE PATTERN ──────────────────────────────────────── /code/proj/Main.roc ─

    This `when` does not cover all the possibilities:

    6│>      when l is
    7│>          [A, B, ..] -> ""

    Other possibilities include:

        []
        [_]
        [_, A, ..]

    I would have to crash if I saw one of those! Add branches for them!
    "###
    );

    test_no_problem!(
        list_match_exhaustive_empty_and_rest_with_exhausted_tail,
        indoc!(
            r#"
            l : List [A, B]

            when l is
                [] -> ""
                [.., A] -> ""
                [.., B] -> ""
            "#
        )
    );

    test_report!(
        list_match_exhaustive_empty_and_rest_with_nonexhaustive_tail,
        indoc!(
            r#"
            l : List [A, B]

            when l is
                [] -> ""
                [.., A] -> ""
            "#
        ),
    @r###"
    ── UNSAFE PATTERN ──────────────────────────────────────── /code/proj/Main.roc ─

    This `when` does not cover all the possibilities:

    6│>      when l is
    7│>          [] -> ""
    8│>          [.., A] -> ""

    Other possibilities include:

        [.., B]

    I would have to crash if I saw one of those! Add branches for them!
    "###
    );

    test_report!(
        list_match_no_small_sizes_and_non_exhaustive_tail,
        indoc!(
            r#"
            l : List [A, B]

            when l is
                [.., B, A] -> ""
            "#
        ),
    @r###"
    ── UNSAFE PATTERN ──────────────────────────────────────── /code/proj/Main.roc ─

    This `when` does not cover all the possibilities:

    6│>      when l is
    7│>          [.., B, A] -> ""

    Other possibilities include:

        []
        [_]
        [.., _, B]

    I would have to crash if I saw one of those! Add branches for them!
    "###
    );

    test_no_problem!(
        list_match_exhaustive_empty_and_rest_with_exhausted_head_and_tail,
        indoc!(
            r#"
            l : List [A, B]

            when l is
                [] -> ""
                [A] -> ""
                [B] -> ""
                [A, .., A] -> ""
                [A, .., B] -> ""
                [B, .., A] -> ""
                [B, .., B] -> ""
            "#
        )
    );

    test_report!(
        list_match_exhaustive_empty_and_rest_with_nonexhaustive_head_and_tail,
        indoc!(
            r#"
            l : List [A, B]

            when l is
                [] -> ""
                [_] -> ""
                [A, .., B] -> ""
                [B, .., A] -> ""
            "#
        ),
    @r###"
    ── UNSAFE PATTERN ──────────────────────────────────────── /code/proj/Main.roc ─

    This `when` does not cover all the possibilities:

     6│>      when l is
     7│>          [] -> ""
     8│>          [_] -> ""
     9│>          [A, .., B] -> ""
    10│>          [B, .., A] -> ""

    Other possibilities include:

        [_, .., _]

    I would have to crash if I saw one of those! Add branches for them!
    "###
    );

    test_report!(
        list_match_no_small_sizes_and_non_exhaustive_head_and_tail,
        indoc!(
            r#"
            l : List [A, B]

            when l is
                [A, .., B] -> ""
                [B, .., A] -> ""
                [B, .., B] -> ""
            "#
        ),
    @r###"
    ── UNSAFE PATTERN ──────────────────────────────────────── /code/proj/Main.roc ─

    This `when` does not cover all the possibilities:

    6│>      when l is
    7│>          [A, .., B] -> ""
    8│>          [B, .., A] -> ""
    9│>          [B, .., B] -> ""

    Other possibilities include:

        []
        [_]
        [A, .., A]

    I would have to crash if I saw one of those! Add branches for them!
    "###
    );

    test_report!(
        list_match_exhaustive_big_sizes_but_not_small_sizes,
        indoc!(
            r#"
            l : List [A]

            when l is
                [A, A, A, .., A, A, A] -> ""
                [A, A, A, .., A, A] -> ""
                [A, A, .., A, A] -> ""
            "#
        ),
    @r###"
    ── UNSAFE PATTERN ──────────────────────────────────────── /code/proj/Main.roc ─

    This `when` does not cover all the possibilities:

    6│>      when l is
    7│>          [A, A, A, .., A, A, A] -> ""
    8│>          [A, A, A, .., A, A] -> ""
    9│>          [A, A, .., A, A] -> ""

    Other possibilities include:

        []
        [_]
        [_, _]
        [_, _, _]

    I would have to crash if I saw one of those! Add branches for them!
    "###
    );

    test_no_problem!(
        list_match_nested_list_exhaustive,
        indoc!(
            r#"
            l : List (List [A])

            when l is
                [] -> ""
                [[]] -> ""
                [[A, ..]] -> ""
                [[..], .., [..]] -> ""
            "#
        )
    );

    test_report!(
        list_match_nested_list_not_exhaustive,
        indoc!(
            r#"
            l : List (List [A, B])

            when l is
                [] -> ""
                [[]] -> ""
                [[A, ..]] -> ""
                [[..], .., [.., B]] -> ""
            "#
        ),
    @r###"
    ── UNSAFE PATTERN ──────────────────────────────────────── /code/proj/Main.roc ─

    This `when` does not cover all the possibilities:

     6│>      when l is
     7│>          [] -> ""
     8│>          [[]] -> ""
     9│>          [[A, ..]] -> ""
    10│>          [[..], .., [.., B]] -> ""

    Other possibilities include:

        [[B, ..]]
        [_, .., []]
        [_, .., [.., A]]

    I would have to crash if I saw one of those! Add branches for them!
    "###
    );

    test_report!(
        list_match_redundant_exact_size,
        indoc!(
            r#"
            l : List [A]

            when l is
                [] -> ""
                [_] -> ""
                [_] -> ""
                [..] -> ""
            "#
        ),
    @r###"
    ── REDUNDANT PATTERN ───────────────────────────────────── /code/proj/Main.roc ─

    The 3rd pattern is redundant:

     6│       when l is
     7│           [] -> ""
     8│           [_] -> ""
     9│>          [_] -> ""
    10│           [..] -> ""

    Any value of this shape will be handled by a previous pattern, so this
    one should be removed.
    "###
    );

    test_report!(
        list_match_redundant_any_slice,
        indoc!(
            r#"
            l : List [A]

            when l is
                [] -> ""
                [_, ..] -> ""
                [..] -> ""
            "#
        ),
    @r###"
    ── REDUNDANT PATTERN ───────────────────────────────────── /code/proj/Main.roc ─

    The 3rd pattern is redundant:

    6│      when l is
    7│          [] -> ""
    8│          [_, ..] -> ""
    9│          [..] -> ""
                ^^^^

    Any value of this shape will be handled by a previous pattern, so this
    one should be removed.
    "###
    );

    test_report!(
        list_match_redundant_suffix_slice_with_sized_prefix,
        indoc!(
            r#"
            l : List [A]

            when l is
                [] -> ""
                [_, ..] -> ""
                [.., _] -> ""
            "#
        ),
    @r###"
    ── REDUNDANT PATTERN ───────────────────────────────────── /code/proj/Main.roc ─

    The 3rd pattern is redundant:

    6│      when l is
    7│          [] -> ""
    8│          [_, ..] -> ""
    9│          [.., _] -> ""
                ^^^^^^^

    Any value of this shape will be handled by a previous pattern, so this
    one should be removed.
    "###
    );

    test_report!(
        list_match_redundant_based_on_ctors,
        indoc!(
            r#"
            l : List {}

            when l is
                [{}, .., _] -> ""
                [_, .., {}] -> ""
                [..] -> ""
            "#
        ),
    @r###"
    ── REDUNDANT PATTERN ───────────────────────────────────── /code/proj/Main.roc ─

    The 2nd pattern is redundant:

    6│       when l is
    7│           [{}, .., _] -> ""
    8│>          [_, .., {}] -> ""
    9│           [..] -> ""

    Any value of this shape will be handled by a previous pattern, so this
    one should be removed.
    "###
    );

    test_no_problem!(
        list_match_with_guard,
        indoc!(
            r#"
            l : List [A]

            when l is
                [ A, .. ] if Bool.true -> ""
                [ A, .. ] -> ""
                _ -> ""
            "#
        )
    );

    test_report!(
        polymorphic_recursion_forces_ungeneralized_type,
        indoc!(
            r#"
            foo : a, Bool -> Str
            foo = \in, b -> if b then "done" else bar in

            bar = \_ -> foo {} Bool.true

            foo "" Bool.false
            "#
        ),
    @r###"
    ── TYPE MISMATCH ───────────────────────────────────────── /code/proj/Main.roc ─

    This 1st argument to `foo` has an unexpected type:

    9│      foo "" Bool.false
                ^^

    The argument is a string of type:

        Str

    But `foo` needs its 1st argument to be:

        a

    Tip: The type annotation uses the type variable `a` to say that this
    definition can produce any type of value. But in the body I see that
    it will only produce a `Str` value of a single specific type. Maybe
    change the type annotation to be more specific? Maybe change the code
    to be more general?
    "###
    );

    test_report!(
<<<<<<< HEAD
        suggest_binding_rigid_var_to_ability,
        indoc!(
            r#"
            app "test" provides [f] to "./p"

            f : List e -> List e
            f = \l -> if l == l then l else l
=======
        crash_given_non_string,
        indoc!(
            r#"
            crash {}
>>>>>>> 58fad36f
            "#
        ),
    @r###"
    ── TYPE MISMATCH ───────────────────────────────────────── /code/proj/Main.roc ─

<<<<<<< HEAD
    This expression has a type that does not implement the abilities it's expected to:

    4│  f = \l -> if l == l then l else l
                     ^

    I can't generate an implementation of the `Eq` ability for

        List e

    In particular, an implementation for

        e

    cannot be generated.

    Tip: This type variable is not bound to `Eq`. Consider adding a `has`
    clause to bind the type variable, like `| e has Bool.Eq`
=======
    This value passed to `crash` is not a string:

    4│      crash {}
                  ^^

    The value is a record of type:

        {}

    But I can only `crash` with messages of type

        Str
    "###
    );

    test_report!(
        crash_unapplied,
        indoc!(
            r#"
            crash
            "#
        ),
    @r###"
    ── UNAPPLIED CRASH ─────────────────────────────────────── /code/proj/Main.roc ─

    This `crash` doesn't have a message given to it:

    4│      crash
            ^^^^^

    `crash` must be passed a message to crash with at the exact place it's
    used. `crash` can't be used as a value that's passed around, like
    functions can be - it must be applied immediately!
    "###
    );

    test_report!(
        crash_overapplied,
        indoc!(
            r#"
            crash "" ""
            "#
        ),
    @r###"
    ── OVERAPPLIED CRASH ───────────────────────────────────── /code/proj/Main.roc ─

    This `crash` has too many values given to it:

    4│      crash "" ""
                  ^^^^^

    `crash` must be given exacly one message to crash with.
>>>>>>> 58fad36f
    "###
    );
}<|MERGE_RESOLUTION|>--- conflicted
+++ resolved
@@ -12422,7 +12422,6 @@
     );
 
     test_report!(
-<<<<<<< HEAD
         suggest_binding_rigid_var_to_ability,
         indoc!(
             r#"
@@ -12430,18 +12429,11 @@
 
             f : List e -> List e
             f = \l -> if l == l then l else l
-=======
-        crash_given_non_string,
-        indoc!(
-            r#"
-            crash {}
->>>>>>> 58fad36f
             "#
         ),
     @r###"
     ── TYPE MISMATCH ───────────────────────────────────────── /code/proj/Main.roc ─
 
-<<<<<<< HEAD
     This expression has a type that does not implement the abilities it's expected to:
 
     4│  f = \l -> if l == l then l else l
@@ -12459,7 +12451,19 @@
 
     Tip: This type variable is not bound to `Eq`. Consider adding a `has`
     clause to bind the type variable, like `| e has Bool.Eq`
-=======
+    "###
+    );
+
+    test_report!(
+        crash_given_non_string,
+        indoc!(
+            r#"
+            crash {}
+            "#
+        ),
+    @r###"
+    ── TYPE MISMATCH ───────────────────────────────────────── /code/proj/Main.roc ─
+
     This value passed to `crash` is not a string:
 
     4│      crash {}
@@ -12512,7 +12516,4 @@
                   ^^^^^
 
     `crash` must be given exacly one message to crash with.
->>>>>>> 58fad36f
-    "###
-    );
 }