use snafu::OptionExt;
<<<<<<< HEAD
use std::{collections::HashMap, env, path::PathBuf, slice::SliceIndex};
=======
use std::{
    collections::HashMap, env::VarError, path::PathBuf, process::Command, slice::SliceIndex,
};
>>>>>>> 86d160c8
use util_error::{IndexOfFailedSnafu, KeyNotFoundSnafu, OutOfBoundsSnafu, UtilResult};

pub mod util_error;

// replace HashMap method that returns Option with one that returns Result and proper Error
pub fn map_get<'a, K: ::std::fmt::Debug + std::hash::Hash + std::cmp::Eq, V>(
    hash_map: &'a HashMap<K, V>,
    key: &K,
) -> UtilResult<&'a V> {
    let value = hash_map.get(key).context(KeyNotFoundSnafu {
        key_str: format!("{:?}", key),
    })?;

    Ok(value)
}

pub fn index_of<T: ::std::fmt::Debug + std::cmp::Eq>(elt: T, slice: &[T]) -> UtilResult<usize> {
    let index = slice
        .iter()
        .position(|slice_elt| *slice_elt == elt)
        .with_context(|| {
            let elt_str = format!("{:?}", elt);
            let collection_str = format!("{:?}", slice);

            IndexOfFailedSnafu {
                elt_str,
                collection_str,
            }
        })?;

    Ok(index)
}

// replaces slice method that return Option with one that return Result and proper Error
pub fn slice_get<T>(index: usize, slice: &[T]) -> UtilResult<&<usize as SliceIndex<[T]>>::Output> {
    let elt_ref = slice.get(index).context(OutOfBoundsSnafu {
        index,
        collection_name: "Slice",
        len: slice.len(),
    })?;

    Ok(elt_ref)
}

pub fn slice_get_mut<T>(
    index: usize,
    slice: &mut [T],
) -> UtilResult<&mut <usize as SliceIndex<[T]>>::Output> {
    let slice_len = slice.len();

    let elt_ref = slice.get_mut(index).context(OutOfBoundsSnafu {
        index,
        collection_name: "Slice",
        len: slice_len,
    })?;

    Ok(elt_ref)
}

// returns the index of the first occurrence of element and index of the last occurrence
pub fn first_last_index_of<T: ::std::fmt::Debug + std::cmp::Eq>(
    elt: T,
    slice: &[T],
) -> UtilResult<(usize, usize)> {
    let mut first_index_opt = None;
    let mut last_index_opt = None;

    for (index, list_elt) in slice.iter().enumerate() {
        if *list_elt == elt {
            if first_index_opt.is_none() {
                first_index_opt = Some(index);
                last_index_opt = Some(index);
            } else {
                last_index_opt = Some(index)
            }
        } else if last_index_opt.is_some() {
            break;
        }
    }

    if let (Some(first_index), Some(last_index)) = (first_index_opt, last_index_opt) {
        Ok((first_index, last_index))
    } else {
        let elt_str = format!("{:?}", elt);
        let collection_str = format!("{:?}", slice);

        IndexOfFailedSnafu {
            elt_str,
            collection_str,
        }
        .fail()
    }
}

// get the path of the lib folder
// runtime dependencies like zig files, builtin_host.o are put in the lib folder
pub fn get_lib_path() -> Option<PathBuf> {
    let exe_relative_str_path_opt = std::env::current_exe().ok();

    if let Some(exe_relative_str_path) = exe_relative_str_path_opt {
        let mut curr_parent_opt = exe_relative_str_path.parent();

        // this differs for regular build and nix releases, so we check in multiple spots.
        for _ in 0..3 {
            if let Some(curr_parent) = curr_parent_opt {
                let lib_path = curr_parent.join("lib");

                if std::path::Path::exists(&lib_path) {
                    return Some(lib_path);
                } else {
                    curr_parent_opt = curr_parent.parent();
                }
            } else {
                break;
            }
        }
    }

    None
}

<<<<<<< HEAD
// get the Path of the root of the repository
pub fn root_dir() -> PathBuf {
    let mut path = env::current_exe().ok().unwrap();

    // Get rid of the filename in target/debug/deps/cli_run-99c65e4e9a1fbd06
    path.pop();

    // If we're in deps/ get rid of deps/ in target/debug/deps/
    if path.ends_with("deps") {
        path.pop();
    }

    // Get rid of target/debug/ so we're back at the project root
    path.pop();
    path.pop();

    // running cargo with --target will put us in the target dir
    if path.ends_with("target") {
        path.pop();
    }

    path
=======
/// Gives a friendly error if cargo is not installed.
/// Also makes it easy to track where we use cargo in the codebase.
pub fn cargo() -> Command {
    let command_str = "cargo";

    if check_command_available(command_str) {
        Command::new(command_str)
    } else {
        panic!("I could not find the cargo command.\nVisit https://rustup.rs/ to install cargo.",)
    }
}

/// Gives a friendly error if clang is not installed.
/// Also makes it easy to track where we use clang in the codebase.
pub fn clang() -> Command {
    let command_str = "clang";

    if check_command_available(command_str) {
        Command::new(command_str)
    } else {
        panic!("I could not find the clang command.\nPlease install clang.",)
        //TODO detect OS and provide detailed install instructions
    }
}

/// Gives a friendly error if zig is not installed.
/// Also makes it easy to track where we use zig in the codebase.
pub fn zig() -> Command {
    let command_str = match std::env::var("ROC_ZIG") {
        Ok(path) => path,
        Err(_) => "zig".into(),
    };

    if check_command_available(&command_str) {
        Command::new(command_str)
    } else {
        panic!("I could not find the zig command.\nPlease install zig, see instructions at https://ziglang.org/learn/getting-started/.",)
    }
}

fn check_command_available(command_name: &str) -> bool {
    if cfg!(target_family = "unix") {
        let unparsed_path = match std::env::var("PATH") {
            Ok(var) => var,
            Err(VarError::NotPresent) => return false,
            Err(VarError::NotUnicode(_)) => {
                panic!("found PATH, but it included invalid unicode data!")
            }
        };

        std::env::split_paths(&unparsed_path).any(|dir| dir.join(command_name).exists())
    } else if cfg!(target = "windows") {
        let mut cmd = Command::new("Get-Command");

        cmd.args([command_name]);

        let cmd_str = format!("{:?}", cmd);

        let cmd_out = cmd.output().unwrap_or_else(|err| {
            panic!(
                "Failed to execute `{}` to check if {} is available:\n    {}",
                cmd_str, command_name, err
            )
        });

        cmd_out.status.success()
    } else {
        // We're in uncharted waters, best not to panic if
        // things may end up working out down the line.
        true
    }
>>>>>>> 86d160c8
}<|MERGE_RESOLUTION|>--- conflicted
+++ resolved
@@ -1,11 +1,11 @@
 use snafu::OptionExt;
-<<<<<<< HEAD
-use std::{collections::HashMap, env, path::PathBuf, slice::SliceIndex};
-=======
 use std::{
-    collections::HashMap, env::VarError, path::PathBuf, process::Command, slice::SliceIndex,
+    collections::HashMap,
+    env::{self, VarError},
+    path::PathBuf,
+    process::Command,
+    slice::SliceIndex,
 };
->>>>>>> 86d160c8
 use util_error::{IndexOfFailedSnafu, KeyNotFoundSnafu, OutOfBoundsSnafu, UtilResult};
 
 pub mod util_error;
@@ -127,7 +127,6 @@
     None
 }
 
-<<<<<<< HEAD
 // get the Path of the root of the repository
 pub fn root_dir() -> PathBuf {
     let mut path = env::current_exe().ok().unwrap();
@@ -150,7 +149,8 @@
     }
 
     path
-=======
+}
+
 /// Gives a friendly error if cargo is not installed.
 /// Also makes it easy to track where we use cargo in the codebase.
 pub fn cargo() -> Command {
@@ -222,5 +222,4 @@
         // things may end up working out down the line.
         true
     }
->>>>>>> 86d160c8
 }