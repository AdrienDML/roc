<<<<<<< HEAD
use std::{
    io::{BufReader, BufWriter},
    ops::Range,
    path::Path,
    time::Instant,
};
=======
use std::{ops::Range, path::Path, time::Instant};
>>>>>>> 6c4e225a

use bincode::{deserialize_from, serialize_into};
use memmap2::{Mmap, MmapMut};
use object::{
    pe::{
        self, ImageFileHeader, ImageImportDescriptor, ImageNtHeaders64, ImageSectionHeader,
        ImageThunkData64,
    },
    read::pe::ImportTable,
<<<<<<< HEAD
    LittleEndian as LE, Object, RelocationTarget, SectionIndex,
=======
    LittleEndian as LE, RelocationTarget, SectionIndex,
>>>>>>> 6c4e225a
};
use serde::{Deserialize, Serialize};

use roc_collections::MutMap;
use roc_error_macros::internal_error;

use crate::{load_struct_inplace, load_struct_inplace_mut};
<<<<<<< HEAD

#[derive(Debug, Serialize, Deserialize)]
struct PeMetadata {
    dynhost_file_size: usize,

    image_base: u64,
    file_alignment: u32,
    section_alignment: u32,

    last_host_section_size: u64,
    last_host_section_address: u64,

    optional_header_offset: usize,

    /// Symbols that the host imports, like roc__mainForHost_1_exposed_generic
    imports: Vec<String>,

    /// Symbols that the host exports, like roc_alloc
    exports: MutMap<String, i64>,

    dynamic_relocations: DynamicRelocationsPe,
    thunks_start_offset: usize,
}
=======
>>>>>>> 6c4e225a

#[allow(dead_code)]
pub(crate) fn preprocess_windows(
    exec_filename: &str,
    metadata_filename: &Path,
    out_filename: &Path,
    _shared_lib: &Path,
    _verbose: bool,
    _time: bool,
) -> object::read::Result<()> {
    let total_start = Instant::now();
    let exec_parsing_start = total_start;

    let exec_file = std::fs::File::open(exec_filename).unwrap_or_else(|e| internal_error!("{}", e));
    let exec_mmap = unsafe { Mmap::map(&exec_file).unwrap_or_else(|e| internal_error!("{}", e)) };
    let exec_data = &*exec_mmap;
    let _exec_obj = match object::read::pe::PeFile64::parse(exec_data) {
        Ok(obj) => obj,
        Err(err) => {
            internal_error!("Failed to parse host .exe file: {}", err);
        }
    };

    let _exec_parsing_duration = exec_parsing_start.elapsed();

    let data = std::fs::read(exec_filename).unwrap();
    let new_sections = [*b".text\0\0\0", *b".rdata\0\0"];
    let mut executable = increase_number_of_sections_help(&data, &new_sections, out_filename);

    let exec_data: &[u8] = &*executable;
    let exec_obj = match object::read::pe::PeFile64::parse(exec_data) {
        Ok(obj) => obj,
        Err(err) => {
            internal_error!("Failed to parse executable file: {}", err);
        }
    };

    use object::ObjectSection;
    // -2 because we added 2 sections, -1 because we have a count and want an index
    let last_host_section_index = exec_obj.sections().count() - 2 - 1;
    let last_host_section = exec_obj.sections().nth(last_host_section_index).unwrap();

    let dynamic_relocations = DynamicRelocationsPe::new(exec_data);
    let thunks_start_offset = find_thunks_start_offset(exec_data, &dynamic_relocations);

    let optional_header = exec_obj.nt_headers().optional_header;

    let optional_header_offset = exec_obj.dos_header().nt_headers_offset() as usize
        + std::mem::size_of::<u32>()
        + std::mem::size_of::<ImageFileHeader>();

    let exports: MutMap<String, i64> = exec_obj
        .exports()
        .unwrap()
        .into_iter()
        .map(|e| {
            (
                String::from_utf8(e.name().to_vec()).unwrap(),
                (e.address() - optional_header.image_base.get(LE)) as i64,
            )
        })
        .collect();

    let imports: Vec<_> = exec_obj
        .imports()
        .unwrap()
        .iter()
        .filter(|import| import.library() == b"roc-cheaty-lib.dll")
        .map(|import| {
            std::str::from_utf8(import.name())
                .unwrap_or_default()
                .to_owned()
        })
        .collect();

    let last_host_section_size = last_host_section.size();
    let last_host_section_address = last_host_section.address();

    // in the data directories, update the length of the imports (there is one fewer now)
    {
        let start = dynamic_relocations.data_directories_offset_in_file as usize
            + object::pe::IMAGE_DIRECTORY_ENTRY_IMPORT
                * std::mem::size_of::<pe::ImageDataDirectory>();

        let dir = load_struct_inplace_mut::<pe::ImageDataDirectory>(&mut executable, start);

        let new = dir.size.get(LE) - std::mem::size_of::<pe::ImageImportDescriptor>() as u32;
        dir.size.set(LE, new);
    }

    // clear out the import table entry. we do implicitly assume that our dummy .dll is the last
    {
        const W: usize = std::mem::size_of::<ImageImportDescriptor>();

        let start = dynamic_relocations.imports_offset_in_file as usize
            + W * dynamic_relocations.dummy_import_index as usize;

        for b in executable[start..][..W].iter_mut() {
            *b = 0;
        }
    }

    let metadata = PeMetadata {
        dynhost_file_size: std::fs::metadata(out_filename).unwrap().len() as usize,
        image_base: optional_header.image_base.get(LE),
        file_alignment: optional_header.file_alignment.get(LE),
        section_alignment: optional_header.section_alignment.get(LE),
        last_host_section_size,
        last_host_section_address,
        optional_header_offset,
        imports,
        exports,
        dynamic_relocations,
        thunks_start_offset,
    };

    let metadata_file =
        std::fs::File::create(metadata_filename).unwrap_or_else(|e| internal_error!("{}", e));

    serialize_into(BufWriter::new(metadata_file), &metadata)
        .unwrap_or_else(|err| internal_error!("Failed to serialize metadata: {err}"));

    Ok(())
}

pub(crate) fn surgery_pe(
    out_filename: &str,
    metadata_filename: &str,
    app_bytes: &[u8],
    _verbose: bool,
) {
    let md: PeMetadata = {
        let input =
            std::fs::File::open(metadata_filename).unwrap_or_else(|e| internal_error!("{}", e));

        match deserialize_from(BufReader::new(input)) {
            Ok(data) => data,
            Err(err) => {
                internal_error!("Failed to deserialize metadata: {}", err);
            }
        }
    };

    let app_obj_sections = AppSections::from_data(app_bytes);
    let mut symbols = app_obj_sections.symbols;

    let image_base: u64 = md.image_base;
    let file_alignment = md.file_alignment as usize;
    let section_alignment = md.section_alignment as usize;

    let app_sections_size: usize = app_obj_sections
        .sections
        .iter()
        .map(|s| next_multiple_of(s.file_range.end - s.file_range.start, file_alignment))
        .sum();

    let executable = &mut mmap_mut(
        Path::new(out_filename),
        md.dynhost_file_size + app_sections_size,
    );

    let app_code_section_va = md.last_host_section_address
        + next_multiple_of(
            md.last_host_section_size as usize,
            section_alignment as usize,
        ) as u64;

    let mut section_header_start = 624;
    let mut section_file_offset = md.dynhost_file_size;
    let mut virtual_address = (app_code_section_va - image_base) as u32;

    let mut code_bytes_added = 0;
    let mut data_bytes_added = 0;
    let mut file_bytes_added = 0;

    for kind in [SectionKind::Text, SectionKind::ReadOnlyData] {
        let length: usize = app_obj_sections
            .sections
            .iter()
            .filter(|s| s.kind == kind)
            .map(|s| s.file_range.end - s.file_range.start)
            .sum();

        // offset_in_section now becomes a proper virtual address
        for symbol in symbols.iter_mut() {
            if symbol.section_kind == kind {
                symbol.offset_in_section += image_base as usize + virtual_address as usize;
            }
        }

        let virtual_size = length as u32;
        let size_of_raw_data = next_multiple_of(length, file_alignment) as u32;

        match kind {
            SectionKind::Text => {
                code_bytes_added += size_of_raw_data;

                write_section_header(
                    executable,
                    *b".text1\0\0",
                    pe::IMAGE_SCN_MEM_READ | pe::IMAGE_SCN_CNT_CODE | pe::IMAGE_SCN_MEM_EXECUTE,
                    section_header_start,
                    section_file_offset,
                    virtual_size,
                    virtual_address,
                    size_of_raw_data,
                );
            }
            SectionKind::ReadOnlyData => {
                data_bytes_added += size_of_raw_data;

                write_section_header(
                    executable,
                    *b".rdata1\0",
                    pe::IMAGE_SCN_MEM_READ | pe::IMAGE_SCN_CNT_INITIALIZED_DATA,
                    section_header_start,
                    section_file_offset,
                    virtual_size,
                    virtual_address,
                    size_of_raw_data,
                );
            }
        }

        let mut offset = section_file_offset;
        let it = app_obj_sections.sections.iter().filter(|s| s.kind == kind);
        for section in it {
            let slice = &app_bytes[section.file_range.start..section.file_range.end];
            executable[offset..][..slice.len()].copy_from_slice(slice);

            for (name, app_relocation) in section.relocations.iter() {
                let AppRelocation {
                    offset_in_section,
                    relocation,
                    address,
                } = app_relocation;

                match md.exports.get(name) {
                    Some(destination) => {
                        match relocation.kind() {
                            object::RelocationKind::Relative => {
                                // we implicitly only do 32-bit relocations
                                debug_assert_eq!(relocation.size(), 32);

                                let delta = destination
                                    - virtual_address as i64
                                    - *offset_in_section as i64
                                    + relocation.addend();

                                executable[offset + *offset_in_section as usize..][..4]
                                    .copy_from_slice(&(delta as i32).to_le_bytes());
                            }
                            _ => todo!(),
                        }
                    }
                    None => {
                        match relocation.kind() {
                            object::RelocationKind::Relative => {
                                // we implicitly only do 32-bit relocations
                                debug_assert_eq!(relocation.size(), 32);

                                let delta = *address as i64 - *offset_in_section as i64
                                    + relocation.addend();

                                executable[offset + *offset_in_section as usize..][..4]
                                    .copy_from_slice(&(delta as i32).to_le_bytes());
                            }
                            _ => todo!(),
                        }
                    }
                }
            }

            offset += slice.len();
        }

        section_header_start += std::mem::size_of::<ImageSectionHeader>();
        section_file_offset += size_of_raw_data as usize;
        virtual_address += next_multiple_of(length, section_alignment) as u32;
        file_bytes_added += next_multiple_of(length, section_alignment) as u32;
    }

    update_optional_header(
        executable,
        md.optional_header_offset,
        code_bytes_added as u32,
        file_bytes_added as u32,
        data_bytes_added as u32,
    );

    let symbols: Vec<_> = symbols
        .into_iter()
        .map(|s| (s.name, s.offset_in_section as u64))
        .collect();

    redirect_dummy_dll_functions(executable, &symbols, &md.imports, md.thunks_start_offset);
}

#[derive(Debug, Serialize, Deserialize)]
struct DynamicRelocationsPe {
    name_by_virtual_address: MutMap<u32, String>,

    /// Map symbol name to the virtual address and file offset
    /// where the actual address of this symbol is stored
    address_and_offset: MutMap<String, (u32, u32)>,

    /// Virtual offset of the first thunk
    section_virtual_address: u32,

    /// Offset in the file of the first thunk
    section_offset_in_file: u32,

    /// Offset in the file of the imports directory
    #[allow(dead_code)]
    imports_offset_in_file: u32,

    /// Offset in the file of the data directories
    #[allow(dead_code)]
    data_directories_offset_in_file: u32,

    /// The dummy .dll is the `dummy_import_index`th import of the host .exe
    #[allow(dead_code)]
    dummy_import_index: u32,
}

impl DynamicRelocationsPe {
    fn new(data: &[u8]) -> Self {
        Self::new_help(data).unwrap()
    }

    fn find_roc_dummy_dll(
        import_table: &ImportTable,
    ) -> object::read::Result<Option<(ImageImportDescriptor, u32)>> {
        let mut index = 0;
        let mut it = import_table.descriptors()?;
        while let Some(descriptor) = it.next()? {
            let name = import_table.name(descriptor.name.get(LE))?;
            // dbg!(String::from_utf8_lossy(name));

            if name == b"roc-cheaty-lib.dll" {
                return Ok(Some((*descriptor, index)));
            }

            index += 1;
        }

        Ok(None)
    }

    /// Append metadata for the functions (e.g. mainForHost) that the host needs from the app
    fn append_roc_imports(
        &mut self,
        import_table: &ImportTable,
        roc_dll_descriptor: &ImageImportDescriptor,
    ) -> object::read::Result<()> {
        // offset of first thunk from the start of the section
        let thunk_start_offset =
            roc_dll_descriptor.original_first_thunk.get(LE) - self.section_virtual_address;
        let mut thunk_offset = 0;

        let mut thunks = import_table.thunks(roc_dll_descriptor.original_first_thunk.get(LE))?;
        while let Some(thunk_data) = thunks.next::<ImageNtHeaders64>()? {
            use object::read::pe::ImageThunkData;

            let temporary_address = thunk_data.address();
            let (_, name) = import_table.hint_name(temporary_address as _)?;
            let name = String::from_utf8_lossy(name).to_string();

            let offset_in_file = self.section_offset_in_file + thunk_start_offset + thunk_offset;
            let virtual_address = roc_dll_descriptor.original_first_thunk.get(LE) + thunk_offset;

            self.name_by_virtual_address
                .insert(virtual_address, name.clone());
            self.address_and_offset
                .insert(name, (virtual_address, offset_in_file));

            thunk_offset += std::mem::size_of::<ImageThunkData64>() as u32;
        }

        Ok(())
    }

    fn new_help(data: &[u8]) -> object::read::Result<Self> {
        use object::read::pe::ImageNtHeaders;

        let dos_header = pe::ImageDosHeader::parse(data)?;
        let mut offset = dos_header.nt_headers_offset().into();
        let data_directories_offset_in_file =
            offset as u32 + std::mem::size_of::<ImageNtHeaders64>() as u32;

        let (nt_headers, data_directories) = ImageNtHeaders64::parse(data, &mut offset)?;
        let sections = nt_headers.sections(data, offset)?;

        let data_dir = match data_directories.get(pe::IMAGE_DIRECTORY_ENTRY_IMPORT) {
            Some(data_dir) => data_dir,
            None => internal_error!("No dynamic imports, probably a bug"),
        };

        let import_va = data_dir.virtual_address.get(LE);

        let (section_data, section_va, offset_in_file) = sections
            .iter()
            .find_map(|section| {
                section
                    .pe_data_containing(data, import_va)
                    .map(|(section_data, section_va)| {
                        (
                            section_data,
                            section_va,
                            section.pointer_to_raw_data.get(LE),
                        )
                    })
            })
            .expect("Invalid import data dir virtual address");

        let import_table = ImportTable::new(section_data, section_va, import_va);

        let imports_offset_in_section = import_va.wrapping_sub(section_va);
        let imports_offset_in_file = offset_in_file + imports_offset_in_section;

        let (descriptor, dummy_import_index) = Self::find_roc_dummy_dll(&import_table)?.unwrap();

        let mut this = Self {
            name_by_virtual_address: Default::default(),
            address_and_offset: Default::default(),
            section_virtual_address: section_va,
            section_offset_in_file: offset_in_file,
            imports_offset_in_file,
            data_directories_offset_in_file,
            dummy_import_index,
        };

        this.append_roc_imports(&import_table, &descriptor)?;

        Ok(this)
    }
}

#[allow(dead_code)]
fn remove_dummy_dll_import_table_test(
    data: &mut [u8],
    data_directories_offset_in_file: u32,
    imports_offset_in_file: u32,
    dummy_import_index: u32,
) {
    const W: usize = std::mem::size_of::<ImageImportDescriptor>();

    // clear out the import table entry. we do implicitly assume that our dummy .dll is the last
    let start = imports_offset_in_file as usize + W * dummy_import_index as usize;
    for b in data[start..][..W].iter_mut() {
        *b = 0;
    }

    // in the data directories, update the length of the imports (there is one fewer now)
    let dir = load_struct_inplace_mut::<pe::ImageDataDirectory>(
        data,
        data_directories_offset_in_file as usize
            + object::pe::IMAGE_DIRECTORY_ENTRY_IMPORT
                * std::mem::size_of::<pe::ImageDataDirectory>(),
    );

    let current = dir.size.get(LE);
    dir.size.set(
        LE,
        current - std::mem::size_of::<pe::ImageImportDescriptor>() as u32,
    );
}

/// Preprocess the host's .exe to make space for extra sections
///
/// We will later take code and data sections from the app and concatenate them with this
/// preprocessed host. That means we need to do some bookkeeping: add extra entries to the
/// section table, update the header with the new section count, and (because we added data)
/// update existing section headers to point to a different (shifted) location in the file
#[allow(dead_code)]
struct Preprocessor {
    header_offset: u64,
    additional_length: usize,
    extra_sections_start: usize,
    extra_sections_width: usize,
    section_count_offset: u64,
    section_table_offset: u64,
    old_section_count: usize,
    new_section_count: usize,
    old_headers_size: usize,
    new_headers_size: usize,
}

impl Preprocessor {
    const SECTION_HEADER_WIDTH: usize = std::mem::size_of::<ImageSectionHeader>();

    #[allow(dead_code)]
    fn preprocess(output_path: &Path, data: &[u8], extra_sections: &[[u8; 8]]) -> MmapMut {
        let this = Self::new(data, extra_sections);
        let mut result = mmap_mut(output_path, data.len() + this.additional_length);

        this.copy(&mut result, data);
        this.fix(&mut result, extra_sections);

        result
    }

    fn new(data: &[u8], extra_sections: &[[u8; 8]]) -> Self {
        use object::read::pe::ImageNtHeaders;

        let dos_header = pe::ImageDosHeader::parse(data).unwrap_or_else(|e| internal_error!("{e}"));
        let mut offset = dos_header.nt_headers_offset().into();
        let header_offset = offset;
        let (nt_headers, _data_directories) =
            ImageNtHeaders64::parse(data, &mut offset).unwrap_or_else(|e| internal_error!("{e}"));
        let section_table_offset = offset;
        let sections = nt_headers
            .sections(data, offset)
            .unwrap_or_else(|e| internal_error!("{e}"));

        // recalculate the size of the headers. The size of the headers must be rounded up to the
        // next multiple of `file_alignment`.
        let old_headers_size = nt_headers.optional_header.size_of_headers.get(LE) as usize;
        let file_alignment = nt_headers.optional_header.file_alignment.get(LE) as usize;
        let extra_sections_width = extra_sections.len() * Self::SECTION_HEADER_WIDTH;

        // in a better world `extra_sections_width.div_ceil(file_alignment)` would be stable
        // check on https://github.com/rust-lang/rust/issues/88581 some time in the future
        let extra_alignments = div_ceil(extra_sections_width, file_alignment);
        let new_headers_size = old_headers_size + extra_alignments * file_alignment;

        let additional_length = new_headers_size - old_headers_size;

        Self {
            extra_sections_start: section_table_offset as usize
                + sections.len() as usize * Self::SECTION_HEADER_WIDTH,
            extra_sections_width,
            additional_length,
            header_offset,
            // the section count is stored 6 bytes into the header
            section_count_offset: header_offset + 4 + 2,
            section_table_offset,
            old_section_count: sections.len(),
            new_section_count: sections.len() + extra_sections.len(),
            old_headers_size,
            new_headers_size,
        }
    }

    fn copy(&self, result: &mut MmapMut, data: &[u8]) {
        let extra_sections_start = self.extra_sections_start;

        // copy the headers up to and including the current section table entries
        // (but omitting the terminating NULL section table entry)
        result[..extra_sections_start].copy_from_slice(&data[..extra_sections_start]);

        // update the header with the new number of sections. From what I can gather, this number of
        // sections is usually ignored, and section table entry of all NULL fields is used to know when
        // the section table ends. But the rust `object` crate does use this number, and it seems like
        // a good idea to keep the header data accurate.
        result[self.section_count_offset as usize..][..2]
            .copy_from_slice(&(self.new_section_count as u16).to_le_bytes());

        // copy the rest of the headers
        let rest_of_headers = self.old_headers_size - extra_sections_start;
        result[extra_sections_start + self.extra_sections_width..][..rest_of_headers]
            .copy_from_slice(&data[extra_sections_start..][..rest_of_headers]);

        // copy all of the actual (post-header) data
        result[self.new_headers_size..].copy_from_slice(&data[self.old_headers_size..]);
    }

    fn write_dummy_sections(&self, result: &mut MmapMut, extra_sections: &[[u8; 8]]) {
        // start of the first new section

        for (i, name) in extra_sections.iter().enumerate() {
            let header = ImageSectionHeader {
                name: *name,
                virtual_size: Default::default(),
                virtual_address: Default::default(),
                size_of_raw_data: Default::default(),
                pointer_to_raw_data: Default::default(),
                pointer_to_relocations: Default::default(),
                pointer_to_linenumbers: Default::default(),
                number_of_relocations: Default::default(),
                number_of_linenumbers: Default::default(),
                characteristics: Default::default(),
            };

            let header_array: [u8; std::mem::size_of::<ImageSectionHeader>()] =
                unsafe { std::mem::transmute(header) };

            result[self.extra_sections_start + i * header_array.len()..][..header_array.len()]
                .copy_from_slice(&header_array);
        }
    }

    fn fix(&self, result: &mut MmapMut, extra_sections: &[[u8; 8]]) {
        self.write_dummy_sections(result, extra_sections);

        // update the size of the headers
        //
        // Time/Date		Wed Sep 14 16:04:36 2022
        // Magic			020b	(PE32+)
        // MajorLinkerVersion	14
        // MinorLinkerVersion	0
        // ...
        // SizeOfImage		    00067000
        // SizeOfHeaders		00000400
        // ...
        //
        // we added extra bytes to the headers, so this value must be updated
        let nt_headers =
            load_struct_inplace_mut::<ImageNtHeaders64>(result, self.header_offset as _);
        nt_headers
            .optional_header
            .size_of_headers
            .set(LE, self.new_headers_size as u32);

        // update the section file offsets
        //
        // Sections:
        // Idx Name          Size      VMA               LMA               File off  Algn
        //   0 .text         00054d96  0000000140001000  0000000140001000  00000400  2**4
        //                   CONTENTS, ALLOC, LOAD, READONLY, CODE
        //   1 .rdata        00008630  0000000140056000  0000000140056000  00055200  2**4
        //                   CONTENTS, ALLOC, LOAD, READONLY, DATA
        //   2 .data         00000200  000000014005f000  000000014005f000  0005da00  2**4
        //                   CONTENTS, ALLOC, LOAD, DATA
        //   3 .pdata        0000228c  0000000140061000  0000000140061000  0005dc00  2**2
        //
        // The file offset of the sections has changed (we inserted some bytes) and this value must
        // now be updated to point to the correct place in the file
        let shift = self.new_headers_size - self.old_headers_size;
        let mut offset = self.section_table_offset as usize;
        loop {
            let header = load_struct_inplace_mut::<object::pe::ImageSectionHeader>(result, offset);

            let old = header.pointer_to_raw_data.get(LE);
            header.pointer_to_raw_data.set(LE, old + shift as u32);

            // stop when we hit the NULL section
            if header.name == [0; 8] {
                break;
            }

            offset += std::mem::size_of::<object::pe::ImageSectionHeader>();
        }
    }
}

fn mmap_mut(path: &Path, length: usize) -> MmapMut {
    let out_file = std::fs::OpenOptions::new()
        .read(true)
        .write(true)
        .create(true)
        .open(path)
        .unwrap_or_else(|e| internal_error!("{e}"));
    out_file
        .set_len(length as u64)
        .unwrap_or_else(|e| internal_error!("{e}"));

    unsafe { MmapMut::map_mut(&out_file).unwrap_or_else(|e| internal_error!("{e}")) }
}

<<<<<<< HEAD
fn find_thunks_start_offset(exec_data: &[u8], dynamic_relocations: &DynamicRelocationsPe) -> usize {
=======
/// Find the place in the executable where the thunks for our dummy .dll are stored
#[allow(dead_code)]
fn find_thunks_start_offset(
    executable: &[u8],
    dynamic_relocations: &DynamicRelocationsPe,
) -> usize {
>>>>>>> 6c4e225a
    // The host executable contains indirect calls to functions that the host should provide
    //
    //     14000105d:	e8 8e 27 00 00       	call   0x1400037f0
    //     140001062:	89 c3                	mov    ebx,eax
    //     140001064:	b1 21                	mov    cl,0x21
    //
    // This `call` is an indirect call (see https://www.felixcloutier.com/x86/call, our call starts
    // with 0xe8, so it is relative) In other words, at runtime the program will go to 0x1400037f0,
    // read a pointer-sized value there, and jump to that location.
    //
    // The 0x1400037f0 virtual address is located in the .rdata section
    //
    //     Sections:
    //     Idx Name          Size      VMA               LMA               File off  Algn
    //       0 .text         0000169a  0000000140001000  0000000140001000  00000600  2**4
    //                       CONTENTS, ALLOC, LOAD, READONLY, CODE
    //       1 .rdata        00000ba8  0000000140003000  0000000140003000  00001e00  2**4
    //                       CONTENTS, ALLOC, LOAD, READONLY, DATA
    //
    // Our task is then to put a valid function pointer at 0x1400037f0. The value should be a
    // virtual address pointing at the start of a function (which must be located in an executable
    // section)
    //
    // sources:
    //
    // - https://learn.microsoft.com/en-us/archive/msdn-magazine/2002/february/inside-windows-win32-portable-executable-file-format-in-detail
    const W: usize = std::mem::size_of::<ImageImportDescriptor>();

    let dummy_import_desc_start = dynamic_relocations.imports_offset_in_file as usize
        + W * dynamic_relocations.dummy_import_index as usize;

    let dummy_import_desc =
<<<<<<< HEAD
        load_struct_inplace::<ImageImportDescriptor>(exec_data, dummy_import_desc_start);
=======
        load_struct_inplace::<ImageImportDescriptor>(executable, dummy_import_desc_start);
>>>>>>> 6c4e225a

    // per https://en.wikibooks.org/wiki/X86_Disassembly/Windows_Executable_Files#The_Import_directory,
    //
    // > Once an imported value has been resolved, the pointer to it is stored in the FirstThunk array.
    // > It can then be used at runtime to address imported values.
    //
    // There is also an OriginalFirstThunk array, which we don't use.
    //
    // The `dummy_thunks_address` is the 0x1400037f0 of our example. In and of itself that is no good though,
    // this is a virtual address, we need a file offset
    let dummy_thunks_address_va = dummy_import_desc.first_thunk;
    let dummy_thunks_address = dummy_thunks_address_va.get(LE);

<<<<<<< HEAD
    let dos_header = object::pe::ImageDosHeader::parse(exec_data).unwrap();
    let mut offset = dos_header.nt_headers_offset().into();

    use object::read::pe::ImageNtHeaders;
    let (nt_headers, _data_directories) = ImageNtHeaders64::parse(exec_data, &mut offset).unwrap();
    let sections = nt_headers.sections(exec_data, offset).unwrap();
=======
    let dos_header = object::pe::ImageDosHeader::parse(executable).unwrap();
    let mut offset = dos_header.nt_headers_offset().into();

    use object::read::pe::ImageNtHeaders;
    let (nt_headers, _data_directories) = ImageNtHeaders64::parse(executable, &mut offset).unwrap();
    let sections = nt_headers.sections(executable, offset).unwrap();
>>>>>>> 6c4e225a

    // find the section the virtual address is in
    let (section_va, offset_in_file) = sections
        .iter()
        .find_map(|section| {
            section
<<<<<<< HEAD
                .pe_data_containing(exec_data, dummy_thunks_address)
=======
                .pe_data_containing(executable, dummy_thunks_address)
>>>>>>> 6c4e225a
                .map(|(_section_data, section_va)| {
                    (section_va, section.pointer_to_raw_data.get(LE))
                })
        })
        .expect("Invalid thunk virtual address");

    // and get the offset in the file of 0x1400037f0
    (dummy_thunks_address - section_va + offset_in_file) as usize
}

<<<<<<< HEAD
=======
/// Make the thunks point to our actual roc application functions
#[allow(dead_code)]
>>>>>>> 6c4e225a
fn redirect_dummy_dll_functions(
    executable: &mut [u8],
    function_definition_vas: &[(String, u64)],
    imports: &[String],
    thunks_start_offset: usize,
) {
    // it could be that a symbol exposed by the app is not used by the host. We must skip unused symbols
    let mut targets = function_definition_vas.iter();
<<<<<<< HEAD
    'outer: for (i, name) in imports.iter().enumerate() {
        for (target_name, target_va) in targets.by_ref() {
            if name == target_name {
=======
    'outer: for (i, host_name) in imports.iter().enumerate() {
        for (roc_app_target_name, roc_app_target_va) in targets.by_ref() {
            if host_name == roc_app_target_name {
>>>>>>> 6c4e225a
                // addresses are 64-bit values
                let address_bytes = &mut executable[thunks_start_offset + i * 8..][..8];

                // the array of addresses is null-terminated; make sure we haven't reached the end
                let current = u64::from_le_bytes(address_bytes.try_into().unwrap());
                if current == 0 {
                    internal_error!("invalid state: fewer thunks than function addresses");
                }

                // update the address to a function VA
<<<<<<< HEAD
                address_bytes.copy_from_slice(&target_va.to_le_bytes());
=======
                address_bytes.copy_from_slice(&roc_app_target_va.to_le_bytes());
>>>>>>> 6c4e225a

                continue 'outer;
            }
        }
    }
}

#[derive(Debug, Clone, Copy, PartialEq)]
enum SectionKind {
    Text,
    // Data,
    ReadOnlyData,
}

#[allow(dead_code)]
#[derive(Debug)]
<<<<<<< HEAD
struct AppRelocation {
    offset_in_section: u64,
    address: u64,
    relocation: object::Relocation,
}

#[allow(dead_code)]
#[derive(Debug)]
struct Section {
    /// File range of the section (in the app object)
    file_range: Range<usize>,
    kind: SectionKind,
    relocations: MutMap<String, AppRelocation>,
}

#[allow(dead_code)]
#[derive(Debug)]
struct AppSymbol {
    name: String,
    section_kind: SectionKind,
    offset_in_section: usize,
}

#[allow(dead_code)]
#[derive(Debug, Default)]
struct AppSections {
    sections: Vec<Section>,
    symbols: Vec<AppSymbol>,
}

impl AppSections {
    #[allow(dead_code)]
    fn from_data(data: &[u8]) -> Self {
        use object::ObjectSection;

        let file = object::File::parse(data).unwrap();

        let mut sections = Vec::new();

        let mut section_starts = MutMap::default();

        let mut text_bytes = 0;
        let mut rdata_bytes = 0;

        for (i, section) in file.sections().enumerate() {
            let kind = match section.name() {
                Ok(".text") => SectionKind::Text,
                // Ok(".data") => SectionKind::Data,
                Ok(".rdata") => SectionKind::ReadOnlyData,

                _ => continue,
            };

            let mut relocations = MutMap::default();

            for (offset_in_section, relocation) in section.relocations() {
                match relocation.target() {
                    RelocationTarget::Symbol(symbol_index) => {
                        use object::ObjectSymbol;

                        let symbol = file.symbol_by_index(symbol_index);

                        let address = symbol.as_ref().map(|s| s.address()).unwrap_or_default();
                        let name = symbol.and_then(|s| s.name()).unwrap_or_default();

                        relocations.insert(
                            name.to_string(),
                            AppRelocation {
                                offset_in_section,
                                address,
                                relocation,
                            },
                        );
                    }
                    _ => todo!(),
                }
            }

            let (start, length) = section.file_range().unwrap();
            let file_range = start as usize..(start + length) as usize;

            // sections are one-indexed...
            let index = SectionIndex(i + 1);

            match kind {
                SectionKind::Text => {
                    section_starts.insert(index, (kind, text_bytes));
                    text_bytes += length;
                }
                SectionKind::ReadOnlyData => {
                    section_starts.insert(index, (kind, rdata_bytes));
                    rdata_bytes += length;
                }
            }

            let section = Section {
                file_range,
                kind,
                relocations,
            };

            sections.push(section);
        }

        let mut symbols = Vec::new();

        for symbol in file.symbols() {
            use object::ObjectSymbol;

            if symbol.name_bytes().unwrap_or_default().starts_with(b"roc") {
                if let object::SymbolSection::Section(index) = symbol.section() {
                    let (kind, offset_in_host_section) = section_starts[&index];

                    let symbol = AppSymbol {
                        name: symbol.name().unwrap_or_default().to_string(),
                        section_kind: kind,
                        offset_in_section: (offset_in_host_section + symbol.address()) as usize,
                    };

                    symbols.push(symbol);
                }
            }
        }

=======
struct Section {
    /// File range of the section (in the app object)
    file_range: Range<usize>,
    kind: SectionKind,
    relocations: MutMap<String, (u64, object::Relocation)>,
}

#[allow(dead_code)]
#[derive(Debug)]
struct AppSymbol {
    name: String,
    section_kind: SectionKind,
    offset_in_section: usize,
}

#[allow(dead_code)]
#[derive(Debug, Default)]
struct AppSections {
    sections: Vec<Section>,
    symbols: Vec<AppSymbol>,
}

impl AppSections {
    #[allow(dead_code)]
    fn from_data(data: &[u8]) -> Self {
        use object::{Object, ObjectSection};

        let file = object::File::parse(data).unwrap();

        let mut sections = Vec::new();

        let mut section_starts = MutMap::default();

        let mut text_bytes = 0;
        let mut rdata_bytes = 0;

        for (i, section) in file.sections().enumerate() {
            let kind = match section.name() {
                Ok(".text") => SectionKind::Text,
                // Ok(".data") => SectionKind::Data,
                Ok(".rdata") => SectionKind::ReadOnlyData,

                _ => continue,
            };

            let mut relocations = MutMap::default();

            for (offset_in_section, relocation) in section.relocations() {
                match relocation.target() {
                    RelocationTarget::Symbol(symbol_index) => {
                        use object::ObjectSymbol;

                        let name = file
                            .symbol_by_index(symbol_index)
                            .and_then(|s| s.name())
                            .unwrap_or_default();

                        relocations.insert(name.to_string(), (offset_in_section, relocation));
                    }
                    _ => todo!(),
                }
            }

            let (start, length) = section.file_range().unwrap();
            let file_range = start as usize..(start + length) as usize;

            // sections are one-indexed...
            let index = SectionIndex(i + 1);

            match kind {
                SectionKind::Text => {
                    section_starts.insert(index, (kind, text_bytes));
                    text_bytes += length;
                }
                SectionKind::ReadOnlyData => {
                    section_starts.insert(index, (kind, rdata_bytes));
                    rdata_bytes += length;
                }
            }

            let section = Section {
                file_range,
                kind,
                relocations,
            };

            sections.push(section);
        }

        let mut symbols = Vec::new();

        for symbol in file.symbols() {
            use object::ObjectSymbol;

            if symbol.name_bytes().unwrap_or_default().starts_with(b"roc") {
                if let object::SymbolSection::Section(index) = symbol.section() {
                    let (kind, offset_in_host_section) = section_starts[&index];

                    let symbol = AppSymbol {
                        name: symbol.name().unwrap_or_default().to_string(),
                        section_kind: kind,
                        offset_in_section: (offset_in_host_section + symbol.address()) as usize,
                    };

                    symbols.push(symbol);
                }
            }
        }

>>>>>>> 6c4e225a
        AppSections { sections, symbols }
    }
}

// check on https://github.com/rust-lang/rust/issues/88581 some time in the future
#[allow(dead_code)]
pub const fn next_multiple_of(lhs: usize, rhs: usize) -> usize {
    match lhs % rhs {
        0 => lhs,
        r => lhs + (rhs - r),
    }
}

pub const fn div_ceil(lhs: usize, rhs: usize) -> usize {
    let d = lhs / rhs;
    let r = lhs % rhs;
    if r > 0 && rhs > 0 {
        d + 1
    } else {
        d
    }
}

#[derive(Debug)]
#[repr(C)]
struct HeaderMetadata {
    image_base: u64,
    file_alignment: usize,
    section_alignment: usize,
}

/// NOTE: the numbers must be rounded up to the section and file alignment respectively
#[allow(dead_code)]
fn update_optional_header(
    data: &mut [u8],
    optional_header_offset: usize,
    code_bytes_added: u32,
    file_bytes_added: u32,
    data_bytes_added: u32,
) {
    use object::pe::ImageOptionalHeader64;

    let optional_header =
        load_struct_inplace_mut::<ImageOptionalHeader64>(data, optional_header_offset);

    optional_header
        .size_of_code
        .set(LE, optional_header.size_of_code.get(LE) + code_bytes_added);

    optional_header
        .size_of_image
        .set(LE, optional_header.size_of_image.get(LE) + file_bytes_added);

    optional_header.size_of_initialized_data.set(
        LE,
        optional_header.size_of_initialized_data.get(LE) + data_bytes_added,
    );
}

#[allow(dead_code)]
#[allow(clippy::too_many_arguments)]
fn write_section_header(
    data: &mut [u8],
    name: [u8; 8],
    characteristics: u32,
    section_header_start: usize,
    section_file_offset: usize,
    virtual_size: u32,
    virtual_address: u32,
    size_of_raw_data: u32,
) {
    use object::U32;

    let header = ImageSectionHeader {
        name,
        virtual_size: U32::new(LE, virtual_size),
        virtual_address: U32::new(LE, virtual_address),
        size_of_raw_data: U32::new(LE, size_of_raw_data),
        pointer_to_raw_data: U32::new(LE, section_file_offset as u32),
        pointer_to_relocations: Default::default(),
        pointer_to_linenumbers: Default::default(),
        number_of_relocations: Default::default(),
        number_of_linenumbers: Default::default(),
        characteristics: U32::new(LE, characteristics),
    };

    let header_array: [u8; std::mem::size_of::<ImageSectionHeader>()] =
        unsafe { std::mem::transmute(header) };

    data[section_header_start..][..header_array.len()].copy_from_slice(&header_array);
}

<<<<<<< HEAD
fn increase_number_of_sections_help(
    input_data: &[u8],
    new_sections: &[[u8; 8]],
    output_file: &Path,
) -> MmapMut {
    use object::read::pe::ImageNtHeaders;

    let dos_header = object::pe::ImageDosHeader::parse(input_data).unwrap();
    let mut offset = dos_header.nt_headers_offset().into();
    let header_offset = offset;
    let number_of_sections_offset = header_offset + 4 + 2;

    let sections_len_old = u16::from_le_bytes(
        input_data[number_of_sections_offset as usize..][..2]
            .try_into()
            .unwrap(),
    );

    let mmap = Preprocessor::preprocess(output_file, input_data, new_sections);

    let data = &*mmap;

    let sections_len_new = u16::from_le_bytes(
        data[number_of_sections_offset as usize..][..2]
            .try_into()
            .unwrap(),
    );

    assert_eq!(
        sections_len_old + new_sections.len() as u16,
        sections_len_new
    );

    let (nt_headers, _data_directories) = ImageNtHeaders64::parse(data, &mut offset).unwrap();
    let sections = nt_headers.sections(data, offset).unwrap();

    let names: Vec<_> = sections
        .iter()
        .map(|h| h.name)
        .skip(sections_len_old as usize)
        .take(new_sections.len())
        .collect();

    assert_eq!(new_sections, names.as_slice());

    mmap
}

=======
>>>>>>> 6c4e225a
#[cfg(test)]
mod test {
    const PE_DYNHOST: &[u8] = include_bytes!("../dynhost_benchmarks_windows.exe") as &[_];

    use std::ops::Deref;

    use object::pe::ImageFileHeader;
    use object::read::pe::PeFile64;
    use object::{pe, LittleEndian as LE, Object};

    use indoc::indoc;

    use super::*;

    #[test]
    fn dynamic_relocations() {
        use object::LittleEndian as LE;

        // find the location in the virtual address space and the on-disk file where dynamic
        // relocations are stored. For the example dynhost, objdump shows

        // Sections:
        // Idx Name          Size      VMA               LMA               File off  Algn
        //   0 .text         0007bb26  0000000140001000  0000000140001000  00000400  2**4
        //                   CONTENTS, ALLOC, LOAD, READONLY, CODE
        //   1 .rdata        000369d4  000000014007d000  000000014007d000  0007c000  2**4
        //

        // we parse that into this structure. Note how the VMA and File off correspond to the
        // values that we find. Also note how the delta between virtual address and offset is the
        // same for values of `address_and_offset` and the section values that we find
        //
        // DynamicRelocationsPe {
        //     name_by_virtual_address: {
        //         0xaf4e0: "roc__mainForHost_size",
        //         0xaf4c8: "roc__mainForHost_1__Fx_caller",
        //         0xaf4d0: "roc__mainForHost_1__Fx_result_size",
        //         0xaf4d8: "roc__mainForHost_1_exposed_generic",
        //     },
        //     address_and_offset: {
        //         "roc__mainForHost_1__Fx_result_size": (
        //             0xaf4d0,
        //             0xae4d0,
        //         ),
        //         "roc__mainForHost_1__Fx_caller": (
        //             0xaf4c8,
        //             0xae4c8,
        //         ),
        //         "roc__mainForHost_1_exposed_generic": (
        //             0xaf4d8,
        //             0xae4d8,
        //         ),
        //         "roc__mainForHost_size": (
        //             0xaf4e0,
        //             0xae4e0,
        //         ),
        //     },
        //     section_virtual_address: 0x7d000,
        //     section_offset_in_file: 0x7c000,
        // }

        let dynamic_relocations = DynamicRelocationsPe::new(PE_DYNHOST);
        // println!("{:#x?}", dynamic_relocations);

        let file = PeFile64::parse(PE_DYNHOST).unwrap();
        let import_table = file.import_table().unwrap().unwrap();

        //        let mut name_by_virtual_address: Vec<_> = dynamic_relocations
        //            .name_by_virtual_address
        //            .into_iter()
        //            .collect();
        //
        //
        //        name_by_virtual_address.sort_unstable();

        let mut address_and_offset: Vec<_> =
            dynamic_relocations.address_and_offset.into_iter().collect();

        address_and_offset.sort_unstable();

        // get the relocations through the API
        let addresses_api = {
            let (descriptor, _) = DynamicRelocationsPe::find_roc_dummy_dll(&import_table)
                .unwrap()
                .unwrap();

            let mut addresses = Vec::new();

            let mut thunks = import_table
                .thunks(descriptor.original_first_thunk.get(LE))
                .unwrap();
            while let Some(thunk_data) = thunks.next::<ImageNtHeaders64>().unwrap() {
                use object::read::pe::ImageThunkData;

                let temporary_address = thunk_data.address();

                let (_, name) = import_table.hint_name(temporary_address as _).unwrap();
                let name = String::from_utf8_lossy(name).to_string();

                addresses.push((name, temporary_address));
            }

            addresses.sort_unstable();

            addresses
        };

        // get the relocations through using our offsets into the file
        let addresses_file: Vec<_> = address_and_offset
            .iter()
            .map(|(name, (_, offset))| {
                (
                    name.to_string(),
                    u32::from_le_bytes(PE_DYNHOST[*offset as usize..][..4].try_into().unwrap()),
                )
            })
            .collect();

        // we want our file offset approach to equal the API
        assert_eq!(addresses_api, addresses_file);
    }

    #[test]
    fn collect_undefined_symbols_pe() {
        let object = object::File::parse(PE_DYNHOST).unwrap();

        let imports: Vec<_> = object
            .imports()
            .unwrap()
            .iter()
            .filter(|import| import.library() == b"roc-cheaty-lib.dll")
            .map(|import| String::from_utf8_lossy(import.name()))
            .collect();

        assert_eq!(
            [
                "roc__mainForHost_1__Fx_caller",
                "roc__mainForHost_1__Fx_result_size",
                "roc__mainForHost_1_exposed_generic",
                "roc__mainForHost_size"
            ],
            imports.as_slice(),
        )
    }

    #[test]
    fn remove_dummy_dll_import() {
        let object = PeFile64::parse(PE_DYNHOST).unwrap();
        let before = object
            .data_directories()
            .get(pe::IMAGE_DIRECTORY_ENTRY_IMPORT)
            .unwrap()
            .size
            .get(LE);

        let dynamic_relocations = DynamicRelocationsPe::new(PE_DYNHOST);
        let mut data = PE_DYNHOST.to_vec();

        remove_dummy_dll_import_table_test(
            &mut data,
            dynamic_relocations.data_directories_offset_in_file,
            dynamic_relocations.imports_offset_in_file,
            dynamic_relocations.dummy_import_index,
        );

        // parse and check that it's really gone
        let object = PeFile64::parse(data.as_slice()).unwrap();

        let after = object
            .data_directories()
            .get(pe::IMAGE_DIRECTORY_ENTRY_IMPORT)
            .unwrap()
            .size
            .get(LE);

        assert_eq!(
            before - after,
            std::mem::size_of::<pe::ImageImportDescriptor>() as u32
        );

        assert_eq!(
            object
                .imports()
                .unwrap()
                .iter()
                .filter(|import| import.library() == b"roc-cheaty-lib.dll")
                .count(),
            0
        );
    }

    #[test]
    fn find_number_of_sections() {
        use object::pe;

        let dos_header = pe::ImageDosHeader::parse(PE_DYNHOST).unwrap();
        let offset = dos_header.nt_headers_offset();

        let number_of_sections_offset = offset + 4 + 2;

        let actual = u16::from_le_bytes(
            PE_DYNHOST[number_of_sections_offset as usize..][..2]
                .try_into()
                .unwrap(),
        );

        assert_eq!(actual, 7)
    }

    #[test]
    fn increase_number_of_sections() {
        let dir = tempfile::tempdir().unwrap();
        let path = dir.path().join("test.exe");

        let new_sections = [*b"placehol", *b"aaaabbbb"];

        increase_number_of_sections_help(PE_DYNHOST, &new_sections, &path);
    }

    fn redirect_dummy_dll_functions_test(
        executable: &mut [u8],
        dynamic_relocations: &DynamicRelocationsPe,
        function_definition_vas: &[(String, u64)],
    ) {
        let object = object::read::pe::PeFile64::parse(&*executable).unwrap();
        let imports: Vec<_> = object
            .imports()
            .unwrap()
            .iter()
            .filter(|import| import.library() == b"roc-cheaty-lib.dll")
            .map(|import| {
                std::str::from_utf8(import.name())
                    .unwrap_or_default()
                    .to_owned()
            })
            .collect();

        // and get the offset in the file of 0x1400037f0
        let thunks_start_offset = find_thunks_start_offset(executable, dynamic_relocations);

        redirect_dummy_dll_functions(
            executable,
            function_definition_vas,
            &imports,
            thunks_start_offset,
        )
    }

    fn link_zig_host_and_app_help(dir: &Path) {
        use object::ObjectSection;

        let host_zig = indoc!(
            r#"
            const std = @import("std");

            extern const roc_one: u64;
            extern const roc_three: u64;

            extern fn roc_magic1() callconv(.C) u64;
            extern fn roc_magic2() callconv(.C) u8;

            pub export fn roc_alloc() u64 {
                return 123456;
            }

            pub export fn roc_realloc() u64 {
                return 111111;
            }

            pub fn main() !void {
                const stdout = std.io.getStdOut().writer();
                try stdout.print("Hello, {} {} {} {}!\n", .{roc_magic1(), roc_magic2(), roc_one, roc_three});
            }
            "#
        );

        let app_zig = indoc!(
            r#"
            export const roc_one: u64 = 1;
            export const roc_three: u64 = 3;

            extern fn roc_alloc() u64;
            extern fn roc_realloc() u64;

            export fn roc_magic1() u64 {
                return roc_alloc() + roc_realloc();
            }

            export fn roc_magic2() u8 {
                return 32;
            }
            "#
        );

        let zig = std::env::var("ROC_ZIG").unwrap_or_else(|_| "zig".into());

        std::fs::write(dir.join("host.zig"), host_zig.as_bytes()).unwrap();
        std::fs::write(dir.join("app.zig"), app_zig.as_bytes()).unwrap();

        // we need to compile the app first
        let output = std::process::Command::new(&zig)
            .current_dir(dir)
            .args(&[
                "build-obj",
                "app.zig",
                "-target",
                "x86_64-windows-gnu",
                "--strip",
                "-rdynamic",
                "-OReleaseFast",
            ])
            .output()
            .unwrap();

        if !output.status.success() {
            use std::io::Write;

            std::io::stdout().write_all(&output.stdout).unwrap();
            std::io::stderr().write_all(&output.stderr).unwrap();

            panic!("zig build-obj failed");
        }

        // open our app object; we'll copy sections from it later
        let file = std::fs::File::open(dir.join("app.obj")).unwrap();
<<<<<<< HEAD
        let app_obj = unsafe { memmap2::Mmap::map(&file) }.unwrap();

        let app_obj_sections = AppSections::from_data(&*app_obj);
        let mut symbols = app_obj_sections.symbols;
=======
        let roc_app = unsafe { memmap2::Mmap::map(&file) }.unwrap();

        let roc_app_sections = AppSections::from_data(&*roc_app);
        let mut symbols = roc_app_sections.symbols;
>>>>>>> 6c4e225a

        // make the dummy dylib based on the app object
        let names: Vec<_> = symbols.iter().map(|s| s.name.clone()).collect();
        let dylib_bytes = crate::generate_dylib::synthetic_dll(&names);
        std::fs::write(dir.join("libapp.obj"), dylib_bytes).unwrap();

        // now we can compile the host (it uses libapp.obj, hence the order here)
        let output = std::process::Command::new(&zig)
            .current_dir(dir)
            .args(&[
                "build-exe",
                "libapp.obj",
                "host.zig",
                "-lc",
                "-target",
                "x86_64-windows-gnu",
                "-rdynamic",
                "--strip",
                "-rdynamic",
                "-OReleaseFast",
            ])
            .output()
            .unwrap();

        if !output.status.success() {
            use std::io::Write;

            std::io::stdout().write_all(&output.stdout).unwrap();
            std::io::stderr().write_all(&output.stderr).unwrap();

            panic!("zig build-exe failed");
        }

        let data = std::fs::read(dir.join("host.exe")).unwrap();
        let new_sections = [*b".text\0\0\0", *b".rdata\0\0"];
        increase_number_of_sections_help(&data, &new_sections, &dir.join("dynhost.exe"));

        // hardcoded for now, should come from the precompiled metadata in the future
        let image_base: u64 = 0x140000000;
        let file_alignment = 0x200;
        let section_alignment = 0x1000;
        let last_host_section_index = 5;

<<<<<<< HEAD
        let app_sections_size: usize = app_obj_sections
=======
        let roc_app_sections_size: usize = roc_app_sections
>>>>>>> 6c4e225a
            .sections
            .iter()
            .map(|s| next_multiple_of(s.file_range.end - s.file_range.start, file_alignment))
            .sum();

        let dynhost_bytes = std::fs::read(dir.join("dynhost.exe")).unwrap();

<<<<<<< HEAD
        let mut app = mmap_mut(
            &dir.join("app.exe"),
            dynhost_bytes.len() + app_sections_size,
        );

        // copying over all of the dynhost.exe bytes
        app[..dynhost_bytes.len()].copy_from_slice(&dynhost_bytes);

        let file = PeFile64::parse(app.deref()).unwrap();
        let last_host_section = file.sections().nth(last_host_section_index).unwrap();

        let exports: MutMap<String, i64> = file
            .exports()
            .unwrap()
            .into_iter()
            .map(|e| {
                (
                    String::from_utf8(e.name().to_vec()).unwrap(),
                    (e.address() - image_base) as i64,
                )
            })
            .collect();

        let optional_header_offset = file.dos_header().nt_headers_offset() as usize
            + std::mem::size_of::<u32>()
            + std::mem::size_of::<ImageFileHeader>();

        let app_code_section_va = last_host_section.address()
            + next_multiple_of(
                last_host_section.size() as usize,
                section_alignment as usize,
            ) as u64;

        let mut section_header_start = 624;
        let mut section_file_offset = dynhost_bytes.len();
        let mut virtual_address = (app_code_section_va - image_base) as u32;

        let mut code_bytes_added = 0;
        let mut data_bytes_added = 0;
        let mut file_bytes_added = 0;

        for kind in [SectionKind::Text, SectionKind::ReadOnlyData] {
            let length: usize = app_obj_sections
                .sections
                .iter()
                .filter(|s| s.kind == kind)
                .map(|s| s.file_range.end - s.file_range.start)
                .sum();

            // offset_in_section now becomes a proper virtual address
            for symbol in symbols.iter_mut() {
                if symbol.section_kind == kind {
                    symbol.offset_in_section += image_base as usize + virtual_address as usize;
                }
            }

            let virtual_size = length as u32;
            let size_of_raw_data = next_multiple_of(length, file_alignment) as u32;

            match kind {
                SectionKind::Text => {
                    code_bytes_added += size_of_raw_data;

                    write_section_header(
                        &mut app,
                        *b".text1\0\0",
                        pe::IMAGE_SCN_MEM_READ | pe::IMAGE_SCN_CNT_CODE | pe::IMAGE_SCN_MEM_EXECUTE,
                        section_header_start,
                        section_file_offset,
                        virtual_size,
                        virtual_address,
                        size_of_raw_data,
                    );
                }
                SectionKind::ReadOnlyData => {
                    data_bytes_added += size_of_raw_data;

                    write_section_header(
                        &mut app,
                        *b".rdata1\0",
                        pe::IMAGE_SCN_MEM_READ | pe::IMAGE_SCN_CNT_INITIALIZED_DATA,
                        section_header_start,
                        section_file_offset,
                        virtual_size,
                        virtual_address,
                        size_of_raw_data,
                    );
                }
            }

            let mut offset = section_file_offset;
            let it = app_obj_sections.sections.iter().filter(|s| s.kind == kind);
            for section in it {
                let slice = &app_obj[section.file_range.start..section.file_range.end];
                app[offset..][..slice.len()].copy_from_slice(slice);

                for (name, app_relocation) in section.relocations.iter() {
                    let destination = exports[name];

                    let AppRelocation {
                        offset_in_section,
                        relocation,
                        ..
                    } = app_relocation;

                    match relocation.kind() {
                        object::RelocationKind::Relative => {
                            // we implicitly only do 32-bit relocations
                            debug_assert_eq!(relocation.size(), 32);

                            let delta =
                                destination - virtual_address as i64 - *offset_in_section as i64
                                    + relocation.addend();

                            app[offset + *offset_in_section as usize..][..4]
                                .copy_from_slice(&(delta as i32).to_le_bytes());
                        }
                        _ => todo!(),
                    }
                }

                offset += slice.len();
            }

            section_header_start += std::mem::size_of::<ImageSectionHeader>();
            section_file_offset += size_of_raw_data as usize;
            virtual_address += next_multiple_of(length, section_alignment) as u32;
            file_bytes_added += next_multiple_of(length, section_alignment) as u32;
        }

        update_optional_header(
            &mut app,
            optional_header_offset,
            code_bytes_added as u32,
            file_bytes_added as u32,
            data_bytes_added as u32,
        );

        let dynamic_relocations = DynamicRelocationsPe::new(&app);
        let symbols: Vec<_> = symbols
            .into_iter()
            .map(|s| (s.name, s.offset_in_section as u64))
            .collect();
        redirect_dummy_dll_functions_test(&mut app, &dynamic_relocations, &symbols);

        remove_dummy_dll_import_table_test(
            &mut app,
=======
        let mut executable = mmap_mut(
            &dir.join("app.exe"),
            dynhost_bytes.len() + roc_app_sections_size,
        );

        // copying over all of the dynhost.exe bytes
        executable[..dynhost_bytes.len()].copy_from_slice(&dynhost_bytes);

        let file = PeFile64::parse(executable.deref()).unwrap();
        let last_host_section = file.sections().nth(last_host_section_index).unwrap();

        let exports: MutMap<String, i64> = file
            .exports()
            .unwrap()
            .into_iter()
            .map(|e| {
                (
                    String::from_utf8(e.name().to_vec()).unwrap(),
                    (e.address() - image_base) as i64,
                )
            })
            .collect();

        let optional_header_offset = file.dos_header().nt_headers_offset() as usize
            + std::mem::size_of::<u32>()
            + std::mem::size_of::<ImageFileHeader>();

        let extra_code_section_va = last_host_section.address()
            + next_multiple_of(
                last_host_section.size() as usize,
                section_alignment as usize,
            ) as u64;

        let mut section_header_start = 624;
        let mut section_file_offset = dynhost_bytes.len();
        let mut virtual_address = (extra_code_section_va - image_base) as u32;

        let mut code_bytes_added = 0;
        let mut data_bytes_added = 0;
        let mut file_bytes_added = 0;

        for kind in [SectionKind::Text, SectionKind::ReadOnlyData] {
            let length: usize = roc_app_sections
                .sections
                .iter()
                .filter(|s| s.kind == kind)
                .map(|s| s.file_range.end - s.file_range.start)
                .sum();

            // offset_in_section now becomes a proper virtual address
            for symbol in symbols.iter_mut() {
                if symbol.section_kind == kind {
                    symbol.offset_in_section += image_base as usize + virtual_address as usize;
                }
            }

            let virtual_size = length as u32;
            let size_of_raw_data = next_multiple_of(length, file_alignment) as u32;

            match kind {
                SectionKind::Text => {
                    code_bytes_added += size_of_raw_data;

                    write_section_header(
                        &mut executable,
                        *b".text1\0\0",
                        pe::IMAGE_SCN_MEM_READ | pe::IMAGE_SCN_CNT_CODE | pe::IMAGE_SCN_MEM_EXECUTE,
                        section_header_start,
                        section_file_offset,
                        virtual_size,
                        virtual_address,
                        size_of_raw_data,
                    );
                }
                SectionKind::ReadOnlyData => {
                    data_bytes_added += size_of_raw_data;

                    write_section_header(
                        &mut executable,
                        *b".rdata1\0",
                        pe::IMAGE_SCN_MEM_READ | pe::IMAGE_SCN_CNT_INITIALIZED_DATA,
                        section_header_start,
                        section_file_offset,
                        virtual_size,
                        virtual_address,
                        size_of_raw_data,
                    );
                }
            }

            let mut offset = section_file_offset;
            let it = roc_app_sections.sections.iter().filter(|s| s.kind == kind);
            for section in it {
                let slice = &roc_app[section.file_range.start..section.file_range.end];
                executable[offset..][..slice.len()].copy_from_slice(slice);

                for (name, (offset_in_section, relocation)) in section.relocations.iter() {
                    let destination = exports[name];

                    match relocation.kind() {
                        object::RelocationKind::Relative => {
                            // we implicitly only do 32-bit relocations
                            debug_assert_eq!(relocation.size(), 32);

                            let delta =
                                destination - virtual_address as i64 - *offset_in_section as i64
                                    + relocation.addend();

                            executable[offset + *offset_in_section as usize..][..4]
                                .copy_from_slice(&(delta as i32).to_le_bytes());
                        }
                        _ => todo!(),
                    }
                }

                offset += slice.len();
            }

            section_header_start += std::mem::size_of::<ImageSectionHeader>();
            section_file_offset += size_of_raw_data as usize;
            virtual_address += next_multiple_of(length, section_alignment) as u32;
            file_bytes_added += next_multiple_of(length, section_alignment) as u32;
        }

        update_optional_header(
            &mut executable,
            optional_header_offset,
            code_bytes_added as u32,
            file_bytes_added as u32,
            data_bytes_added as u32,
        );

        let dynamic_relocations = DynamicRelocationsPe::new(&executable);
        let symbols: Vec<_> = symbols
            .into_iter()
            .map(|s| (s.name, s.offset_in_section as u64))
            .collect();
        redirect_dummy_dll_functions_test(&mut executable, &dynamic_relocations, &symbols);

        remove_dummy_dll_import_table(
            &mut executable,
>>>>>>> 6c4e225a
            dynamic_relocations.data_directories_offset_in_file,
            dynamic_relocations.imports_offset_in_file,
            dynamic_relocations.dummy_import_index,
        );
    }

    #[cfg(windows)]
    #[test]
    fn link_zig_host_and_app_windows() {
        let dir = tempfile::tempdir().unwrap();
        let dir = dir.path();
<<<<<<< HEAD

        link_zig_host_and_app_help(dir);

        let output = std::process::Command::new("app.exe")
            .current_dir(dir)
            .output()
            .unwrap();

=======

        link_zig_host_and_app_help(dir);

        let output = std::process::Command::new("app.exe")
            .current_dir(dir)
            .output()
            .unwrap();

>>>>>>> 6c4e225a
        if !output.status.success() {
            use std::io::Write;

            std::io::stdout().write_all(&output.stdout).unwrap();
            std::io::stderr().write_all(&output.stderr).unwrap();

            panic!("app.exe failed");
        }

        let output = String::from_utf8_lossy(&output.stdout);

        assert_eq!("Hello, 234567 32 1 3!\n", output);
    }

    #[ignore]
    #[test]
    fn link_zig_host_and_app_wine() {
        let dir = tempfile::tempdir().unwrap();
        let dir = dir.path();

        link_zig_host_and_app_help(dir);

        let output = std::process::Command::new("wine")
            .current_dir(dir)
            .args(&["app.exe"])
            .output()
            .unwrap();

        if !output.status.success() {
            use std::io::Write;

            std::io::stdout().write_all(&output.stdout).unwrap();
            std::io::stderr().write_all(&output.stderr).unwrap();

            panic!("wine failed");
        }

        let output = String::from_utf8_lossy(&output.stdout);

        assert_eq!("Hello, 234567 32 1 3!\n", output);
    }
}<|MERGE_RESOLUTION|>--- conflicted
+++ resolved
@@ -1,13 +1,9 @@
-<<<<<<< HEAD
 use std::{
     io::{BufReader, BufWriter},
     ops::Range,
     path::Path,
     time::Instant,
 };
-=======
-use std::{ops::Range, path::Path, time::Instant};
->>>>>>> 6c4e225a
 
 use bincode::{deserialize_from, serialize_into};
 use memmap2::{Mmap, MmapMut};
@@ -17,11 +13,7 @@
         ImageThunkData64,
     },
     read::pe::ImportTable,
-<<<<<<< HEAD
     LittleEndian as LE, Object, RelocationTarget, SectionIndex,
-=======
-    LittleEndian as LE, RelocationTarget, SectionIndex,
->>>>>>> 6c4e225a
 };
 use serde::{Deserialize, Serialize};
 
@@ -29,7 +21,6 @@
 use roc_error_macros::internal_error;
 
 use crate::{load_struct_inplace, load_struct_inplace_mut};
-<<<<<<< HEAD
 
 #[derive(Debug, Serialize, Deserialize)]
 struct PeMetadata {
@@ -53,8 +44,6 @@
     dynamic_relocations: DynamicRelocationsPe,
     thunks_start_offset: usize,
 }
-=======
->>>>>>> 6c4e225a
 
 #[allow(dead_code)]
 pub(crate) fn preprocess_windows(
@@ -715,16 +704,12 @@
     unsafe { MmapMut::map_mut(&out_file).unwrap_or_else(|e| internal_error!("{e}")) }
 }
 
-<<<<<<< HEAD
-fn find_thunks_start_offset(exec_data: &[u8], dynamic_relocations: &DynamicRelocationsPe) -> usize {
-=======
 /// Find the place in the executable where the thunks for our dummy .dll are stored
 #[allow(dead_code)]
 fn find_thunks_start_offset(
     executable: &[u8],
     dynamic_relocations: &DynamicRelocationsPe,
 ) -> usize {
->>>>>>> 6c4e225a
     // The host executable contains indirect calls to functions that the host should provide
     //
     //     14000105d:	e8 8e 27 00 00       	call   0x1400037f0
@@ -757,11 +742,7 @@
         + W * dynamic_relocations.dummy_import_index as usize;
 
     let dummy_import_desc =
-<<<<<<< HEAD
-        load_struct_inplace::<ImageImportDescriptor>(exec_data, dummy_import_desc_start);
-=======
         load_struct_inplace::<ImageImportDescriptor>(executable, dummy_import_desc_start);
->>>>>>> 6c4e225a
 
     // per https://en.wikibooks.org/wiki/X86_Disassembly/Windows_Executable_Files#The_Import_directory,
     //
@@ -775,32 +756,19 @@
     let dummy_thunks_address_va = dummy_import_desc.first_thunk;
     let dummy_thunks_address = dummy_thunks_address_va.get(LE);
 
-<<<<<<< HEAD
-    let dos_header = object::pe::ImageDosHeader::parse(exec_data).unwrap();
-    let mut offset = dos_header.nt_headers_offset().into();
-
-    use object::read::pe::ImageNtHeaders;
-    let (nt_headers, _data_directories) = ImageNtHeaders64::parse(exec_data, &mut offset).unwrap();
-    let sections = nt_headers.sections(exec_data, offset).unwrap();
-=======
     let dos_header = object::pe::ImageDosHeader::parse(executable).unwrap();
     let mut offset = dos_header.nt_headers_offset().into();
 
     use object::read::pe::ImageNtHeaders;
     let (nt_headers, _data_directories) = ImageNtHeaders64::parse(executable, &mut offset).unwrap();
     let sections = nt_headers.sections(executable, offset).unwrap();
->>>>>>> 6c4e225a
 
     // find the section the virtual address is in
     let (section_va, offset_in_file) = sections
         .iter()
         .find_map(|section| {
             section
-<<<<<<< HEAD
-                .pe_data_containing(exec_data, dummy_thunks_address)
-=======
                 .pe_data_containing(executable, dummy_thunks_address)
->>>>>>> 6c4e225a
                 .map(|(_section_data, section_va)| {
                     (section_va, section.pointer_to_raw_data.get(LE))
                 })
@@ -811,11 +779,8 @@
     (dummy_thunks_address - section_va + offset_in_file) as usize
 }
 
-<<<<<<< HEAD
-=======
 /// Make the thunks point to our actual roc application functions
 #[allow(dead_code)]
->>>>>>> 6c4e225a
 fn redirect_dummy_dll_functions(
     executable: &mut [u8],
     function_definition_vas: &[(String, u64)],
@@ -824,15 +789,9 @@
 ) {
     // it could be that a symbol exposed by the app is not used by the host. We must skip unused symbols
     let mut targets = function_definition_vas.iter();
-<<<<<<< HEAD
-    'outer: for (i, name) in imports.iter().enumerate() {
-        for (target_name, target_va) in targets.by_ref() {
-            if name == target_name {
-=======
     'outer: for (i, host_name) in imports.iter().enumerate() {
         for (roc_app_target_name, roc_app_target_va) in targets.by_ref() {
             if host_name == roc_app_target_name {
->>>>>>> 6c4e225a
                 // addresses are 64-bit values
                 let address_bytes = &mut executable[thunks_start_offset + i * 8..][..8];
 
@@ -843,11 +802,7 @@
                 }
 
                 // update the address to a function VA
-<<<<<<< HEAD
-                address_bytes.copy_from_slice(&target_va.to_le_bytes());
-=======
                 address_bytes.copy_from_slice(&roc_app_target_va.to_le_bytes());
->>>>>>> 6c4e225a
 
                 continue 'outer;
             }
@@ -864,7 +819,6 @@
 
 #[allow(dead_code)]
 #[derive(Debug)]
-<<<<<<< HEAD
 struct AppRelocation {
     offset_in_section: u64,
     address: u64,
@@ -989,117 +943,6 @@
             }
         }
 
-=======
-struct Section {
-    /// File range of the section (in the app object)
-    file_range: Range<usize>,
-    kind: SectionKind,
-    relocations: MutMap<String, (u64, object::Relocation)>,
-}
-
-#[allow(dead_code)]
-#[derive(Debug)]
-struct AppSymbol {
-    name: String,
-    section_kind: SectionKind,
-    offset_in_section: usize,
-}
-
-#[allow(dead_code)]
-#[derive(Debug, Default)]
-struct AppSections {
-    sections: Vec<Section>,
-    symbols: Vec<AppSymbol>,
-}
-
-impl AppSections {
-    #[allow(dead_code)]
-    fn from_data(data: &[u8]) -> Self {
-        use object::{Object, ObjectSection};
-
-        let file = object::File::parse(data).unwrap();
-
-        let mut sections = Vec::new();
-
-        let mut section_starts = MutMap::default();
-
-        let mut text_bytes = 0;
-        let mut rdata_bytes = 0;
-
-        for (i, section) in file.sections().enumerate() {
-            let kind = match section.name() {
-                Ok(".text") => SectionKind::Text,
-                // Ok(".data") => SectionKind::Data,
-                Ok(".rdata") => SectionKind::ReadOnlyData,
-
-                _ => continue,
-            };
-
-            let mut relocations = MutMap::default();
-
-            for (offset_in_section, relocation) in section.relocations() {
-                match relocation.target() {
-                    RelocationTarget::Symbol(symbol_index) => {
-                        use object::ObjectSymbol;
-
-                        let name = file
-                            .symbol_by_index(symbol_index)
-                            .and_then(|s| s.name())
-                            .unwrap_or_default();
-
-                        relocations.insert(name.to_string(), (offset_in_section, relocation));
-                    }
-                    _ => todo!(),
-                }
-            }
-
-            let (start, length) = section.file_range().unwrap();
-            let file_range = start as usize..(start + length) as usize;
-
-            // sections are one-indexed...
-            let index = SectionIndex(i + 1);
-
-            match kind {
-                SectionKind::Text => {
-                    section_starts.insert(index, (kind, text_bytes));
-                    text_bytes += length;
-                }
-                SectionKind::ReadOnlyData => {
-                    section_starts.insert(index, (kind, rdata_bytes));
-                    rdata_bytes += length;
-                }
-            }
-
-            let section = Section {
-                file_range,
-                kind,
-                relocations,
-            };
-
-            sections.push(section);
-        }
-
-        let mut symbols = Vec::new();
-
-        for symbol in file.symbols() {
-            use object::ObjectSymbol;
-
-            if symbol.name_bytes().unwrap_or_default().starts_with(b"roc") {
-                if let object::SymbolSection::Section(index) = symbol.section() {
-                    let (kind, offset_in_host_section) = section_starts[&index];
-
-                    let symbol = AppSymbol {
-                        name: symbol.name().unwrap_or_default().to_string(),
-                        section_kind: kind,
-                        offset_in_section: (offset_in_host_section + symbol.address()) as usize,
-                    };
-
-                    symbols.push(symbol);
-                }
-            }
-        }
-
->>>>>>> 6c4e225a
         AppSections { sections, symbols }
     }
 }
@@ -1192,7 +1035,6 @@
     data[section_header_start..][..header_array.len()].copy_from_slice(&header_array);
 }
 
-<<<<<<< HEAD
 fn increase_number_of_sections_help(
     input_data: &[u8],
     new_sections: &[[u8; 8]],
@@ -1241,8 +1083,6 @@
     mmap
 }
 
-=======
->>>>>>> 6c4e225a
 #[cfg(test)]
 mod test {
     const PE_DYNHOST: &[u8] = include_bytes!("../dynhost_benchmarks_windows.exe") as &[_];
@@ -1568,17 +1408,10 @@
 
         // open our app object; we'll copy sections from it later
         let file = std::fs::File::open(dir.join("app.obj")).unwrap();
-<<<<<<< HEAD
-        let app_obj = unsafe { memmap2::Mmap::map(&file) }.unwrap();
-
-        let app_obj_sections = AppSections::from_data(&*app_obj);
-        let mut symbols = app_obj_sections.symbols;
-=======
         let roc_app = unsafe { memmap2::Mmap::map(&file) }.unwrap();
 
         let roc_app_sections = AppSections::from_data(&*roc_app);
         let mut symbols = roc_app_sections.symbols;
->>>>>>> 6c4e225a
 
         // make the dummy dylib based on the app object
         let names: Vec<_> = symbols.iter().map(|s| s.name.clone()).collect();
@@ -1622,11 +1455,7 @@
         let section_alignment = 0x1000;
         let last_host_section_index = 5;
 
-<<<<<<< HEAD
-        let app_sections_size: usize = app_obj_sections
-=======
         let roc_app_sections_size: usize = roc_app_sections
->>>>>>> 6c4e225a
             .sections
             .iter()
             .map(|s| next_multiple_of(s.file_range.end - s.file_range.start, file_alignment))
@@ -1634,155 +1463,6 @@
 
         let dynhost_bytes = std::fs::read(dir.join("dynhost.exe")).unwrap();
 
-<<<<<<< HEAD
-        let mut app = mmap_mut(
-            &dir.join("app.exe"),
-            dynhost_bytes.len() + app_sections_size,
-        );
-
-        // copying over all of the dynhost.exe bytes
-        app[..dynhost_bytes.len()].copy_from_slice(&dynhost_bytes);
-
-        let file = PeFile64::parse(app.deref()).unwrap();
-        let last_host_section = file.sections().nth(last_host_section_index).unwrap();
-
-        let exports: MutMap<String, i64> = file
-            .exports()
-            .unwrap()
-            .into_iter()
-            .map(|e| {
-                (
-                    String::from_utf8(e.name().to_vec()).unwrap(),
-                    (e.address() - image_base) as i64,
-                )
-            })
-            .collect();
-
-        let optional_header_offset = file.dos_header().nt_headers_offset() as usize
-            + std::mem::size_of::<u32>()
-            + std::mem::size_of::<ImageFileHeader>();
-
-        let app_code_section_va = last_host_section.address()
-            + next_multiple_of(
-                last_host_section.size() as usize,
-                section_alignment as usize,
-            ) as u64;
-
-        let mut section_header_start = 624;
-        let mut section_file_offset = dynhost_bytes.len();
-        let mut virtual_address = (app_code_section_va - image_base) as u32;
-
-        let mut code_bytes_added = 0;
-        let mut data_bytes_added = 0;
-        let mut file_bytes_added = 0;
-
-        for kind in [SectionKind::Text, SectionKind::ReadOnlyData] {
-            let length: usize = app_obj_sections
-                .sections
-                .iter()
-                .filter(|s| s.kind == kind)
-                .map(|s| s.file_range.end - s.file_range.start)
-                .sum();
-
-            // offset_in_section now becomes a proper virtual address
-            for symbol in symbols.iter_mut() {
-                if symbol.section_kind == kind {
-                    symbol.offset_in_section += image_base as usize + virtual_address as usize;
-                }
-            }
-
-            let virtual_size = length as u32;
-            let size_of_raw_data = next_multiple_of(length, file_alignment) as u32;
-
-            match kind {
-                SectionKind::Text => {
-                    code_bytes_added += size_of_raw_data;
-
-                    write_section_header(
-                        &mut app,
-                        *b".text1\0\0",
-                        pe::IMAGE_SCN_MEM_READ | pe::IMAGE_SCN_CNT_CODE | pe::IMAGE_SCN_MEM_EXECUTE,
-                        section_header_start,
-                        section_file_offset,
-                        virtual_size,
-                        virtual_address,
-                        size_of_raw_data,
-                    );
-                }
-                SectionKind::ReadOnlyData => {
-                    data_bytes_added += size_of_raw_data;
-
-                    write_section_header(
-                        &mut app,
-                        *b".rdata1\0",
-                        pe::IMAGE_SCN_MEM_READ | pe::IMAGE_SCN_CNT_INITIALIZED_DATA,
-                        section_header_start,
-                        section_file_offset,
-                        virtual_size,
-                        virtual_address,
-                        size_of_raw_data,
-                    );
-                }
-            }
-
-            let mut offset = section_file_offset;
-            let it = app_obj_sections.sections.iter().filter(|s| s.kind == kind);
-            for section in it {
-                let slice = &app_obj[section.file_range.start..section.file_range.end];
-                app[offset..][..slice.len()].copy_from_slice(slice);
-
-                for (name, app_relocation) in section.relocations.iter() {
-                    let destination = exports[name];
-
-                    let AppRelocation {
-                        offset_in_section,
-                        relocation,
-                        ..
-                    } = app_relocation;
-
-                    match relocation.kind() {
-                        object::RelocationKind::Relative => {
-                            // we implicitly only do 32-bit relocations
-                            debug_assert_eq!(relocation.size(), 32);
-
-                            let delta =
-                                destination - virtual_address as i64 - *offset_in_section as i64
-                                    + relocation.addend();
-
-                            app[offset + *offset_in_section as usize..][..4]
-                                .copy_from_slice(&(delta as i32).to_le_bytes());
-                        }
-                        _ => todo!(),
-                    }
-                }
-
-                offset += slice.len();
-            }
-
-            section_header_start += std::mem::size_of::<ImageSectionHeader>();
-            section_file_offset += size_of_raw_data as usize;
-            virtual_address += next_multiple_of(length, section_alignment) as u32;
-            file_bytes_added += next_multiple_of(length, section_alignment) as u32;
-        }
-
-        update_optional_header(
-            &mut app,
-            optional_header_offset,
-            code_bytes_added as u32,
-            file_bytes_added as u32,
-            data_bytes_added as u32,
-        );
-
-        let dynamic_relocations = DynamicRelocationsPe::new(&app);
-        let symbols: Vec<_> = symbols
-            .into_iter()
-            .map(|s| (s.name, s.offset_in_section as u64))
-            .collect();
-        redirect_dummy_dll_functions_test(&mut app, &dynamic_relocations, &symbols);
-
-        remove_dummy_dll_import_table_test(
-            &mut app,
-=======
         let mut executable = mmap_mut(
             &dir.join("app.exe"),
             dynhost_bytes.len() + roc_app_sections_size,
@@ -1879,8 +1559,14 @@
                 let slice = &roc_app[section.file_range.start..section.file_range.end];
                 executable[offset..][..slice.len()].copy_from_slice(slice);
 
-                for (name, (offset_in_section, relocation)) in section.relocations.iter() {
+                for (name, app_relocation) in section.relocations.iter() {
                     let destination = exports[name];
+
+                    let AppRelocation {
+                        offset_in_section,
+                        relocation,
+                        ..
+                    } = app_relocation;
 
                     match relocation.kind() {
                         object::RelocationKind::Relative => {
@@ -1922,9 +1608,8 @@
             .collect();
         redirect_dummy_dll_functions_test(&mut executable, &dynamic_relocations, &symbols);
 
-        remove_dummy_dll_import_table(
+        remove_dummy_dll_import_table_test(
             &mut executable,
->>>>>>> 6c4e225a
             dynamic_relocations.data_directories_offset_in_file,
             dynamic_relocations.imports_offset_in_file,
             dynamic_relocations.dummy_import_index,
@@ -1936,7 +1621,6 @@
     fn link_zig_host_and_app_windows() {
         let dir = tempfile::tempdir().unwrap();
         let dir = dir.path();
-<<<<<<< HEAD
 
         link_zig_host_and_app_help(dir);
 
@@ -1945,16 +1629,6 @@
             .output()
             .unwrap();
 
-=======
-
-        link_zig_host_and_app_help(dir);
-
-        let output = std::process::Command::new("app.exe")
-            .current_dir(dir)
-            .output()
-            .unwrap();
-
->>>>>>> 6c4e225a
         if !output.status.success() {
             use std::io::Write;
 
