#[macro_use]
extern crate pretty_assertions;
extern crate bumpalo;
extern crate indoc;
extern crate roc_reporting;

mod helpers;

#[cfg(test)]
mod test_reporting {
    use crate::helpers::{can_expr, infer_expr, test_home, CanExprOut, ParseErrOut};
    use bumpalo::Bump;
    use indoc::indoc;
    use roc_can::abilities::AbilitiesStore;
    use roc_can::def::Declaration;
    use roc_can::pattern::Pattern;
    use roc_load::{self, LoadedModule, LoadingProblem};
    use roc_module::symbol::{Interns, ModuleId};
    use roc_mono::ir::{Procs, Stmt, UpdateModeIds};
    use roc_mono::layout::LayoutCache;
    use roc_region::all::LineInfo;
    use roc_reporting::report::{
        can_problem, mono_problem, parse_problem, type_problem, RenderTarget, Report, Severity,
        ANSI_STYLE_CODES, DEFAULT_PALETTE,
    };
    use roc_reporting::report::{RocDocAllocator, RocDocBuilder};
    use roc_solve::solve;
    use roc_test_utils::assert_multiline_str_eq;
    use roc_types::pretty_print::name_all_type_vars;
    use roc_types::subs::Subs;
    use std::path::PathBuf;

    fn filename_from_string(str: &str) -> PathBuf {
        let mut filename = PathBuf::new();
        filename.push(str);

        filename
    }

    fn to_simple_report(doc: RocDocBuilder) -> Report {
        Report {
            title: "".to_string(),
            doc,
            filename: filename_from_string(r"\code\proj\Main.roc"),
            severity: Severity::RuntimeError,
        }
    }

    fn promote_expr_to_module(src: &str) -> String {
        let mut buffer =
            String::from("app \"test\" provides [ main ] to \"./platform\"\n\nmain =\n");

        for line in src.lines() {
            // indent the body!
            buffer.push_str("    ");
            buffer.push_str(line);
            buffer.push('\n');
        }

        buffer
    }

    fn run_load_and_infer<'a>(
        arena: &'a Bump,
        src: &'a str,
    ) -> (String, Result<LoadedModule, LoadingProblem<'a>>) {
        use std::fs::File;
        use std::io::Write;
        use tempfile::tempdir;

        let module_src = if src.starts_with("app") {
            // this is already a module
            src.to_string()
        } else {
            // this is an expression, promote it to a module
            promote_expr_to_module(src)
        };

        let exposed_types = Default::default();
        let loaded = {
            let dir = tempdir().unwrap();
            let filename = PathBuf::from("Test.roc");
            let file_path = dir.path().join(filename);
            let full_file_path = file_path.clone();
            let mut file = File::create(file_path).unwrap();
            writeln!(file, "{}", module_src).unwrap();
            let result = roc_load::load_and_typecheck(
                arena,
                full_file_path,
                dir.path(),
                exposed_types,
                roc_target::TargetInfo::default_x86_64(),
                RenderTarget::Generic,
            );
            drop(file);

            dir.close().unwrap();

            result
        };

        (module_src, loaded)
    }

    fn infer_expr_help_new<'a>(
        arena: &'a Bump,
        expr_src: &'a str,
    ) -> Result<
        (
            String,
            Vec<solve::TypeError>,
            Vec<roc_problem::can::Problem>,
            Vec<roc_mono::ir::MonoProblem>,
            ModuleId,
            Interns,
        ),
        LoadingProblem<'a>,
    > {
        let (module_src, result) = run_load_and_infer(arena, expr_src);
        let LoadedModule {
            module_id: home,
            mut can_problems,
            mut type_problems,
            interns,
            mut solved,
            exposed_to_host,
            mut declarations_by_id,
            ..
        } = result?;

        let can_problems = can_problems.remove(&home).unwrap_or_default();
        let type_problems = type_problems.remove(&home).unwrap_or_default();

        let subs = solved.inner_mut();

        for var in exposed_to_host.values() {
            name_all_type_vars(*var, subs);
        }

        let mut mono_problems = Vec::new();

        // MONO

        if type_problems.is_empty() && can_problems.is_empty() {
            let arena = Bump::new();

            assert!(exposed_to_host.len() == 1);
            let (sym, _var) = exposed_to_host.into_iter().next().unwrap();

            let home_decls = declarations_by_id.remove(&home).unwrap();
            let (loc_expr, var) = home_decls
                .into_iter()
                .find_map(|decl| match decl {
                    Declaration::Declare(def) => match def.loc_pattern.value {
                        Pattern::Identifier(s) if s == sym => Some((def.loc_expr, def.expr_var)),
                        _ => None,
                    },
                    _ => None,
                })
                .expect("No expression to monomorphize found!");

            // Compile and add all the Procs before adding main
            let mut procs = Procs::new_in(&arena);
            let mut ident_ids = interns.all_ident_ids.get(&home).unwrap().clone();
            let mut update_mode_ids = UpdateModeIds::new();

            // Populate Procs and Subs, and get the low-level Expr from the canonical Expr
            let target_info = roc_target::TargetInfo::default_x86_64();
            let mut layout_cache = LayoutCache::new(target_info);
            let mut mono_env = roc_mono::ir::Env {
                arena: &arena,
                subs,
                problems: &mut mono_problems,
                home,
                ident_ids: &mut ident_ids,
                update_mode_ids: &mut update_mode_ids,
                target_info,
                // call_specialization_counter=0 is reserved
                call_specialization_counter: 1,
            };
            let _mono_expr = Stmt::new(
                &mut mono_env,
                loc_expr.value,
                var,
                &mut procs,
                &mut layout_cache,
            );
        }

        Ok((
            module_src,
            type_problems,
            can_problems,
            mono_problems,
            home,
            interns,
        ))
    }

    fn list_reports_new<F>(arena: &Bump, src: &str, finalize_render: F) -> String
    where
        F: FnOnce(RocDocBuilder<'_>, &mut String),
    {
        use ven_pretty::DocAllocator;

        let filename = filename_from_string(r"\code\proj\Main.roc");

        let mut buf = String::new();

        match infer_expr_help_new(arena, src) {
            Err(LoadingProblem::FormattedReport(fail)) => fail,
            Ok((module_src, type_problems, can_problems, mono_problems, home, interns)) => {
                let lines = LineInfo::new(&module_src);
                let src_lines: Vec<&str> = module_src.split('\n').collect();
                let mut reports = Vec::new();

                let alloc = RocDocAllocator::new(&src_lines, home, &interns);

                for problem in can_problems {
                    let report = can_problem(&alloc, &lines, filename.clone(), problem.clone());
                    reports.push(report);
                }

                for problem in type_problems {
                    if let Some(report) =
                        type_problem(&alloc, &lines, filename.clone(), problem.clone())
                    {
                        reports.push(report);
                    }
                }

                for problem in mono_problems {
                    let report = mono_problem(&alloc, &lines, filename.clone(), problem.clone());
                    reports.push(report);
                }

                let has_reports = !reports.is_empty();

                let doc = alloc
                    .stack(reports.into_iter().map(|v| v.pretty(&alloc)))
                    .append(if has_reports {
                        alloc.line()
                    } else {
                        alloc.nil()
                    });

                finalize_render(doc, &mut buf);
                buf
            }
            Err(other) => {
                assert!(false, "failed to load: {:?}", other);
                unreachable!()
            }
        }
    }

    fn infer_expr_help<'a>(
        arena: &'a Bump,
        expr_src: &'a str,
    ) -> Result<
        (
            Vec<solve::TypeError>,
            Vec<roc_problem::can::Problem>,
            Vec<roc_mono::ir::MonoProblem>,
            ModuleId,
            Interns,
        ),
        ParseErrOut<'a>,
    > {
        let CanExprOut {
            loc_expr,
            output,
            var_store,
            var,
            constraints,
            constraint,
            home,
            interns,
            problems: can_problems,
            ..
        } = can_expr(arena, expr_src)?;
        let mut subs = Subs::new_from_varstore(var_store);

        for named in output.introduced_variables.named {
            subs.rigid_var(named.variable, named.name);
        }

        for var in output.introduced_variables.wildcards {
            subs.rigid_var(var.value, "*".into());
        }

        let mut solve_aliases = roc_solve::solve::Aliases::default();

        for (name, alias) in output.aliases {
            solve_aliases.insert(name, alias);
        }

        let mut unify_problems = Vec::new();
        let mut abilities_store = AbilitiesStore::default();
        let (_content, mut subs) = infer_expr(
            subs,
            &mut unify_problems,
            &constraints,
            &constraint,
            &mut solve_aliases,
            &mut abilities_store,
            var,
        );

        name_all_type_vars(var, &mut subs);

        let mut mono_problems = Vec::new();

        // MONO

        if unify_problems.is_empty() && can_problems.is_empty() {
            let arena = Bump::new();

            // Compile and add all the Procs before adding main
            let mut procs = Procs::new_in(&arena);
            let mut ident_ids = interns.all_ident_ids.get(&home).unwrap().clone();
            let mut update_mode_ids = UpdateModeIds::new();

            // Populate Procs and Subs, and get the low-level Expr from the canonical Expr
            let target_info = roc_target::TargetInfo::default_x86_64();
            let mut layout_cache = LayoutCache::new(target_info);
            let mut mono_env = roc_mono::ir::Env {
                arena: &arena,
                subs: &mut subs,
                problems: &mut mono_problems,
                home,
                ident_ids: &mut ident_ids,
                update_mode_ids: &mut update_mode_ids,
                target_info,
                // call_specialization_counter=0 is reserved
                call_specialization_counter: 1,
            };
            let _mono_expr = Stmt::new(
                &mut mono_env,
                loc_expr.value,
                var,
                &mut procs,
                &mut layout_cache,
            );
        }

        Ok((unify_problems, can_problems, mono_problems, home, interns))
    }

    fn list_reports<F>(arena: &Bump, src: &str, buf: &mut String, callback: F)
    where
        F: FnOnce(RocDocBuilder<'_>, &mut String),
    {
        use ven_pretty::DocAllocator;

        let src_lines: Vec<&str> = src.split('\n').collect();
        let lines = LineInfo::new(src);

        let filename = filename_from_string(r"\code\proj\Main.roc");

        match infer_expr_help(arena, src) {
            Err(parse_err) => {
                let ParseErrOut {
                    fail,
                    home,
                    interns,
                } = parse_err;

                let alloc = RocDocAllocator::new(&src_lines, home, &interns);

                let problem = fail.into_file_error(filename.clone());
                let doc = parse_problem(&alloc, &lines, filename, 0, problem);

                callback(doc.pretty(&alloc).append(alloc.line()), buf)
            }
            Ok((type_problems, can_problems, mono_problems, home, interns)) => {
                let mut reports = Vec::new();

                let alloc = RocDocAllocator::new(&src_lines, home, &interns);

                for problem in can_problems {
                    let report = can_problem(&alloc, &lines, filename.clone(), problem.clone());
                    reports.push(report);
                }

                for problem in type_problems {
                    if let Some(report) =
                        type_problem(&alloc, &lines, filename.clone(), problem.clone())
                    {
                        reports.push(report);
                    }
                }

                for problem in mono_problems {
                    let report = mono_problem(&alloc, &lines, filename.clone(), problem.clone());
                    reports.push(report);
                }

                let has_reports = !reports.is_empty();

                let doc = alloc
                    .stack(reports.into_iter().map(|v| v.pretty(&alloc)))
                    .append(if has_reports {
                        alloc.line()
                    } else {
                        alloc.nil()
                    });

                callback(doc, buf)
            }
        }
    }

    fn list_header_reports<F>(arena: &Bump, src: &str, buf: &mut String, callback: F)
    where
        F: FnOnce(RocDocBuilder<'_>, &mut String),
    {
        use ven_pretty::DocAllocator;

        use roc_parse::state::State;

        let state = State::new(src.as_bytes());

        let filename = filename_from_string(r"\code\proj\Main.roc");
        let src_lines: Vec<&str> = src.split('\n').collect();
        let lines = LineInfo::new(src);

        match roc_parse::module::parse_header(arena, state) {
            Err(fail) => {
                let interns = Interns::default();
                let home = crate::helpers::test_home();

                let alloc = RocDocAllocator::new(&src_lines, home, &interns);

                use roc_parse::parser::SyntaxError;
                let problem = fail
                    .map_problem(SyntaxError::Header)
                    .into_file_error(filename.clone());
                let doc = parse_problem(&alloc, &lines, filename, 0, problem);

                callback(doc.pretty(&alloc).append(alloc.line()), buf)
            }
            Ok(_) => todo!(),
        }
    }

    fn report_problem_as(src: &str, expected_rendering: &str) {
        let mut buf: String = String::new();
        let arena = Bump::new();

        let callback = |doc: RocDocBuilder<'_>, buf: &mut String| {
            doc.1
                .render_raw(70, &mut roc_reporting::report::CiWrite::new(buf))
                .expect("list_reports")
        };

        list_reports(&arena, src, &mut buf, callback);

        // convenient to copy-paste the generated message
        if true && buf != expected_rendering {
            for line in buf.split('\n') {
                println!("                {}", line);
            }
        }

        assert_multiline_str_eq!(expected_rendering, buf.as_str());
    }

    fn report_header_problem_as(src: &str, expected_rendering: &str) {
        let mut buf: String = String::new();
        let arena = Bump::new();

        let callback = |doc: RocDocBuilder<'_>, buf: &mut String| {
            doc.1
                .render_raw(70, &mut roc_reporting::report::CiWrite::new(buf))
                .expect("list_reports")
        };

        list_header_reports(&arena, src, &mut buf, callback);

        // convenient to copy-paste the generated message
        if true && buf != expected_rendering {
            for line in buf.split('\n') {
                println!("                {}", line);
            }
        }

        assert_eq!(buf, expected_rendering);
    }

    fn color_report_problem_as(src: &str, expected_rendering: &str) {
        let mut buf: String = String::new();
        let arena = Bump::new();

        let callback = |doc: RocDocBuilder<'_>, buf: &mut String| {
            doc.1
                .render_raw(
                    70,
                    &mut roc_reporting::report::ColorWrite::new(
                        &roc_reporting::report::DEFAULT_PALETTE,
                        buf,
                    ),
                )
                .expect("list_reports")
        };

        list_reports(&arena, src, &mut buf, callback);

        let readable = human_readable(&buf);

        assert_eq!(readable, expected_rendering);
    }

    fn new_report_problem_as(src: &str, expected_rendering: &str) {
        let arena = Bump::new();

        let finalize_render = |doc: RocDocBuilder<'_>, buf: &mut String| {
            doc.1
                .render_raw(70, &mut roc_reporting::report::CiWrite::new(buf))
                .expect("list_reports")
        };

        let buf = list_reports_new(&arena, src, finalize_render);

        // convenient to copy-paste the generated message
        if buf != expected_rendering {
            for line in buf.split('\n') {
                println!("                {}", line);
            }
        }

        assert_multiline_str_eq!(expected_rendering, buf.as_str());
    }

    fn human_readable(str: &str) -> String {
        str.replace(ANSI_STYLE_CODES.red, "<red>")
            .replace(ANSI_STYLE_CODES.white, "<white>")
            .replace(ANSI_STYLE_CODES.blue, "<blue>")
            .replace(ANSI_STYLE_CODES.yellow, "<yellow>")
            .replace(ANSI_STYLE_CODES.green, "<green>")
            .replace(ANSI_STYLE_CODES.cyan, "<cyan>")
            .replace(ANSI_STYLE_CODES.magenta, "<magenta>")
            .replace(ANSI_STYLE_CODES.reset, "<reset>")
            .replace(ANSI_STYLE_CODES.bold, "<bold>")
            .replace(ANSI_STYLE_CODES.underline, "<underline>")
    }

    #[test]
    fn value_not_exposed() {
        report_problem_as(
            indoc!(
                r#"
                List.isempty 1 2
            "#
            ),
            indoc!(
                r#"
                ── NOT EXPOSED ─────────────────────────────────────────────────────────────────

                The List module does not expose `isempty`:

                1│  List.isempty 1 2
                    ^^^^^^^^^^^^

                Did you mean one of these?

                    List.isEmpty
                    List.set
                    List.get
                    List.keepIf
                "#
            ),
        )
    }

    #[test]
    fn report_unused_def() {
        report_problem_as(
            indoc!(
                r#"
                x = 1
                y = 2

                x
            "#
            ),
            indoc!(
                r#"
                ── UNUSED DEFINITION ───────────────────────────────────────────────────────────

                `y` is not used anywhere in your code.

                2│  y = 2
                    ^

                If you didn't intend on using `y` then remove it so future readers of
                your code don't wonder why it is there.
                "#
            ),
        )
    }

    #[test]
    fn report_shadowing() {
        report_problem_as(
            indoc!(
                r#"
               i = 1

               s = \i ->
                   i + 1

               s i
           "#
            ),
            indoc!(
                r#"
                ── DUPLICATE NAME ──────────────────────────────────────────────────────────────

                The `i` name is first defined here:

                1│  i = 1
                    ^

                But then it's defined a second time here:

                3│  s = \i ->
                         ^

                Since these variables have the same name, it's easy to use the wrong
                one on accident. Give one of them a new name.
                "#
            ),
        )
    }

    #[test]
    fn report_shadowing_in_annotation() {
        report_problem_as(
            indoc!(
                r#"
                Booly : [ Yes, No ]

                Booly : [ Yes, No, Maybe ]

                x =
                    No

                x
           "#
            ),
            // Booly is called a "variable"
            indoc!(
                r#"
                ── DUPLICATE NAME ──────────────────────────────────────────────────────────────

                The `Booly` name is first defined here:

                1│  Booly : [ Yes, No ]
                    ^^^^^^^^^^^^^^^^^^^

                But then it's defined a second time here:

                3│  Booly : [ Yes, No, Maybe ]
                    ^^^^^^^^^^^^^^^^^^^^^^^^^^

                Since these aliases have the same name, it's easy to use the wrong one
                on accident. Give one of them a new name.

                ── UNUSED DEFINITION ───────────────────────────────────────────────────────────

                `Booly` is not used anywhere in your code.

                1│  Booly : [ Yes, No ]
                    ^^^^^^^^^^^^^^^^^^^

                If you didn't intend on using `Booly` then remove it so future readers
                of your code don't wonder why it is there.

                ── UNUSED DEFINITION ───────────────────────────────────────────────────────────

                `Booly` is not used anywhere in your code.

                3│  Booly : [ Yes, No, Maybe ]
                    ^^^^^^^^^^^^^^^^^^^^^^^^^^

                If you didn't intend on using `Booly` then remove it so future readers
                of your code don't wonder why it is there.
                "#
            ),
        )
    }

    // #[test]
    // fn report_multi_line_shadowing_in_annotation() {
    //     report_problem_as(
    //         indoc!(
    //             r#"
    //             Booly :
    //                 [
    //                     Yes,
    //                     No
    //                 ]
    //
    //             Booly :
    //                 [
    //                     Yes,
    //                     No,
    //                     Maybe
    //                 ]
    //
    //             x =
    //                 No
    //
    //             x
    //        "#
    //         ),
    //         indoc!(
    //             r#"
    //             Booly is first defined here:
    //
    //             1│> Booly :
    //             2│>    [
    //             3│>        Yes,
    //             4│>        No
    //             5│>    ]
    //
    //             But then it's defined a second time here:
    //
    //             7 │> Booly :
    //             8 │>    [
    //             9 │>        Yes,
    //             10│>        No,
    //             11│>        Maybe
    //             12│>    ]
    //
    //             Since these variables have the same name, it's easy to use the wrong one on accident. Give one of them a new name."#
    //         ),
    //     )
    // }

    // #[test]
    // fn report_unsupported_top_level_def() {
    //     report_problem_as(
    //         indoc!(
    //             r#"
    //             x = 1
    //
    //             5 = 2 + 1
    //
    //             x
    //         "#
    //         ),
    //         indoc!(r#"     "#),
    //     )
    // }

    #[test]
    fn report_precedence_problem_single_line() {
        report_problem_as(
            indoc!(
                r#"x = 1
                y =
                    if selectedId != thisId == adminsId then
                        4

                    else
                        5

                { x, y }
                "#
            ),
            indoc!(
                r#"
                ── SYNTAX PROBLEM ──────────────────────────────────────────────────────────────

                Using != and == together requires parentheses, to clarify how they
                should be grouped.

                3│      if selectedId != thisId == adminsId then
                           ^^^^^^^^^^^^^^^^^^^^^^^^^^^^^^^^
                "#
            ),
        )
    }

    #[test]
    fn unrecognized_name() {
        report_problem_as(
            indoc!(
                r#"
                foo = { x: 1 == 1, y: 0x4 }

                baz = 3

                main : Str
                main =
                    when foo.y is
                        4 -> bar baz "yay"
                        _ -> "nay"

                main
                "#
            ),
            indoc!(
                r#"
                ── UNRECOGNIZED NAME ───────────────────────────────────────────────────────────

                I cannot find a `bar` value

                8│          4 -> bar baz "yay"
                                 ^^^

                Did you mean one of these?

                    baz
                    Str
                    Err
                    main
                "#
            ),
        )
    }

    #[test]
    fn lowercase_primitive_tag_bool() {
        report_problem_as(
            indoc!(
                r#"
                if true then 1 else 2
                "#
            ),
            indoc!(
                r#"
                ── UNRECOGNIZED NAME ───────────────────────────────────────────────────────────

                I cannot find a `true` value

                1│  if true then 1 else 2
                       ^^^^

                Did you mean one of these?

                    True
                    Str
                    Err
                    List
                "#
            ),
        )
    }

    #[test]
    fn report_precedence_problem_multiline() {
        report_problem_as(
            indoc!(
                r#"
                if
                    1
                        == 2
                        == 3
                then
                    2

                else
                    3
                "#
            ),
            indoc!(
                r#"
                ── SYNTAX PROBLEM ──────────────────────────────────────────────────────────────

                Using more than one == like this requires parentheses, to clarify how
                things should be grouped.

                2│>      1
                3│>          == 2
                4│>          == 3
                "#
            ),
        )
    }

    #[test]
    fn unused_arg_and_unused_def() {
        report_problem_as(
            indoc!(
                r#"
                 y = 9

                 box = \class, htmlChildren ->
                     div [ class ] []

                 div = \_, _ -> 4

                 box "wizard" []
             "#
            ),
            indoc!(
                r#"
                 ── UNUSED ARGUMENT ─────────────────────────────────────────────────────────────

                 `box` doesn't use `htmlChildren`.

                 3│  box = \class, htmlChildren ->
                                   ^^^^^^^^^^^^

                 If you don't need `htmlChildren`, then you can just remove it. However,
                 if you really do need `htmlChildren` as an argument of `box`, prefix it
                 with an underscore, like this: "_`htmlChildren`". Adding an underscore
                 at the start of a variable name is a way of saying that the variable
                 is not used.

                 ── UNUSED DEFINITION ───────────────────────────────────────────────────────────

                 `y` is not used anywhere in your code.

                 1│  y = 9
                     ^

                 If you didn't intend on using `y` then remove it so future readers of
                 your code don't wonder why it is there.
                "#
            ),
        );
    }

    #[test]
    fn report_value_color() {
        let src: &str = indoc!(
            r#"
                activityIndicatorLarge = div

                view activityIndicatorLarge
            "#
        );

        let arena = Bump::new();
        let (_type_problems, _can_problems, _mono_problems, home, interns) =
            infer_expr_help(&arena, src).expect("parse error");

        let mut buf = String::new();
        let src_lines: Vec<&str> = src.split('\n').collect();

        let alloc = RocDocAllocator::new(&src_lines, home, &interns);

        let symbol = interns.symbol(test_home(), "activityIndicatorLarge".into());

        to_simple_report(alloc.symbol_unqualified(symbol)).render_color_terminal(
            &mut buf,
            &alloc,
            &DEFAULT_PALETTE,
        );

        assert_eq!(human_readable(&buf), "<blue>activityIndicatorLarge<reset>");
    }

    #[test]
    fn report_module_color() {
        let src: &str = indoc!(
            r#"
                x = 1
                y = 2

                x
            "#
        );

        let arena = Bump::new();
        let (_type_problems, _can_problems, _mono_problems, home, mut interns) =
            infer_expr_help(&arena, src).expect("parse error");

        let mut buf = String::new();
        let src_lines: Vec<&str> = src.split('\n').collect();
        let module_id = interns.module_id(&"Util.Int".into());

        let alloc = RocDocAllocator::new(&src_lines, home, &interns);
        to_simple_report(alloc.module(module_id)).render_color_terminal(
            &mut buf,
            &alloc,
            &DEFAULT_PALETTE,
        );

        assert_eq!(human_readable(&buf), "<green>Util.Int<reset>");
    }

    #[test]
    fn report_region_in_color() {
        color_report_problem_as(
            indoc!(
                r#"
                    isDisabled = \user -> user.isAdmin

                    theAdmin
                        |> isDisabled
                "#
            ),
            indoc!(
                r#"
                <cyan>── UNRECOGNIZED NAME ───────────────────────────────────────────────────────────<reset>

                I cannot find a `theAdmin` value

                <cyan>3<reset><cyan>│<reset>  <white>theAdmin<reset>
                    <red>^^^^^^^^<reset>

                Did you mean one of these?

                    Set
                    List
                    True
                    Box
                "#
            ),
        );
    }

    // #[test]
    // fn shadowing_type_alias() {
    //     report_problem_as(
    //         indoc!(
    //             r#"
    //                 foo : I64 as I64
    //                 foo = 42

    //                 foo
    //                 "#
    //         ),
    //         indoc!(
    //             r#"
    //                 You cannot mix (!=) and (==) without parentheses

    //                 3│     if selectedId != thisId == adminsId then
    //                            ^^^^^^^^^^^^^^^^^^^^^^^^^^^^^^^^

    //                 "#
    //         ),
    //     )
    // }

    // #[test]
    // fn invalid_as_type_alias() {
    //     report_problem_as(
    //         indoc!(
    //             r#"
    //                 foo : I64 as a
    //                 foo = 42

    //                 foo
    //                 "#
    //         ),
    //         indoc!(
    //             r#"
    //                 You cannot mix (!=) and (==) without parentheses

    //                 3│     if selectedId != thisId == adminsId then
    //                            ^^^^^^^^^^^^^^^^^^^^^^^^^^^^^^^^

    //                 "#
    //         ),
    //     )
    // }

    #[test]
    fn if_condition_not_bool() {
        report_problem_as(
            indoc!(
                r#"
                if "foo" then 2 else 3
                "#
            ),
            indoc!(
                r#"
                ── TYPE MISMATCH ───────────────────────────────────────────────────────────────

                This `if` condition needs to be a Bool:

                1│  if "foo" then 2 else 3
                       ^^^^^

                Right now it’s a string of type:

                    Str

                But I need every `if` condition to evaluate to a Bool—either `True` or
                `False`.
                "#
            ),
        )
    }

    #[test]
    fn when_if_guard() {
        report_problem_as(
            indoc!(
                r#"
                when 1 is
                    2 if 1 -> 0x0
                    _ -> 0x1
                "#
            ),
            indoc!(
                r#"
                ── TYPE MISMATCH ───────────────────────────────────────────────────────────────

                This `if` guard condition needs to be a Bool:

                1│   when 1 is
                2│>      2 if 1 -> 0x0
                3│       _ -> 0x1

                Right now it’s a number of type:

                    Num a

                But I need every `if` guard condition to evaluate to a Bool—either
                `True` or `False`.
                "#
            ),
        )
    }

    #[test]
    fn if_2_branch_mismatch() {
        report_problem_as(
            indoc!(
                r#"
                if True then 2 else "foo"
                "#
            ),
            indoc!(
                r#"
                ── TYPE MISMATCH ───────────────────────────────────────────────────────────────

                This `if` has an `else` branch with a different type from its `then` branch:

                1│  if True then 2 else "foo"
                                        ^^^^^

                The `else` branch is a string of type:

                    Str

                but the `then` branch has the type:

                    Num a

                I need all branches in an `if` to have the same type!
                "#
            ),
        )
    }

    #[test]
    fn if_3_branch_mismatch() {
        report_problem_as(
            indoc!(
                r#"
                 if True then 2 else if False then 2 else "foo"
                 "#
            ),
            indoc!(
                r#"
                ── TYPE MISMATCH ───────────────────────────────────────────────────────────────

                The 3rd branch of this `if` does not match all the previous branches:

                1│  if True then 2 else if False then 2 else "foo"
                                                             ^^^^^

                The 3rd branch is a string of type:

                    Str

                But all the previous branches have type:

                    Num a

                I need all branches in an `if` to have the same type!
                "#
            ),
        )
    }

    #[test]
    fn when_branch_mismatch() {
        report_problem_as(
            indoc!(
                r#"
                when 1 is
                    2 -> "foo"
                    3 -> {}
                "#
            ),
            indoc!(
                r#"
                ── TYPE MISMATCH ───────────────────────────────────────────────────────────────

                The 2nd branch of this `when` does not match all the previous branches:

                1│  when 1 is
                2│      2 -> "foo"
                3│      3 -> {}
                             ^^

                The 2nd branch is a record of type:

                    {}

                But all the previous branches have type:

                    Str

                I need all branches of a `when` to have the same type!
                "#
            ),
        )
    }

    #[test]
    fn elem_in_list() {
        report_problem_as(
            indoc!(
                r#"
                [ 1, 3, "foo" ]
                "#
            ),
            indoc!(
                r#"
                ── TYPE MISMATCH ───────────────────────────────────────────────────────────────

                This list contains elements with different types:

                1│  [ 1, 3, "foo" ]
                            ^^^^^

                Its 3rd element is a string of type:

                    Str

                However, the preceding elements in the list all have the type:

                    Num a

                I need every element in a list to have the same type!
                "#
            ),
        )
    }

    #[test]
    fn record_update_value() {
        report_problem_as(
            indoc!(
                r#"
                x : { foo : {} }
                x = { foo: {} }

                { x & foo: "bar" }
                "#
            ),
            indoc!(
                r#"
                ── TYPE MISMATCH ───────────────────────────────────────────────────────────────

                I cannot update the `.foo` field like this:

                4│  { x & foo: "bar" }
                               ^^^^^

                You are trying to update `.foo` to be a string of type:

                    Str

                But it should be:

                    {}

                Record update syntax does not allow you to change the type of fields.
                You can achieve that with record literal syntax.
                "#
            ),
        )
    }

    #[test]
    fn circular_type() {
        report_problem_as(
            indoc!(
                r#"
                f = \g -> g g

                f
                "#
            ),
            indoc!(
                r#"
                ── CIRCULAR TYPE ───────────────────────────────────────────────────────────────

                I'm inferring a weird self-referential type for `g`:

                1│  f = \g -> g g
                         ^

                Here is my best effort at writing down the type. You will see ∞ for
                parts of the type that repeat something already printed out
                infinitely.

                    ∞ -> a
                "#
            ),
        )
    }

    #[test]
    fn polymorphic_recursion() {
        report_problem_as(
            indoc!(
                r#"
                f = \x -> f [x]

                f
                "#
            ),
            indoc!(
                r#"
                ── CIRCULAR TYPE ───────────────────────────────────────────────────────────────

                I'm inferring a weird self-referential type for `f`:

                1│  f = \x -> f [x]
                    ^

                Here is my best effort at writing down the type. You will see ∞ for
                parts of the type that repeat something already printed out
                infinitely.

                    List ∞ -> a
                "#
            ),
        )
    }

    #[test]
    fn record_field_mismatch() {
        report_problem_as(
            indoc!(
                r#"
                bar = { bar : 0x3 }

                f : { foo : Num.Int * } -> [ Yes, No ]
                f = \_ -> Yes

                f bar
                "#
            ),
            indoc!(
                r#"
                ── TYPE MISMATCH ───────────────────────────────────────────────────────────────

                The 1st argument to `f` is not what I expect:

                6│  f bar
                      ^^^

                This `bar` value is a:

                    { bar : Int a }

                But `f` needs the 1st argument to be:

                    { foo : Int * }

                Tip: Seems like a record field typo. Maybe `bar` should be `foo`?

                Tip: Can more type annotations be added? Type annotations always help
                me give more specific messages, and I think they could help a lot in
                this case
                "#
            ),
        )
    }

    #[test]
    fn tag_mismatch() {
        report_problem_as(
            indoc!(
                r#"
                f : [ Red, Green ] -> [ Yes, No ]
                f = \_ -> Yes

                f Blue
                "#
            ),
            indoc!(
                r#"
                ── TYPE MISMATCH ───────────────────────────────────────────────────────────────

                The 1st argument to `f` is not what I expect:

                4│  f Blue
                      ^^^^

                This `Blue` global tag has the type:

                    [ Blue ]a

                But `f` needs the 1st argument to be:

                    [ Green, Red ]

                Tip: Seems like a tag typo. Maybe `Blue` should be `Red`?

                Tip: Can more type annotations be added? Type annotations always help
                me give more specific messages, and I think they could help a lot in
                this case
                "#
            ),
        )
    }

    #[test]
    fn tag_with_arguments_mismatch() {
        report_problem_as(
            indoc!(
                r#"
                f : [ Red (Num.Int *), Green Str ] -> Str
                f = \_ -> "yes"

                f (Blue 3.14)
                "#
            ),
            indoc!(
                r#"
                ── TYPE MISMATCH ───────────────────────────────────────────────────────────────

                The 1st argument to `f` is not what I expect:

                4│  f (Blue 3.14)
                       ^^^^^^^^^

                This `Blue` global tag application has the type:

                    [ Blue (Float a) ]b

                But `f` needs the 1st argument to be:

                    [ Green Str, Red (Int *) ]

                Tip: Seems like a tag typo. Maybe `Blue` should be `Red`?

                Tip: Can more type annotations be added? Type annotations always help
                me give more specific messages, and I think they could help a lot in
                this case
                "#
            ),
        )
    }

    #[test]
    fn from_annotation_if() {
        report_problem_as(
            indoc!(
                r#"
                x : Num.Int *
                x = if True then 3.14 else 4

                x
                "#
            ),
            indoc!(
                r#"
                ── TYPE MISMATCH ───────────────────────────────────────────────────────────────

                Something is off with the `then` branch of this `if` expression:

                1│  x : Num.Int *
                2│  x = if True then 3.14 else 4
                                     ^^^^

                The 1st branch is a float of type:

                    Float a

                But the type annotation on `x` says it should be:

                    Int *

                Tip: You can convert between Int and Float using functions like
                `Num.toFloat` and `Num.round`.
                "#
            ),
        )
    }

    #[test]
    fn from_annotation_when() {
        report_problem_as(
            indoc!(
                r#"
                x : Num.Int *
                x =
                    when True is
                        _ -> 3.14

                x
                "#
            ),
            indoc!(
                r#"
                ── TYPE MISMATCH ───────────────────────────────────────────────────────────────

                Something is off with the body of the `x` definition:

                1│   x : Num.Int *
                2│   x =
                3│>      when True is
                4│>          _ -> 3.14

                This `when` expression produces:

                    Float a

                But the type annotation on `x` says it should be:

                    Int *

                Tip: You can convert between Int and Float using functions like
                `Num.toFloat` and `Num.round`.
                "#
            ),
        )
    }

    #[test]
    fn from_annotation_function() {
        report_problem_as(
            indoc!(
                r#"
                x : Num.Int * -> Num.Int *
                x = \_ -> 3.14

                x
                "#
            ),
            indoc!(
                r#"
                ── TYPE MISMATCH ───────────────────────────────────────────────────────────────

                Something is off with the body of the `x` definition:

                1│  x : Num.Int * -> Num.Int *
                2│  x = \_ -> 3.14
                              ^^^^

                The body is a float of type:

                    Float a

                But the type annotation on `x` says it should be:

                    Int *

                Tip: You can convert between Int and Float using functions like
                `Num.toFloat` and `Num.round`.
                "#
            ),
        )
    }

    #[test]
    fn fncall_value() {
        report_problem_as(
            indoc!(
                r#"
                x : Num.I64
                x = 42

                x 3
                "#
            ),
            indoc!(
                r#"
                ── TOO MANY ARGS ───────────────────────────────────────────────────────────────

                The `x` value is not a function, but it was given 1 argument:

                4│  x 3
                    ^

                Are there any missing commas? Or missing parentheses?
                "#
            ),
        )
    }

    #[test]
    fn fncall_overapplied() {
        report_problem_as(
            indoc!(
                r#"
                f : Num.I64 -> Num.I64
                f = \_ -> 42

                f 1 2
                "#
            ),
            indoc!(
                r#"
                ── TOO MANY ARGS ───────────────────────────────────────────────────────────────

                The `f` function expects 1 argument, but it got 2 instead:

                4│  f 1 2
                    ^

                Are there any missing commas? Or missing parentheses?
                "#
            ),
        )
    }

    #[test]
    fn fncall_underapplied() {
        report_problem_as(
            indoc!(
                r#"
                f : Num.I64, Num.I64 -> Num.I64
                f = \_, _ -> 42

                f 1
                "#
            ),
            indoc!(
                r#"
                ── TOO FEW ARGS ────────────────────────────────────────────────────────────────

                The `f` function expects 2 arguments, but it got only 1:

                4│  f 1
                    ^

                Roc does not allow functions to be partially applied. Use a closure to
                make partial application explicit.
                "#
            ),
        )
    }

    #[test]
    fn pattern_when_condition() {
        report_problem_as(
            indoc!(
                r#"
                when 1 is
                    {} -> 42
                "#
            ),
            indoc!(
                r#"
                ── TYPE MISMATCH ───────────────────────────────────────────────────────────────

                The 1st pattern in this `when` is causing a mismatch:

                2│      {} -> 42
                        ^^

                The first pattern is trying to match record values of type:

                    {}a

                But the expression between `when` and `is` has the type:

                    Num a
                "#
            ),
        )
    }

    #[test]
    fn pattern_when_pattern() {
        report_problem_as(
            indoc!(
                r#"
                when 1 is
                    2 -> 3
                    {} -> 42
                "#
            ),
            indoc!(
                r#"
                ── TYPE MISMATCH ───────────────────────────────────────────────────────────────

                The 2nd pattern in this `when` does not match the previous ones:

                3│      {} -> 42
                        ^^

                The 2nd pattern is trying to match record values of type:

                    {}a

                But all the previous branches match:

                    Num a
                "#
            ),
        )
    }

    #[test]
    fn pattern_guard_mismatch_alias() {
        report_problem_as(
            indoc!(
                r#"
                 when { foo: 1 } is
                     { foo: True } -> 42
                 "#
            ),
            indoc!(
                r#"
                ── TYPE MISMATCH ───────────────────────────────────────────────────────────────

                The 1st pattern in this `when` is causing a mismatch:

                2│      { foo: True } -> 42
                        ^^^^^^^^^^^^^

                The first pattern is trying to match record values of type:

                    { foo : [ True ] }

                But the expression between `when` and `is` has the type:

                    { foo : Num a }
                "#
            ),
        )
    }

    #[test]
    fn pattern_guard_mismatch() {
        report_problem_as(
            indoc!(
                r#"
                 when { foo: "" } is
                     { foo: True } -> 42
                 "#
            ),
            indoc!(
                r#"
                ── TYPE MISMATCH ───────────────────────────────────────────────────────────────

                The 1st pattern in this `when` is causing a mismatch:

                2│      { foo: True } -> 42
                        ^^^^^^^^^^^^^

                The first pattern is trying to match record values of type:

                    { foo : [ True ] }

                But the expression between `when` and `is` has the type:

                    { foo : Str }
                "#
            ),
        )
    }

    #[test]
    fn pattern_guard_does_not_bind_label() {
        // needs some improvement, but the principle works
        report_problem_as(
            indoc!(
                r#"
                 when { foo: 1 } is
                     { foo: 2 } -> foo
                 "#
            ),
            indoc!(
                r#"
                ── UNRECOGNIZED NAME ───────────────────────────────────────────────────────────

                I cannot find a `foo` value

                2│      { foo: 2 } -> foo
                                      ^^^

                Did you mean one of these?

                    Box
                    Set
                    Str
                    Ok
                "#
            ),
        )
    }

    #[test]
    fn pattern_guard_can_be_shadowed_above() {
        report_problem_as(
            indoc!(
                r#"
                foo = 3

                when { foo: 1 } is
                    { foo: 2 } -> foo
                    _ -> foo
                 "#
            ),
            // should give no error
            "",
        )
    }

    #[test]
    fn pattern_guard_can_be_shadowed_below() {
        report_problem_as(
            indoc!(
                r#"
                when { foo: 1 } is
                    { foo: 2 } ->
                        foo = 3

                        foo
                    _ -> 3
                 "#
            ),
            // should give no error
            "",
        )
    }

    #[test]
    fn pattern_or_pattern_mismatch() {
        report_problem_as(
            indoc!(
                r#"
                when { foo: 1 } is
                    {} | 1 -> 3
                "#
            ),
            // Just putting this here. We should probably handle or-patterns better
            indoc!(
                r#"
                ── TYPE MISMATCH ───────────────────────────────────────────────────────────────

                The 1st pattern in this `when` is causing a mismatch:

                2│      {} | 1 -> 3
                        ^^^^^^

                The first pattern is trying to match numbers:

                    Num a

                But the expression between `when` and `is` has the type:

                    { foo : Num a }
                "#
            ),
        )
    }

    #[test]
    fn pattern_let_mismatch() {
        report_problem_as(
            indoc!(
                r#"
                (Foo x) = 42

                x
                "#
            ),
            // Maybe this should specifically say the pattern doesn't work?
            indoc!(
                r#"
                ── TYPE MISMATCH ───────────────────────────────────────────────────────────────

                This expression is used in an unexpected way:

                1│  (Foo x) = 42
                              ^^

                It is a number of type:

                    Num a

                But you are trying to use it as:

                    [ Foo a ]
                "#
            ),
        )
    }

    #[test]
    fn from_annotation_complex_pattern() {
        report_problem_as(
            indoc!(
                r#"
                { x } : { x : Num.Int * }
                { x } = { x: 4.0 }

                x
                "#
            ),
            indoc!(
                r#"
                ── TYPE MISMATCH ───────────────────────────────────────────────────────────────

                Something is off with the body of this definition:

                1│  { x } : { x : Num.Int * }
                2│  { x } = { x: 4.0 }
                            ^^^^^^^^^^

                The body is a record of type:

                    { x : Float a }

                But the type annotation says it should be:

                    { x : Int * }

                Tip: You can convert between Int and Float using functions like
                `Num.toFloat` and `Num.round`.
                "#
            ),
        )
    }

    #[test]
    fn malformed_int_pattern() {
        report_problem_as(
            indoc!(
                r#"
                when 1 is
                    100A -> 3
                    _ -> 4
                "#
            ),
            indoc!(
                r#"
                ── SYNTAX PROBLEM ──────────────────────────────────────────────────────────────

                This integer pattern is malformed:

                2│      100A -> 3
                        ^^^^

                Tip: Learn more about number literals at TODO
                "#
            ),
        )
    }

    #[test]
    fn malformed_float_pattern() {
        report_problem_as(
            indoc!(
                r#"
                when 1 is
                    2.X -> 3
                    _ -> 4
                "#
            ),
            indoc!(
                r#"
                ── SYNTAX PROBLEM ──────────────────────────────────────────────────────────────

                This float pattern is malformed:

                2│      2.X -> 3
                        ^^^

                Tip: Learn more about number literals at TODO
                "#
            ),
        )
    }

    #[test]
    fn malformed_hex_pattern() {
        report_problem_as(
            indoc!(
                r#"
                when 1 is
                    0xZ -> 3
                    _ -> 4
                "#
            ),
            indoc!(
                r#"
                ── SYNTAX PROBLEM ──────────────────────────────────────────────────────────────

                This hex integer pattern is malformed:

                2│      0xZ -> 3
                        ^^^

                Tip: Learn more about number literals at TODO
                "#
            ),
        )
    }

    #[test]
    fn malformed_oct_pattern() {
        report_problem_as(
            indoc!(
                r#"
                when 1 is
                    0o9 -> 3
                    _ -> 4
                "#
            ),
            indoc!(
                r#"
                ── SYNTAX PROBLEM ──────────────────────────────────────────────────────────────

                This octal integer pattern is malformed:

                2│      0o9 -> 3
                        ^^^

                Tip: Learn more about number literals at TODO
                "#
            ),
        )
    }

    #[test]
    fn malformed_bin_pattern() {
        report_problem_as(
            indoc!(
                r#"
                when 1 is
                    0b4 -> 3
                    _ -> 4
                "#
            ),
            indoc!(
                r#"
                ── SYNTAX PROBLEM ──────────────────────────────────────────────────────────────

                This binary integer pattern is malformed:

                2│      0b4 -> 3
                        ^^^

                Tip: Learn more about number literals at TODO
                "#
            ),
        )
    }

    #[test]
    fn missing_fields() {
        report_problem_as(
            indoc!(
                r#"
                x : { a : Num.Int *, b : Num.Float *, c : Str }
                x = { b: 4.0 }

                x
                "#
            ),
            indoc!(
                r#"
                ── TYPE MISMATCH ───────────────────────────────────────────────────────────────

                Something is off with the body of the `x` definition:

                1│  x : { a : Num.Int *, b : Num.Float *, c : Str }
                2│  x = { b: 4.0 }
                        ^^^^^^^^^^

                The body is a record of type:

                    { b : Float a }

                But the type annotation on `x` says it should be:

                    { a : Int *, b : Float *, c : Str }

                Tip: Looks like the c and a fields are missing.
                "#
            ),
        )
    }

    #[test]
    fn bad_double_rigid() {
        // this previously reported the message below, not sure which is better
        //
        //                Something is off with the body of the `f` definition:
        //
        //                1│ f : a, b -> a
        //                2│ f = \x, y -> if True then x else y
        //                        ^^^^^^^^^^^^^^^^^^^^^^^^^^^^^^
        //
        //                The body is an anonymous function of type:
        //
        //                    a, a -> a
        //
        //                But the type annotation on `f` says it should be:
        //
        //                    a, b -> a
        report_problem_as(
            indoc!(
                r#"
                f : a, b -> a
                f = \x, y -> if True then x else y

                f
                "#
            ),
            indoc!(
                r#"
                ── TYPE MISMATCH ───────────────────────────────────────────────────────────────

                Something is off with the `else` branch of this `if` expression:

                1│  f : a, b -> a
                2│  f = \x, y -> if True then x else y
                                                     ^

                This `y` value is a:

                    b

                But the type annotation on `f` says it should be:

                    a

                Tip: Your type annotation uses `b` and `a` as separate type variables.
                Your code seems to be saying they are the same though. Maybe they
                should be the same in your type annotation? Maybe your code uses them
                in a weird way?
                "#
            ),
        )
    }

    #[test]
    fn bad_rigid_function() {
        report_problem_as(
            indoc!(
                r#"
                f : Str -> msg
                f = \_ -> Foo

                f
                "#
            ),
            indoc!(
                r#"
                ── TYPE MISMATCH ───────────────────────────────────────────────────────────────

                Something is off with the body of the `f` definition:

                1│  f : Str -> msg
                2│  f = \_ -> Foo
                              ^^^

                This `Foo` global tag has the type:

                    [ Foo ]a

                But the type annotation on `f` says it should be:

                    msg

                Tip: The type annotation uses the type variable `msg` to say that this
                definition can produce any type of value. But in the body I see that
                it will only produce a tag value of a single specific type. Maybe
                change the type annotation to be more specific? Maybe change the code
                to be more general?
                "#
            ),
        )
    }

    #[test]
    fn bad_rigid_value() {
        report_problem_as(
            indoc!(
                r#"
                f : msg
                f = 0x3

                f
                "#
            ),
            indoc!(
                r#"
                ── TYPE MISMATCH ───────────────────────────────────────────────────────────────

                Something is off with the body of the `f` definition:

                1│  f : msg
                2│  f = 0x3
                        ^^^

                The body is an integer of type:

                    Int a

                But the type annotation on `f` says it should be:

                    msg

                Tip: The type annotation uses the type variable `msg` to say that this
                definition can produce any type of value. But in the body I see that
                it will only produce a `Int` value of a single specific type. Maybe
                change the type annotation to be more specific? Maybe change the code
                to be more general?
                "#
            ),
        )
    }

    #[test]
    fn typo_lowercase_ok() {
        // TODO improve tag suggestions
        report_problem_as(
            indoc!(
                r#"
                f : Str -> [ Ok Num.I64, InvalidFoo ]
                f = \_ -> ok 4

                f
                "#
            ),
            indoc!(
                r#"
                ── UNRECOGNIZED NAME ───────────────────────────────────────────────────────────

                I cannot find a `ok` value

                2│  f = \_ -> ok 4
                              ^^

                Did you mean one of these?

                    Ok
                    f
                    Box
                    Set
               "#
            ),
        )
    }

    #[test]
    fn typo_uppercase_ok() {
        // these error messages seem pretty helpful
        report_problem_as(
            indoc!(
                r#"
                f : Str -> Num.I64
                f = \_ ->
                    ok = 3

                    Ok

                f
                "#
            ),
            indoc!(
                r#"
                ── UNUSED DEFINITION ───────────────────────────────────────────────────────────

                `ok` is not used anywhere in your code.

                3│      ok = 3
                        ^^

                If you didn't intend on using `ok` then remove it so future readers of
                your code don't wonder why it is there.

                ── TYPE MISMATCH ───────────────────────────────────────────────────────────────

                Something is off with the body of the `f` definition:

                1│  f : Str -> Num.I64
                2│  f = \_ ->
                3│      ok = 3
                4│
                5│      Ok
                        ^^

                This `Ok` global tag has the type:

                    [ Ok ]a

                But the type annotation on `f` says it should be:

                    I64
                "#
            ),
        )
    }

    #[test]
    fn circular_definition_self() {
        // invalid recursion
        report_problem_as(
            indoc!(
                r#"
                f = f

                f
                "#
            ),
            indoc!(
                r#"
                ── CIRCULAR DEFINITION ─────────────────────────────────────────────────────────

                The `f` value is defined directly in terms of itself, causing an
                infinite loop.
                "#
            ),
        )
    }

    #[test]
    fn circular_definition() {
        // invalid mutual recursion
        report_problem_as(
            indoc!(
                r#"
                foo = bar

                bar = foo

                foo
                "#
            ),
            indoc!(
                r#"
                ── CIRCULAR DEFINITION ─────────────────────────────────────────────────────────

                The `foo` definition is causing a very tricky infinite loop:

                1│  foo = bar
                    ^^^

                The `foo` value depends on itself through the following chain of
                definitions:

                    ┌─────┐
                    │     foo
                    │     ↓
                    │     bar
                    └─────┘
                "#
            ),
        )
    }

    #[test]
    fn update_empty_record() {
        report_problem_as(
            indoc!(
                r#"
                x = {}

                { x & foo: 3 }
                "#
            ),
            indoc!(
                r#"
                ── TYPE MISMATCH ───────────────────────────────────────────────────────────────

                The `x` record does not have a `.foo` field:

                3│  { x & foo: 3 }
                          ^^^^^^

                In fact, `x` is a record with NO fields!
                "#
            ),
        )
    }

    #[test]
    fn update_record() {
        report_problem_as(
            indoc!(
                r#"
                x = { fo: 3, bar: 4 }

                { x & foo: 3 }
                "#
            ),
            // TODO also suggest fields with the correct type
            indoc!(
                r#"
                ── TYPE MISMATCH ───────────────────────────────────────────────────────────────

                The `x` record does not have a `.foo` field:

                3│  { x & foo: 3 }
                          ^^^^^^

                This is usually a typo. Here are the `x` fields that are most similar:

                    { fo : Num b
                    , bar : Num a
                    }

                So maybe `.foo` should be `.fo`?
                "#
            ),
        )
    }

    #[test]
    fn update_record_ext() {
        report_problem_as(
            indoc!(
                r#"
                f : { fo: Num.I64 }ext -> Num.I64
                f = \r ->
                    r2 = { r & foo: r.fo }

                    r2.fo

                f
                "#
            ),
            // TODO also suggest fields with the correct type
            indoc!(
                r#"
                ── TYPE MISMATCH ───────────────────────────────────────────────────────────────

                The `r` record does not have a `.foo` field:

                3│      r2 = { r & foo: r.fo }
                                   ^^^^^^^^^

                This is usually a typo. Here are the `r` fields that are most similar:

                    { fo : I64
                    }ext

                So maybe `.foo` should be `.fo`?
                "#
            ),
        )
    }

    #[test]
    fn update_record_snippet() {
        report_problem_as(
            indoc!(
                r#"
                x = { fo: 3, bar: 4, baz: 3, spam: 42, foobar: 3 }

                { x & foo: 3 }
                "#
            ),
            // TODO also suggest fields with the correct type
            indoc!(
                r#"
                ── TYPE MISMATCH ───────────────────────────────────────────────────────────────

                The `x` record does not have a `.foo` field:

                3│  { x & foo: 3 }
                          ^^^^^^

                This is usually a typo. Here are the `x` fields that are most similar:

                    { fo : Num c
                    , foobar : Num d
                    , bar : Num a
                    , baz : Num b
                    , ...
                    }

                So maybe `.foo` should be `.fo`?
                "#
            ),
        )
    }

    #[test]
    fn plus_on_str() {
        report_problem_as(
            indoc!(
                r#"
                0x4 + "foo"
                "#
            ),
            // TODO also suggest fields with the correct type
            indoc!(
                r#"
                ── TYPE MISMATCH ───────────────────────────────────────────────────────────────

                The 2nd argument to `add` is not what I expect:

                1│  0x4 + "foo"
                          ^^^^^

                This argument is a string of type:

                    Str

                But `add` needs the 2nd argument to be:

                    Num (Integer a)
                "#
            ),
        )
    }

    #[test]
    fn int_float() {
        report_problem_as(
            indoc!(
                r#"
                0x4 + 3.14
                "#
            ),
            indoc!(
                r#"
                ── TYPE MISMATCH ───────────────────────────────────────────────────────────────

                The 2nd argument to `add` is not what I expect:

                1│  0x4 + 3.14
                          ^^^^

                This argument is a float of type:

                    Float a

                But `add` needs the 2nd argument to be:

                    Num (Integer a)

                Tip: You can convert between Int and Float using functions like
                `Num.toFloat` and `Num.round`.
                "#
            ),
        )
    }

    #[test]
    fn boolean_tag() {
        report_problem_as(
            indoc!(
                r#"
                42 + True
                "#
            ),
            indoc!(
                r#"
                ── TYPE MISMATCH ───────────────────────────────────────────────────────────────

                The 2nd argument to `add` is not what I expect:

                1│  42 + True
                         ^^^^

                This `True` boolean has the type:

                    [ True ]a

                But `add` needs the 2nd argument to be:

                    Num a
                "#
            ),
        )
    }

    #[test]
    fn tag_missing() {
        report_problem_as(
            indoc!(
                r#"
                f : [ A ] -> [ A, B ]
                f = \a -> a

                f
                "#
            ),
            indoc!(
                r#"
                ── TYPE MISMATCH ───────────────────────────────────────────────────────────────

                Something is off with the body of the `f` definition:

                1│  f : [ A ] -> [ A, B ]
                2│  f = \a -> a
                              ^

                This `a` value is a:

                    [ A ]

                But the type annotation on `f` says it should be:

                    [ A, B ]

                Tip: Looks like a closed tag union does not have the `B` tag.

                Tip: Closed tag unions can't grow, because that might change the size
                in memory. Can you use an open tag union?
                "#
            ),
        )
    }

    #[test]
    fn tags_missing() {
        report_problem_as(
            indoc!(
                r#"
                f : [ A ] -> [ A, B, C ]
                f = \a -> a

                f
                "#
            ),
            indoc!(
                r#"
                ── TYPE MISMATCH ───────────────────────────────────────────────────────────────

                Something is off with the body of the `f` definition:

                1│  f : [ A ] -> [ A, B, C ]
                2│  f = \a -> a
                              ^

                This `a` value is a:

                    [ A ]

                But the type annotation on `f` says it should be:

                    [ A, B, C ]

                Tip: Looks like a closed tag union does not have the `C` and `B` tags.

                Tip: Closed tag unions can't grow, because that might change the size
                in memory. Can you use an open tag union?
                "#
            ),
        )
    }

    #[test]
    fn patterns_fn_not_exhaustive() {
        report_problem_as(
            indoc!(
                r#"
                Either : [ Left {}, Right Str ]

                x : Either
                x = Left {}

                f : Either -> {}
                f = \Left v -> v

                f x
                "#
            ),
            indoc!(
                r#"
                ── UNSAFE PATTERN ──────────────────────────────────────────────────────────────

                This pattern does not cover all the possibilities:

                7│  f = \Left v -> v
                         ^^^^^^

                Other possibilities include:

                    Right _

                I would have to crash if I saw one of those! So rather than pattern
                matching in function arguments, put a `when` in the function body to
                account for all possibilities.
                "#
            ),
        )
    }

    #[test]
    fn patterns_let_not_exhaustive() {
        report_problem_as(
            indoc!(
                r#"
                x : [ Left {}, Right Str ]
                x = Left {}


                (Left y) = x

                y
                "#
            ),
            indoc!(
                r#"
                ── TYPE MISMATCH ───────────────────────────────────────────────────────────────

                This expression is used in an unexpected way:

                5│  (Left y) = x
                               ^

                This `x` value is a:

                    [ Left {}, Right Str ]

                But you are trying to use it as:

                    [ Left a ]

                Tip: Seems like a tag typo. Maybe `Right` should be `Left`?

                Tip: Can more type annotations be added? Type annotations always help
                me give more specific messages, and I think they could help a lot in
                this case
                "#
            ),
        )
    }

    #[test]
    fn patterns_when_not_exhaustive() {
        report_problem_as(
            indoc!(
                r#"
                when 0x1 is
                    2 -> 0x3
                "#
            ),
            indoc!(
                r#"
                ── UNSAFE PATTERN ──────────────────────────────────────────────────────────────

                This `when` does not cover all the possibilities:

                1│>  when 0x1 is
                2│>      2 -> 0x3

                Other possibilities include:

                    _

                I would have to crash if I saw one of those! Add branches for them!
                "#
            ),
        )
    }

    #[test]
    fn patterns_bool_not_exhaustive() {
        report_problem_as(
            indoc!(
                r#"
                x : [ Red, Green ]
                x = Green

                when x is
                    Red -> 3
                "#
            ),
            indoc!(
                r#"
                ── UNSAFE PATTERN ──────────────────────────────────────────────────────────────

                This `when` does not cover all the possibilities:

                4│>  when x is
                5│>      Red -> 3

                Other possibilities include:

                    Green

                I would have to crash if I saw one of those! Add branches for them!
                "#
            ),
        )
    }

    #[test]
    fn patterns_enum_not_exhaustive() {
        report_problem_as(
            indoc!(
                r#"
                x : [ Red, Green, Blue ]
                x = Red

                when x is
                    Red -> 0
                    Green -> 1
                "#
            ),
            indoc!(
                r#"
                ── UNSAFE PATTERN ──────────────────────────────────────────────────────────────

                This `when` does not cover all the possibilities:

                4│>  when x is
                5│>      Red -> 0
                6│>      Green -> 1

                Other possibilities include:

                    Blue

                I would have to crash if I saw one of those! Add branches for them!
                "#
            ),
        )
    }

    #[test]
    fn patterns_remote_data_not_exhaustive() {
        report_problem_as(
            indoc!(
                r#"
                RemoteData e a :  [ NotAsked, Loading, Failure e, Success a ]

                x : RemoteData Num.I64 Str

                when x is
                    NotAsked -> 3
                "#
            ),
            indoc!(
                r#"
                ── UNSAFE PATTERN ──────────────────────────────────────────────────────────────

                This `when` does not cover all the possibilities:

                5│>  when x is
                6│>      NotAsked -> 3

                Other possibilities include:

                    Failure _
                    Loading
                    Success _

                I would have to crash if I saw one of those! Add branches for them!
                "#
            ),
        )
    }

    #[test]
    fn patterns_record_not_exhaustive() {
        report_problem_as(
            indoc!(
                r#"
                x = { a: 3 }

                when x is
                    { a: 4 } -> 4
                "#
            ),
            // Tip: Looks like a record field guard is not exhaustive. Learn more about record pattern matches at TODO.
            indoc!(
                r#"
                ── UNSAFE PATTERN ──────────────────────────────────────────────────────────────

                This `when` does not cover all the possibilities:

                3│>  when x is
                4│>      { a: 4 } -> 4

                Other possibilities include:

                    { a }

                I would have to crash if I saw one of those! Add branches for them!
                "#
            ),
        )
    }

    #[test]
    fn patterns_record_guard_not_exhaustive() {
        report_problem_as(
            indoc!(
                r#"
                y : [ Nothing, Just Num.I64 ]
                y = Just 4
                x = { a: y, b: 42}

                when x is
                    { a: Nothing } -> 4
                    { a: Just 3 } -> 4
                "#
            ),
            indoc!(
                r#"
                ── UNSAFE PATTERN ──────────────────────────────────────────────────────────────

                This `when` does not cover all the possibilities:

                5│>  when x is
                6│>      { a: Nothing } -> 4
                7│>      { a: Just 3 } -> 4

                Other possibilities include:

                    { a: Just _, b }

                I would have to crash if I saw one of those! Add branches for them!
                "#
            ),
        )
    }

    #[test]
    fn patterns_nested_tag_not_exhaustive() {
        report_problem_as(
            indoc!(
                r#"
                when Record Nothing 1 is
                    Record (Nothing) b -> b
                    Record (Just 3) b -> b
                "#
            ),
            indoc!(
                r#"
                ── UNSAFE PATTERN ──────────────────────────────────────────────────────────────

                This `when` does not cover all the possibilities:

                1│>  when Record Nothing 1 is
                2│>      Record (Nothing) b -> b
                3│>      Record (Just 3) b -> b

                Other possibilities include:

                    Record (Just _) _

                I would have to crash if I saw one of those! Add branches for them!
                "#
            ),
        )
    }

    #[test]
    fn patterns_int_redundant() {
        report_problem_as(
            indoc!(
                r#"
                when 0x1 is
                    2 -> 3
                    2 -> 4
                    _ -> 5
                "#
            ),
            indoc!(
                r#"
                ── REDUNDANT PATTERN ───────────────────────────────────────────────────────────

                The 2nd pattern is redundant:

                1│   when 0x1 is
                2│       2 -> 3
                3│>      2 -> 4
                4│       _ -> 5

                Any value of this shape will be handled by a previous pattern, so this
                one should be removed.
                "#
            ),
        )
    }

    #[test]
    fn unify_alias_other() {
        report_problem_as(
            indoc!(
                r#"
                Foo a : { x : Num.Int a }

                f : Foo a -> Num.Int a
                f = \r -> r.x

                f { y: 3.14 }
                "#
            ),
            // de-aliases the alias to give a better error message
            indoc!(
                r#"
                ── TYPE MISMATCH ───────────────────────────────────────────────────────────────

                The 1st argument to `f` is not what I expect:

                6│  f { y: 3.14 }
                      ^^^^^^^^^^^

                This argument is a record of type:

                    { y : Float a }

                But `f` needs the 1st argument to be:

                    { x : Int a }

                Tip: Seems like a record field typo. Maybe `y` should be `x`?

                Tip: Can more type annotations be added? Type annotations always help
                me give more specific messages, and I think they could help a lot in
                this case
                "#
            ),
        )
    }

    #[test]
    #[ignore]
    fn cyclic_alias() {
        report_problem_as(
            indoc!(
                r#"
                Foo : { x : Bar }
                Bar : { y : Foo }

                f : Foo

                f
                "#
            ),
            // should not report Bar as unused!
            indoc!(
                r#"
                ── CYCLIC ALIAS ────────────────────────────────────────────────────────────────

                The `Foo` alias is recursive in an invalid way:

                1│  Foo : { x : Bar }
                          ^^^^^^^^^^^

                The `Foo` alias depends on itself through the following chain of
                definitions:

                    ┌─────┐
                    │     Foo
                    │     ↓
                    │     Bar
                    └─────┘

                Recursion in aliases is only allowed if recursion happens behind a
                tag.

                ── SYNTAX PROBLEM ──────────────────────────────────────────────────────────────

                `Bar` is not used anywhere in your code.

                2│  Bar : { y : Foo }
                    ^^^^^^^^^^^^^^^^^

                If you didn't intend on using `Bar` then remove it so future readers of
                your code don't wonder why it is there.
                "#
            ),
        )
    }

    #[test]
    fn self_recursive_alias() {
        report_problem_as(
            indoc!(
                r#"
                Foo : { x : Foo }

                f : Foo
                f = 3

                f
                "#
            ),
            // should not report Bar as unused!
            indoc!(
                r#"
                ── CYCLIC ALIAS ────────────────────────────────────────────────────────────────

                The `Foo` alias is self-recursive in an invalid way:

                1│  Foo : { x : Foo }
                    ^^^

                Recursion in aliases is only allowed if recursion happens behind a
                tagged union, at least one variant of which is not recursive.
                "#
            ),
        )
    }

    #[test]
    fn record_duplicate_field_same_type() {
        report_problem_as(
            indoc!(
                r#"
                { x: 4, y: 3, x: 4 }
                "#
            ),
            indoc!(
                r#"
                ── DUPLICATE FIELD NAME ────────────────────────────────────────────────────────

                This record defines the `.x` field twice!

                1│  { x: 4, y: 3, x: 4 }
                      ^^^^        ^^^^

                In the rest of the program, I will only use the latter definition:

                1│  { x: 4, y: 3, x: 4 }
                                  ^^^^

                For clarity, remove the previous `.x` definitions from this record.
                "#
            ),
        )
    }

    #[test]
    fn record_duplicate_field_different_types() {
        report_problem_as(
            indoc!(
                r#"
                { x: 4, y: 3, x: "foo" }
                "#
            ),
            indoc!(
                r#"
                ── DUPLICATE FIELD NAME ────────────────────────────────────────────────────────

                This record defines the `.x` field twice!

                1│  { x: 4, y: 3, x: "foo" }
                      ^^^^        ^^^^^^^^

                In the rest of the program, I will only use the latter definition:

                1│  { x: 4, y: 3, x: "foo" }
                                  ^^^^^^^^

                For clarity, remove the previous `.x` definitions from this record.
                "#
            ),
        )
    }

    #[test]
    fn record_duplicate_field_multiline() {
        report_problem_as(
            indoc!(
                r#"
                {
                    x: 4,
                    y: 3,
                    x: "foo"
                }
                "#
            ),
            indoc!(
                r#"
                ── DUPLICATE FIELD NAME ────────────────────────────────────────────────────────

                This record defines the `.x` field twice!

                1│   {
                2│>      x: 4,
                3│       y: 3,
                4│>      x: "foo"
                5│   }

                In the rest of the program, I will only use the latter definition:

                1│   {
                2│       x: 4,
                3│       y: 3,
                4│>      x: "foo"
                5│   }

                For clarity, remove the previous `.x` definitions from this record.
                "#
            ),
        )
    }

    #[test]
    fn record_update_duplicate_field_multiline() {
        report_problem_as(
            indoc!(
                r#"
                \r ->
                    { r &
                        x: 4,
                        y: 3,
                        x: "foo"
                    }
                "#
            ),
            indoc!(
                r#"
                ── DUPLICATE FIELD NAME ────────────────────────────────────────────────────────

                This record defines the `.x` field twice!

                2│       { r &
                3│>          x: 4,
                4│           y: 3,
                5│>          x: "foo"
                6│       }

                In the rest of the program, I will only use the latter definition:

                2│       { r &
                3│           x: 4,
                4│           y: 3,
                5│>          x: "foo"
                6│       }

                For clarity, remove the previous `.x` definitions from this record.
                "#
            ),
        )
    }

    #[test]
    fn record_type_duplicate_field() {
        report_problem_as(
            indoc!(
                r#"
                a : { foo : Num.I64, bar : {}, foo : Str }
                a = { bar: {}, foo: "foo" }

                a
                "#
            ),
            indoc!(
                r#"
                ── DUPLICATE FIELD NAME ────────────────────────────────────────────────────────
                
                This record type defines the `.foo` field twice!
                
                1│  a : { foo : Num.I64, bar : {}, foo : Str }
                          ^^^^^^^^^^^^^            ^^^^^^^^^
                
                In the rest of the program, I will only use the latter definition:
                
                1│  a : { foo : Num.I64, bar : {}, foo : Str }
                                                   ^^^^^^^^^
                
                For clarity, remove the previous `.foo` definitions from this record
                type.
                "#
            ),
        )
    }

    #[test]
    fn tag_union_duplicate_tag() {
        report_problem_as(
            indoc!(
                r#"
                a : [ Foo Num.I64, Bar {}, Foo Str ]
                a = Foo "foo"

                a
                "#
            ),
            indoc!(
                r#"
                ── DUPLICATE TAG NAME ──────────────────────────────────────────────────────────
                
                This tag union type defines the `Foo` tag twice!
                
                1│  a : [ Foo Num.I64, Bar {}, Foo Str ]
                          ^^^^^^^^^^^          ^^^^^^^
                
                In the rest of the program, I will only use the latter definition:
                
                1│  a : [ Foo Num.I64, Bar {}, Foo Str ]
                                               ^^^^^^^
                
                For clarity, remove the previous `Foo` definitions from this tag union
                type.
                "#
            ),
        )
    }

    #[test]
    fn annotation_definition_mismatch() {
        report_problem_as(
            indoc!(
                r#"
                bar : Num.I64
                foo = \x -> x

                # NOTE: neither bar or foo are defined at this point
                4
                "#
            ),
            indoc!(
                r#"
                ── NAMING PROBLEM ──────────────────────────────────────────────────────────────

                This annotation does not match the definition immediately following
                it:

                1│>  bar : Num.I64
                2│>  foo = \x -> x

                Is it a typo? If not, put either a newline or comment between them.
                "#
            ),
        )
    }

    #[test]
    fn annotation_newline_body_is_fine() {
        report_problem_as(
            indoc!(
                r#"
                bar : Num.I64

                foo = \x -> x

                foo bar
                "#
            ),
            indoc!(""),
        )
    }

    #[test]
    fn invalid_alias_rigid_var_pattern() {
        report_problem_as(
            indoc!(
                r#"
                MyAlias 1 : Num.I64

                4
                "#
            ),
            indoc!(
                r#"
                ── SYNTAX PROBLEM ──────────────────────────────────────────────────────────────

                This pattern in the definition of `MyAlias` is not what I expect:

                1│  MyAlias 1 : Num.I64
                            ^

                Only type variables like `a` or `value` can occur in this position.

                ── UNUSED DEFINITION ───────────────────────────────────────────────────────────

                `MyAlias` is not used anywhere in your code.

                1│  MyAlias 1 : Num.I64
                    ^^^^^^^^^^^^^^^^^^^

                If you didn't intend on using `MyAlias` then remove it so future readers
                of your code don't wonder why it is there.
                "#
            ),
        )
    }

    #[test]
    fn invalid_opaque_rigid_var_pattern() {
        report_problem_as(
            indoc!(
                r#"
                Age 1 := Num.I64

                a : Age
                a
                "#
            ),
            indoc!(
                r#"
                ── SYNTAX PROBLEM ──────────────────────────────────────────────────────────────

                This pattern in the definition of `Age` is not what I expect:

                1│  Age 1 := Num.I64
                        ^

                Only type variables like `a` or `value` can occur in this position.
                "#
            ),
        )
    }

    #[test]
    fn invalid_num() {
        report_problem_as(
            indoc!(
                r#"
                a : Num.Num Num.I64 Num.F64
                a = 3

                a
                "#
            ),
            indoc!(
                r#"
                ── TOO MANY TYPE ARGUMENTS ─────────────────────────────────────────────────────
                
                The `Num` alias expects 1 type argument, but it got 2 instead:
                
                1│  a : Num.Num Num.I64 Num.F64
                        ^^^^^^^^^^^^^^^^^^^^^^^
                
                Are there missing parentheses?
                "#
            ),
        )
    }

    #[test]
    fn invalid_num_fn() {
        report_problem_as(
            indoc!(
                r#"
                f : Str -> Num.Num Num.I64 Num.F64
                f = \_ -> 3

                f
                "#
            ),
            indoc!(
                r#"
                ── TOO MANY TYPE ARGUMENTS ─────────────────────────────────────────────────────
                
                The `Num` alias expects 1 type argument, but it got 2 instead:
                
                1│  f : Str -> Num.Num Num.I64 Num.F64
                               ^^^^^^^^^^^^^^^^^^^^^^^
                
                Are there missing parentheses?
                "#
            ),
        )
    }

    #[test]
    fn too_few_type_arguments() {
        report_problem_as(
            indoc!(
                r#"
                Pair a b : [ Pair a b ]

                x : Pair Num.I64
                x = Pair 2 3

                x
                "#
            ),
            indoc!(
                r#"
                ── TOO FEW TYPE ARGUMENTS ──────────────────────────────────────────────────────

                The `Pair` alias expects 2 type arguments, but it got 1 instead:

                3│  x : Pair Num.I64
                        ^^^^^^^^^^^^

                Are there missing parentheses?
                "#
            ),
        )
    }

    #[test]
    fn too_many_type_arguments() {
        report_problem_as(
            indoc!(
                r#"
                Pair a b : [ Pair a b ]

                x : Pair Num.I64 Num.I64 Num.I64
                x = 3

                x
                "#
            ),
            indoc!(
                r#"
                ── TOO MANY TYPE ARGUMENTS ─────────────────────────────────────────────────────

                The `Pair` alias expects 2 type arguments, but it got 3 instead:

                3│  x : Pair Num.I64 Num.I64 Num.I64
                        ^^^^^^^^^^^^^^^^^^^^^^^^^^^^

                Are there missing parentheses?
                "#
            ),
        )
    }

    #[test]
    fn phantom_type_variable() {
        report_problem_as(
            indoc!(
                r#"
                Foo a : [ Foo ]

                f : Foo Num.I64

                f
                "#
            ),
            indoc!(
                r#"
                ── UNUSED TYPE ALIAS PARAMETER ─────────────────────────────────────────────────

                The `a` type parameter is not used in the `Foo` alias definition:

                1│  Foo a : [ Foo ]
                        ^

                Roc does not allow unused type alias parameters!

                Tip: If you want an unused type parameter (a so-called "phantom
                type"), read the guide section on phantom values.
                "#
            ),
        )
    }

    #[test]
    fn elm_function_syntax() {
        report_problem_as(
            indoc!(
                r#"
                f x y = x
                "#
            ),
            indoc!(
                r#"
                ── ARGUMENTS BEFORE EQUALS ─────────────────────────────────────────────────────

                I am partway through parsing a definition, but I got stuck here:

                1│  f x y = x
                      ^^^

                Looks like you are trying to define a function. In roc, functions are
                always written as a lambda, like increment = \n -> n + 1.
                "#
            ),
        )
    }

    #[test]
    fn two_different_cons() {
        report_problem_as(
            indoc!(
                r#"
                ConsList a : [ Cons a (ConsList a), Nil ]

                x : ConsList {}
                x = Cons {} (Cons "foo" Nil)

                x
                "#
            ),
            indoc!(
                r#"
                ── TYPE MISMATCH ───────────────────────────────────────────────────────────────

                Something is off with the body of the `x` definition:

                3│  x : ConsList {}
                4│  x = Cons {} (Cons "foo" Nil)
                        ^^^^^^^^^^^^^^^^^^^^^^^^

                This `Cons` global tag application has the type:

                    [ Cons {} [ Cons Str [ Cons {} a, Nil ] as a, Nil ], Nil ]

                But the type annotation on `x` says it should be:

                    [ Cons {} a, Nil ] as a
                "#
            ),
        )
    }

    #[test]
    fn mutually_recursive_types_with_type_error() {
        report_problem_as(
            indoc!(
                r#"
                AList a b : [ ACons a (BList a b), ANil ]
                BList a b : [ BCons a (AList a b), BNil ]

                x : AList Num.I64 Num.I64
                x = ACons 0 (BCons 1 (ACons "foo" BNil ))

                y : BList a a
                y = BNil

                { x, y }
                "#
            ),
            // TODO render tag unions across multiple lines
            // TODO do not show recursion var if the recursion var does not render on the surface of a type
            indoc!(
                r#"
                ── TYPE MISMATCH ───────────────────────────────────────────────────────────────

                Something is off with the body of the `x` definition:

                4│  x : AList Num.I64 Num.I64
                5│  x = ACons 0 (BCons 1 (ACons "foo" BNil ))
                        ^^^^^^^^^^^^^^^^^^^^^^^^^^^^^^^^^^^^^

                This `ACons` global tag application has the type:

                    [ ACons (Num (Integer Signed64)) [
                    BCons (Num (Integer Signed64)) [ ACons Str [ BCons I64 a, BNil ],
                    ANil ], BNil ], ANil ]

                But the type annotation on `x` says it should be:

                    [ ACons I64 (BList I64 I64), ANil ] as a
                "#
            ),
        )
    }

    #[test]
    fn integer_out_of_range() {
        report_problem_as(
            indoc!(
                r#"
                x = 170_141_183_460_469_231_731_687_303_715_884_105_728_000

                y = -170_141_183_460_469_231_731_687_303_715_884_105_728_000

                h = 0xFFFF_FFFF_FFFF_FFFF_FFFF_FFFF_FFFF_FFFF_FFFF_FFFF
                l = -0xFFFF_FFFF_FFFF_FFFF_FFFF_FFFF_FFFF_FFFF_FFFF_FFFF

                minlit = -170_141_183_460_469_231_731_687_303_715_884_105_728
                maxlit =  340_282_366_920_938_463_463_374_607_431_768_211_455

                x + y + h + l + minlit + maxlit
                "#
            ),
            indoc!(
                r#"
                ── SYNTAX PROBLEM ──────────────────────────────────────────────────────────────

                This integer literal is too big:

                1│  x = 170_141_183_460_469_231_731_687_303_715_884_105_728_000
                        ^^^^^^^^^^^^^^^^^^^^^^^^^^^^^^^^^^^^^^^^^^^^^^^^^^^^^^^

                The largest number representable in Roc is the maximum U128 value,
                340_282_366_920_938_463_463_374_607_431_768_211_455.

                Tip: Learn more about number literals at TODO

                ── SYNTAX PROBLEM ──────────────────────────────────────────────────────────────

                This integer literal is too small:

                3│  y = -170_141_183_460_469_231_731_687_303_715_884_105_728_000
                        ^^^^^^^^^^^^^^^^^^^^^^^^^^^^^^^^^^^^^^^^^^^^^^^^^^^^^^^^

                The smallest number representable in Roc is the minimum I128 value,
                -170_141_183_460_469_231_731_687_303_715_884_105_728.

                Tip: Learn more about number literals at TODO

                ── SYNTAX PROBLEM ──────────────────────────────────────────────────────────────

                This integer literal is too big:

                5│  h = 0xFFFF_FFFF_FFFF_FFFF_FFFF_FFFF_FFFF_FFFF_FFFF_FFFF
                        ^^^^^^^^^^^^^^^^^^^^^^^^^^^^^^^^^^^^^^^^^^^^^^^^^^^

                The largest number representable in Roc is the maximum U128 value,
                340_282_366_920_938_463_463_374_607_431_768_211_455.

                Tip: Learn more about number literals at TODO

                ── SYNTAX PROBLEM ──────────────────────────────────────────────────────────────

                This integer literal is too small:

                6│  l = -0xFFFF_FFFF_FFFF_FFFF_FFFF_FFFF_FFFF_FFFF_FFFF_FFFF
                        ^^^^^^^^^^^^^^^^^^^^^^^^^^^^^^^^^^^^^^^^^^^^^^^^^^^^

                The smallest number representable in Roc is the minimum I128 value,
                -170_141_183_460_469_231_731_687_303_715_884_105_728.

                Tip: Learn more about number literals at TODO
                "#
            ),
        )
    }

    #[test]
    fn float_out_of_range() {
        // have to deal with some whitespace issues because of the format! macro
        report_problem_as(
            indoc!(
                r#"
                overflow = 11.7976931348623157e308
                underflow = -11.7976931348623157e308

                overflow + underflow
                "#
            ),
            indoc!(
                r#"
                ── SYNTAX PROBLEM ──────────────────────────────────────────────────────────────

                This float literal is too big:

                1│  overflow = 11.7976931348623157e308
                               ^^^^^^^^^^^^^^^^^^^^^^^

                Roc uses signed 64-bit floating points, allowing values between
                -1.7976931348623157e308 and 1.7976931348623157e308

                Tip: Learn more about number literals at TODO

                ── SYNTAX PROBLEM ──────────────────────────────────────────────────────────────

                This float literal is too small:

                2│  underflow = -11.7976931348623157e308
                                ^^^^^^^^^^^^^^^^^^^^^^^^

                Roc uses signed 64-bit floating points, allowing values between
                -1.7976931348623157e308 and 1.7976931348623157e308

                Tip: Learn more about number literals at TODO
                "#
            ),
        )
    }

    #[test]
    fn integer_malformed() {
        // the generated messages here are incorrect. Waiting for a rust nightly feature to land,
        // see https://github.com/rust-lang/rust/issues/22639
        // this test is here to spot regressions in error reporting
        report_problem_as(
            indoc!(
                r#"
                dec = 100A

                hex = 0xZZZ

                oct = 0o9

                bin = 0b2

                dec + hex + oct + bin
                "#
            ),
            indoc!(
                r#"
                ── SYNTAX PROBLEM ──────────────────────────────────────────────────────────────

                This integer literal contains an invalid digit:

                1│  dec = 100A
                          ^^^^

                Integer literals can only contain the digits
                0-9, or have an integer suffix.

                Tip: Learn more about number literals at TODO

                ── SYNTAX PROBLEM ──────────────────────────────────────────────────────────────

                This hex integer literal contains an invalid digit:

                3│  hex = 0xZZZ
                          ^^^^^

                Hexadecimal (base-16) integer literals can only contain the digits
                0-9, a-f and A-F, or have an integer suffix.

                Tip: Learn more about number literals at TODO

                ── SYNTAX PROBLEM ──────────────────────────────────────────────────────────────

                This octal integer literal contains an invalid digit:

                5│  oct = 0o9
                          ^^^

                Octal (base-8) integer literals can only contain the digits
                0-7, or have an integer suffix.

                Tip: Learn more about number literals at TODO

                ── SYNTAX PROBLEM ──────────────────────────────────────────────────────────────

                This binary integer literal contains an invalid digit:

                7│  bin = 0b2
                          ^^^

                Binary (base-2) integer literals can only contain the digits
                0 and 1, or have an integer suffix.

                Tip: Learn more about number literals at TODO
                "#
            ),
        )
    }

    #[test]
    fn integer_empty() {
        report_problem_as(
            indoc!(
                r#"
                dec = 20

                hex = 0x

                oct = 0o

                bin = 0b

                dec + hex + oct + bin
                "#
            ),
            indoc!(
                r#"
                ── SYNTAX PROBLEM ──────────────────────────────────────────────────────────────

                This hex integer literal contains no digits:

                3│  hex = 0x
                          ^^

                Hexadecimal (base-16) integer literals must contain at least one of
                the digits 0-9, a-f and A-F, or have an integer suffix.

                Tip: Learn more about number literals at TODO

                ── SYNTAX PROBLEM ──────────────────────────────────────────────────────────────

                This octal integer literal contains no digits:

                5│  oct = 0o
                          ^^

                Octal (base-8) integer literals must contain at least one of the
                digits 0-7, or have an integer suffix.

                Tip: Learn more about number literals at TODO

                ── SYNTAX PROBLEM ──────────────────────────────────────────────────────────────

                This binary integer literal contains no digits:

                7│  bin = 0b
                          ^^

                Binary (base-2) integer literals must contain at least one of the
                digits 0 and 1, or have an integer suffix.

                Tip: Learn more about number literals at TODO
                "#
            ),
        )
    }

    #[test]
    fn float_malformed() {
        report_problem_as(
            indoc!(
                r#"
                x = 3.0A

                x
                "#
            ),
            indoc!(
                r#"
                ── SYNTAX PROBLEM ──────────────────────────────────────────────────────────────

                This float literal contains an invalid digit:

                1│  x = 3.0A
                        ^^^^

                Floating point literals can only contain the digits 0-9, or use
                scientific notation 10e4, or have a float suffix.

                Tip: Learn more about number literals at TODO
                "#
            ),
        )
    }

    #[test]
    fn invalid_record_update() {
        report_problem_as(
            indoc!(
                r#"
                foo = { bar: 3 }
                updateNestedRecord = { foo.bar & x: 4 }

                example = { age: 42 }

                # these should work
                y = { Test.example & age: 3 }
                x = { example & age: 4 }

                { updateNestedRecord, foo, x, y }
                "#
            ),
            indoc!(
                r#"
                ── SYNTAX PROBLEM ──────────────────────────────────────────────────────────────

                This expression cannot be updated:

                2│  updateNestedRecord = { foo.bar & x: 4 }
                                           ^^^^^^^

                Only variables can be updated with record update syntax.
                "#
            ),
        )
    }

    #[test]
    fn module_not_imported() {
        report_problem_as(
            indoc!(
                r#"
                Foo.test
                "#
            ),
            indoc!(
                r#"
                ── MODULE NOT IMPORTED ─────────────────────────────────────────────────────────

                The `Foo` module is not imported:

                1│  Foo.test
                    ^^^^^^^^

                Is there an import missing? Perhaps there is a typo. Did you mean one
                of these?

                    Box
                    Bool
                    Num
                    Set
                "#
            ),
        )
    }

    #[test]
    fn optional_record_default_type_error() {
        report_problem_as(
            indoc!(
                r#"
                \{ x, y ? True } -> x + y
                "#
            ),
            indoc!(
                r#"
                ── TYPE MISMATCH ───────────────────────────────────────────────────────────────

                The 2nd argument to `add` is not what I expect:

                1│  \{ x, y ? True } -> x + y
                                            ^

                This `y` value is a:

                    [ True ]a

                But `add` needs the 2nd argument to be:

                    Num a
                "#
            ),
        )
    }

    #[test]
    fn optional_record_default_with_signature() {
        report_problem_as(
            indoc!(
                r#"
                f : { x : Num.I64, y ? Num.I64 } -> Num.I64
                f = \{ x, y ? "foo" } -> (\g, _ -> g) x y

                f
                "#
            ),
            indoc!(
                r#"
                ── TYPE MISMATCH ───────────────────────────────────────────────────────────────

                The 1st argument to `f` is weird:

                2│  f = \{ x, y ? "foo" } -> (\g, _ -> g) x y
                         ^^^^^^^^^^^^^^^^

                The argument is a pattern that matches record values of type:

                    { x : I64, y ? Str }

                But the annotation on `f` says the 1st argument should be:

                    { x : I64, y ? I64 }
                "#
            ),
        )
    }

    #[test]
    fn optional_record_invalid_let_binding() {
        report_problem_as(
            indoc!(
                r#"
                \rec ->
                    { x, y } : { x : Num.I64, y ? Str }
                    { x, y } = rec

                    { x, y }
                "#
            ),
            indoc!(
                r#"
                ── TYPE MISMATCH ───────────────────────────────────────────────────────────────

                Something is off with the body of this definition:

                2│>      { x, y } : { x : Num.I64, y ? Str }
                3│>      { x, y } = rec

                The body is a value of type:

                    { x : I64, y : Str }

                But the type annotation says it should be:

                    { x : I64, y ? Str }

                Tip: To extract the `.y` field it must be non-optional, but the type
                says this field is optional. Learn more about optional fields at TODO.
                "#
            ),
        )
    }

    #[test]
    fn optional_record_invalid_function() {
        report_problem_as(
            indoc!(
                r#"
                f : { x : Num.I64, y ? Num.I64 } -> Num.I64
                f = \{ x, y } -> x + y

                f
                "#
            ),
            indoc!(
                r#"
                ── TYPE MISMATCH ───────────────────────────────────────────────────────────────

                The 1st argument to `f` is weird:

                2│  f = \{ x, y } -> x + y
                         ^^^^^^^^

                The argument is a pattern that matches record values of type:

                    { x : I64, y : I64 }

                But the annotation on `f` says the 1st argument should be:

                    { x : I64, y ? I64 }

                Tip: To extract the `.y` field it must be non-optional, but the type
                says this field is optional. Learn more about optional fields at TODO.
                "#
            ),
        )
    }

    #[test]
    fn optional_record_invalid_when() {
        report_problem_as(
            indoc!(
                r#"
                f : { x : Num.I64, y ? Num.I64 } -> Num.I64
                f = \r ->
                        when r is
                            { x, y } -> x + y

                f
                "#
            ),
            indoc!(
                r#"
                ── TYPE MISMATCH ───────────────────────────────────────────────────────────────

                The 1st pattern in this `when` is causing a mismatch:

                4│              { x, y } -> x + y
                                ^^^^^^^^

                The first pattern is trying to match record values of type:

                    { x : I64, y : I64 }

                But the expression between `when` and `is` has the type:

                    { x : I64, y ? I64 }

                Tip: To extract the `.y` field it must be non-optional, but the type
                says this field is optional. Learn more about optional fields at TODO.
                "#
            ),
        )
    }

    #[test]
    fn optional_record_invalid_access() {
        report_problem_as(
            indoc!(
                r#"
                f : { x : Num.I64, y ? Num.I64 } -> Num.I64
                f = \r -> r.y

                f
                "#
            ),
            indoc!(
                r#"
                ── TYPE MISMATCH ───────────────────────────────────────────────────────────────

                This expression is used in an unexpected way:

                2│  f = \r -> r.y
                              ^^^

                This `r` value is a:

                    { x : I64, y ? I64 }

                But you are trying to use it as:

                    { x : I64, y : I64 }

                Tip: To extract the `.y` field it must be non-optional, but the type
                says this field is optional. Learn more about optional fields at TODO.
                "#
            ),
        )
    }

    #[test]
    fn optional_record_invalid_accessor() {
        report_problem_as(
            indoc!(
                r#"
                    f : { x : Num.I64, y ? Num.I64 } -> Num.I64
                    f = \r -> .y r

                    f
                    "#
            ),
            indoc!(
                r#"
                ── TYPE MISMATCH ───────────────────────────────────────────────────────────────

                The 1st argument to this function is not what I expect:

                2│  f = \r -> .y r
                                 ^

                This `r` value is a:

                    { x : I64, y ? I64 }

                But this function needs the 1st argument to be:

                    { x : I64, y : I64 }

                Tip: To extract the `.y` field it must be non-optional, but the type
                says this field is optional. Learn more about optional fields at TODO.
                "#
            ),
        )
    }

    #[test]
    fn guard_mismatch_with_annotation() {
        report_problem_as(
            indoc!(
                r#"
                f : { x : Num.I64, y : Num.I64 } -> Num.I64
                f = \r ->
                        when r is
                            { x, y : "foo" } -> x + 0
                            _ -> 0

                f
                "#
            ),
            indoc!(
                r#"
                ── TYPE MISMATCH ───────────────────────────────────────────────────────────────

                The 1st pattern in this `when` is causing a mismatch:

                4│              { x, y : "foo" } -> x + 0
                                ^^^^^^^^^^^^^^^^

                The first pattern is trying to match record values of type:

                    { x : I64, y : Str }

                But the expression between `when` and `is` has the type:

                    { x : I64, y : I64 }
                "#
            ),
        )
    }

    #[test]
    fn optional_field_mismatch_with_annotation() {
        report_problem_as(
            indoc!(
                r#"
                f : { x : Num.I64, y ? Num.I64 } -> Num.I64
                f = \r ->
                        when r is
                            { x, y ? "foo" } -> (\g, _ -> g) x y
                            _ -> 0

                f
                "#
            ),
            indoc!(
                r#"
                ── TYPE MISMATCH ───────────────────────────────────────────────────────────────

                The 1st pattern in this `when` is causing a mismatch:

                4│              { x, y ? "foo" } -> (\g, _ -> g) x y
                                ^^^^^^^^^^^^^^^^

                The first pattern is trying to match record values of type:

                    { x : I64, y ? Str }

                But the expression between `when` and `is` has the type:

                    { x : I64, y ? I64 }
                "#
            ),
        )
    }

    #[test]
    fn incorrect_optional_field() {
        report_problem_as(
            indoc!(
                r#"
                { x: 5, y ? 42 }
                "#
            ),
            indoc!(
                r#"
                ── BAD OPTIONAL VALUE ──────────────────────────────────────────────────────────

                This record uses an optional value for the `.y` field in an incorrect
                context!

                1│  { x: 5, y ? 42 }
                            ^^^^^^

                You can only use optional values in record destructuring, like:

                    { answer ? 42, otherField } = myRecord
                "#
            ),
        )
    }
    #[test]
    fn first_wildcard_is_required() {
        report_problem_as(
            indoc!(
                r#"
                when Foo 1 2 3 is
                    Foo _ 1 _ -> 1
                    _ -> 2
                "#
            ),
            "",
        )
    }

    #[test]
    fn second_wildcard_is_redundant() {
        report_problem_as(
            indoc!(
                r#"
                when Foo 1 2 3 is
                    Foo _ 1 _ -> 1
                    _ -> 2
                    _ -> 3
                "#
            ),
            indoc!(
                r#"
            ── REDUNDANT PATTERN ───────────────────────────────────────────────────────────

            The 3rd pattern is redundant:

            1│  when Foo 1 2 3 is
            2│      Foo _ 1 _ -> 1
            3│      _ -> 2
            4│      _ -> 3
                    ^

            Any value of this shape will be handled by a previous pattern, so this
            one should be removed.
            "#
            ),
        )
    }

    #[test]
    fn alias_using_alias() {
        report_problem_as(
            indoc!(
                r#"
                # The color of a node. Leaves are considered Black.
                NodeColor : [ Red, Black ]

                RBTree k v : [ Node NodeColor k v (RBTree k v) (RBTree k v), Empty ]

                # Create an empty dictionary.
                empty : RBTree k v
                empty =
                    Empty

                empty
                "#
            ),
            "",
        )
    }

    #[test]
    fn unused_argument() {
        report_problem_as(
            indoc!(
                r#"
                f = \foo -> 1

                f
                "#
            ),
            indoc!(
                r#"
            ── UNUSED ARGUMENT ─────────────────────────────────────────────────────────────

            `f` doesn't use `foo`.

            1│  f = \foo -> 1
                     ^^^

            If you don't need `foo`, then you can just remove it. However, if you
            really do need `foo` as an argument of `f`, prefix it with an underscore,
            like this: "_`foo`". Adding an underscore at the start of a variable
            name is a way of saying that the variable is not used.
            "#
            ),
        )
    }

    #[test]
    fn qualified_global_tag() {
        report_problem_as(
            indoc!(
                r#"
                Foo.Bar
                "#
            ),
            indoc!(
                r#"
                ── SYNTAX PROBLEM ──────────────────────────────────────────────────────────────

                I am trying to parse a qualified name here:

                1│  Foo.Bar
                           ^

                This looks like a qualified tag name to me, but tags cannot be
                qualified! Maybe you wanted a qualified name, something like
                Json.Decode.string?
            "#
            ),
        )
    }

    #[test]
    fn module_ident_ends_with_dot() {
        report_problem_as(
            indoc!(
                r#"
                Foo.Bar.
                "#
            ),
            indoc!(
                r#"
                ── SYNTAX PROBLEM ──────────────────────────────────────────────────────────────

                I am trying to parse a qualified name here:

                1│  Foo.Bar.
                            ^

                I was expecting to see an identifier next, like height. A complete
                qualified name looks something like Json.Decode.string.
            "#
            ),
        )
    }

    #[test]
    fn record_access_ends_with_dot() {
        report_problem_as(
            indoc!(
                r#"
                foo.bar.
                "#
            ),
            indoc!(
                r#"
                ── SYNTAX PROBLEM ──────────────────────────────────────────────────────────────

                I trying to parse a record field access here:

                1│  foo.bar.
                            ^

                So I expect to see a lowercase letter next, like .name or .height.
            "#
            ),
        )
    }

    #[test]
    fn qualified_private_tag() {
        report_problem_as(
            indoc!(
                r#"
                @Foo.Bar
                "#
            ),
            indoc!(
                r#"
                ── SYNTAX PROBLEM ──────────────────────────────────────────────────────────────

                I am very confused by this expression:

                1│  @Foo.Bar
                        ^^^^

                Looks like a private tag is treated like a module name. Maybe you
                wanted a qualified name, like Json.Decode.string?
            "#
            ),
        )
    }

    #[test]
    fn type_annotation_double_colon() {
        report_problem_as(
            indoc!(
                r#"
                f :: I64
                f = 42

                f
                "#
            ),
            indoc!(
                r#"
                ── UNKNOWN OPERATOR ────────────────────────────────────────────────────────────

                This looks like an operator, but it's not one I recognize!

                1│  f :: I64
                      ^^

                I have no specific suggestion for this operator, see TODO for the full
                list of operators in Roc.
            "#
            ),
        )
    }

    #[test]
    fn double_equals_in_def() {
        // NOTE: VERY BAD ERROR MESSAGE
        //
        // looks like `x y` are considered argument to the add, even though they are
        // on a lower indentation level
        report_problem_as(
            indoc!(
                r#"
                x = 3
                y =
                    x == 5
                    Num.add 1 2

                { x,  y }
                "#
            ),
            indoc!(
                r#"
                ── TOO MANY ARGS ───────────────────────────────────────────────────────────────

                This value is not a function, but it was given 3 arguments:

                3│      x == 5
                             ^

                Are there any missing commas? Or missing parentheses?
            "#
            ),
        )
    }

    #[test]
    fn tag_union_open() {
        report_problem_as(
            indoc!(
                r#"
                f : [
                "#
            ),
            indoc!(
                r#"
                ── UNFINISHED TAG UNION TYPE ───────────────────────────────────────────────────

                I just started parsing a tag union type, but I got stuck here:

                1│  f : [
                         ^

                Tag unions look like [ Many I64, None ], so I was expecting to see a
                tag name next.
            "#
            ),
        )
    }

    #[test]
    fn tag_union_end() {
        report_problem_as(
            indoc!(
                r#"
                f : [ Yes,
                "#
            ),
            indoc!(
                r#"
                ── UNFINISHED TAG UNION TYPE ───────────────────────────────────────────────────

                I am partway through parsing a tag union type, but I got stuck here:

                1│  f : [ Yes,
                              ^

                I was expecting to see a closing square bracket before this, so try
                adding a ] and see if that helps?
            "#
            ),
        )
    }

    #[test]
    fn tag_union_lowercase_tag_name() {
        report_problem_as(
            indoc!(
                r#"
                f : [ lowercase ]
                "#
            ),
            indoc!(
                r#"
                ── WEIRD TAG NAME ──────────────────────────────────────────────────────────────

                I am partway through parsing a tag union type, but I got stuck here:

                1│  f : [ lowercase ]
                          ^

                I was expecting to see a tag name.

                Hint: Tag names start with an uppercase letter, like Err or Green.
            "#
            ),
        )
    }

    #[test]
    fn tag_union_second_lowercase_tag_name() {
        report_problem_as(
            indoc!(
                r#"
                f : [ Good, bad ]
                "#
            ),
            indoc!(
                r#"
                ── WEIRD TAG NAME ──────────────────────────────────────────────────────────────

                I am partway through parsing a tag union type, but I got stuck here:

                1│  f : [ Good, bad ]
                                ^

                I was expecting to see a tag name.

                Hint: Tag names start with an uppercase letter, like Err or Green.
            "#
            ),
        )
    }

    #[test]
    fn record_type_open() {
        report_problem_as(
            indoc!(
                r#"
                f : {
                "#
            ),
            indoc!(
                r#"
                ── UNFINISHED RECORD TYPE ──────────────────────────────────────────────────────

                I just started parsing a record type, but I got stuck here:

                1│  f : {
                         ^

                Record types look like { name : String, age : Int }, so I was
                expecting to see a field name next.
            "#
            ),
        )
    }

    #[test]
    fn record_type_open_indent() {
        report_problem_as(
            indoc!(
                r#"
                f : {
                foo : I64,
                "#
            ),
            indoc!(
                r#"
                ── UNFINISHED RECORD TYPE ──────────────────────────────────────────────────────

                I am partway through parsing a record type, but I got stuck here:

                1│  f : {
                         ^

                I was expecting to see a closing curly brace before this, so try
                adding a } and see if that helps?

                Note: I may be confused by indentation
            "#
            ),
        )
    }

    #[test]
    fn record_type_end() {
        report_problem_as(
            indoc!(
                r#"
                f : { a: Int,
                "#
            ),
            indoc!(
                r#"
                ── UNFINISHED RECORD TYPE ──────────────────────────────────────────────────────

                I am partway through parsing a record type, but I got stuck here:

                1│  f : { a: Int,
                                 ^

                I was expecting to see a closing curly brace before this, so try
                adding a } and see if that helps?
            "#
            ),
        )
    }

    #[test]
    fn record_type_keyword_field_name() {
        report_problem_as(
            indoc!(
                r#"
                f : { if : I64 }
                "#
            ),
            indoc!(
                r#"
                ── UNFINISHED RECORD TYPE ──────────────────────────────────────────────────────

                I just started parsing a record type, but I got stuck on this field
                name:

                1│  f : { if : I64 }
                          ^^

                Looks like you are trying to use `if` as a field name, but that is a
                reserved word. Try using a different name!
            "#
            ),
        )
    }

    #[test]
    fn record_type_missing_comma() {
        // a case where the message cannot be as good as elm's
        report_problem_as(
            indoc!(
                r#"
                f : { foo  bar }
                "#
            ),
            indoc!(
                r#"
                ── UNFINISHED RECORD TYPE ──────────────────────────────────────────────────────

                I am partway through parsing a record type, but I got stuck here:

                1│  f : { foo  bar }
                               ^

                I was expecting to see a colon, question mark, comma or closing curly
                brace.
            "#
            ),
        )
    }

    #[test]
    fn record_type_tab() {
        // a case where the message cannot be as good as elm's
        report_problem_as(
            "f : { foo \t }",
            indoc!(
                r#"
                ── TAB CHARACTER ───────────────────────────────────────────────────────────────

                I encountered a tab character

                1│  f : { foo 	 }
                              ^

                Tab characters are not allowed.
            "#
            ),
        )
    }

    #[test]
    fn comment_with_tab() {
        report_problem_as(
            "# comment with a \t\n4",
            indoc!(
                "
                ── TAB CHARACTER ───────────────────────────────────────────────────────────────

                I encountered a tab character

                1│  # comment with a \t
                                     ^

                Tab characters are not allowed.
            "
            ),
        )
    }

    #[test]
    fn type_in_parens_start() {
        // TODO bad error message
        report_problem_as(
            indoc!(
                r#"
                f : (
                "#
            ),
            indoc!(
                r#"
                ── UNFINISHED TYPE ─────────────────────────────────────────────────────────────

                I just started parsing a type, but I got stuck here:

                1│  f : (
                         ^

                I am expecting a type next, like Bool or List a.
            "#
            ),
        )
    }

    #[test]
    fn type_in_parens_end() {
        report_problem_as(
            indoc!(
                r#"
                f : ( I64
                "#
            ),
            indoc!(
                r#"
                ── UNFINISHED PARENTHESES ──────────────────────────────────────────────────────

                I am partway through parsing a type in parentheses, but I got stuck
                here:

                1│  f : ( I64
                             ^

                I was expecting to see a parenthesis before this, so try adding a )
                and see if that helps?

                Note: I may be confused by indentation
            "#
            ),
        )
    }

    #[test]
    fn type_apply_double_dot() {
        report_problem_as(
            indoc!(
                r#"
                f : Foo..Bar

                f
                "#
            ),
            indoc!(
                r#"
                ── SYNTAX PROBLEM ──────────────────────────────────────────────────────────────

                I am confused by this type name:

                1│  f : Foo..Bar
                        ^^^^^^^^

                Type names start with an uppercase letter, and can optionally be
                qualified by a module name, like Bool or Http.Request.Request.
            "#
            ),
        )

        //                ── DOUBLE DOT ──────────────────────────────────────────────────────────────────
        //
        //                I encountered two dots in a row:
        //
        //                1│  f : Foo..Bar
        //                            ^
        //
        //                Try removing one of them.
    }

    #[test]
    fn type_apply_trailing_dot() {
        report_problem_as(
            indoc!(
                r#"
                f : Foo.Bar.

                f
                "#
            ),
            indoc!(
                r#"
                ── SYNTAX PROBLEM ──────────────────────────────────────────────────────────────

                I am confused by this type name:

                1│  f : Foo.Bar.
                        ^^^^^^^^

                Type names start with an uppercase letter, and can optionally be
                qualified by a module name, like Bool or Http.Request.Request.
            "#
            ),
        )

        //                ── TRAILING DOT ────────────────────────────────────────────────────────────────
        //
        //                I encountered a dot with nothing after it:
        //
        //                1│  f : Foo.Bar.
        //                                ^
        //
        //                Dots are used to refer to a type in a qualified way, like
        //                Num.I64 or List.List a. Try adding a type name next.
    }

    #[test]
    fn type_apply_stray_dot() {
        report_problem_as(
            indoc!(
                r#"
                f : .
                "#
            ),
            indoc!(
                r#"
                ── UNFINISHED TYPE ─────────────────────────────────────────────────────────────

                I just started parsing a type, but I got stuck here:

                1│  f : .
                        ^

                I am expecting a type next, like Bool or List a.
            "#
            ),
        )
    }

    #[test]
    fn type_apply_start_with_number() {
        report_problem_as(
            indoc!(
                r#"
                f : Foo.1

                f
                "#
            ),
            indoc!(
                r#"
                ── SYNTAX PROBLEM ──────────────────────────────────────────────────────────────

                I am confused by this type name:

                1│  f : Foo.1
                        ^^^^^

                Type names start with an uppercase letter, and can optionally be
                qualified by a module name, like Bool or Http.Request.Request.
            "#
            ),
        )

        //                ── WEIRD QUALIFIED NAME ────────────────────────────────────────────────────────
        //
        //                I encountered a number at the start of a qualified name segment:
        //
        //                1│  f : Foo.1
        //                            ^
        //
        //                All parts of a qualified type name must start with an uppercase
        //                letter, like Num.I64 or List.List a.
    }

    #[test]
    fn type_apply_start_with_lowercase() {
        report_problem_as(
            indoc!(
                r#"
                f : Foo.foo

                f
                "#
            ),
            indoc!(
                r#"
                ── SYNTAX PROBLEM ──────────────────────────────────────────────────────────────

                I am confused by this type name:

                1│  f : Foo.foo
                        ^^^^^^^

                Type names start with an uppercase letter, and can optionally be
                qualified by a module name, like Bool or Http.Request.Request.
            "#
            ),
        )
    }

    #[test]
    fn def_missing_final_expression() {
        report_problem_as(
            indoc!(
                r#"
                f : Foo.foo
                "#
            ),
            indoc!(
                r#"
                ── MISSING FINAL EXPRESSION ────────────────────────────────────────────────────

                I am partway through parsing a definition's final expression, but I
                got stuck here:

                1│  f : Foo.foo
                               ^

                This definition is missing a final expression. A nested definition
                must be followed by either another definition, or an expression

                    x = 4
                    y = 2

                    x + y
            "#
            ),
        )
    }

    #[test]
    fn type_inline_alias() {
        report_problem_as(
            indoc!(
                r#"
                f : I64 as
                f = 0

                f
                "#
            ),
            indoc!(
                r#"
                ── UNFINISHED INLINE ALIAS ─────────────────────────────────────────────────────

                I just started parsing an inline type alias, but I got stuck here:

                1│  f : I64 as
                              ^

                Note: I may be confused by indentation
            "#
            ),
        )
    }

    #[test]
    fn type_double_comma() {
        report_problem_as(
            indoc!(
                r#"
                f : I64,,I64 -> I64
                f = 0

                f
                "#
            ),
            indoc!(
                r#"
                ── DOUBLE COMMA ────────────────────────────────────────────────────────────────

                I just started parsing a function argument type, but I encountered two
                commas in a row:

                1│  f : I64,,I64 -> I64
                            ^

                Try removing one of them.
            "#
            ),
        )
    }

    #[test]
    fn type_argument_no_arrow() {
        report_problem_as(
            indoc!(
                r#"
                f : I64, I64
                f = 0

                f
                "#
            ),
            indoc!(
                r#"
                ── UNFINISHED TYPE ─────────────────────────────────────────────────────────────

                I am partway through parsing a type, but I got stuck here:

                1│  f : I64, I64
                                ^

                Note: I may be confused by indentation
            "#
            ),
        )
    }

    #[test]
    fn type_argument_arrow_then_nothing() {
        // TODO could do better by pointing out we're parsing a function type
        report_problem_as(
            indoc!(
                r#"
                f : I64, I64 ->
                f = 0

                f
                "#
            ),
            indoc!(
                r#"
                ── UNFINISHED TYPE ─────────────────────────────────────────────────────────────

                I just started parsing a type, but I got stuck here:

                1│  f : I64, I64 ->
                                   ^

                Note: I may be confused by indentation
            "#
            ),
        )
    }

    #[test]
    fn invalid_private_tag_name() {
        // TODO could do better by pointing out we're parsing a function type
        report_problem_as(
            indoc!(
                r#"
                f : [ @Foo Str, @100 I64 ]
                f = 0

                f
                "#
            ),
            indoc!(
                r#"
                ── WEIRD TAG NAME ──────────────────────────────────────────────────────────────

                I am partway through parsing a tag union type, but I got stuck here:

                1│  f : [ @Foo Str, @100 I64 ]
                                    ^

                I was expecting to see a private tag name.

                Hint: Private tag names start with an `@` symbol followed by an
                uppercase letter, like @UID or @SecretKey.
            "#
            ),
        )
    }

    #[test]
    fn dict_type_formatting() {
        // TODO could do better by pointing out we're parsing a function type
        report_problem_as(
            indoc!(
                r#"
                myDict : Dict Num.I64 Str
                myDict = Dict.insert Dict.empty "foo" 42

                myDict
                "#
            ),
            indoc!(
                r#"
                ── TYPE MISMATCH ───────────────────────────────────────────────────────────────

                Something is off with the body of the `myDict` definition:

                1│  myDict : Dict Num.I64 Str
                2│  myDict = Dict.insert Dict.empty "foo" 42
                             ^^^^^^^^^^^^^^^^^^^^^^^^^^^^^^^

                This `insert` call produces:

                    Dict Str (Num a)

                But the type annotation on `myDict` says it should be:

                    Dict I64 Str
            "#
            ),
        )
    }

    #[test]
    fn alias_type_diff() {
        report_problem_as(
            indoc!(
                r#"
                HSet a : Set a

                foo : Str -> HSet {}

                myDict : HSet Str
                myDict = foo "bar"

                myDict
                "#
            ),
            indoc!(
                r#"
                ── TYPE MISMATCH ───────────────────────────────────────────────────────────────

                Something is off with the body of the `myDict` definition:

                5│  myDict : HSet Str
                6│  myDict = foo "bar"
                             ^^^^^^^^^

                This `foo` call produces:

                    HSet {}

                But the type annotation on `myDict` says it should be:

                    HSet Str
            "#
            ),
        )
    }

    #[test]
    fn if_guard_without_condition() {
        // this should get better with time
        report_problem_as(
            indoc!(
                r#"
                when Just 4 is
                    Just if ->
                        4

                    _ ->
                        2
                "#
            ),
            indoc!(
                r#"
                ── IF GUARD NO CONDITION ───────────────────────────────────────────────────────

                I just started parsing an if guard, but there is no guard condition:

                1│  when Just 4 is
                2│      Just if ->
                                ^

                Try adding an expression before the arrow!
            "#
            ),
        )
    }

    #[test]
    fn empty_or_pattern() {
        report_problem_as(
            indoc!(
                r#"
                when Just 4 is
                    Just 4 | ->
                        4

                    _ ->
                        2
                "#
            ),
            indoc!(
                r#"
                ── UNFINISHED PATTERN ──────────────────────────────────────────────────────────

                I just started parsing a pattern, but I got stuck here:

                2│      Just 4 | ->
                                 ^

                Note: I may be confused by indentation
                "#
            ),
        )
    }

    #[test]
    fn pattern_binds_keyword() {
        // TODO check if "what_is_next" is a keyword
        report_problem_as(
            indoc!(
                r#"
                when Just 4 is
                    Just when ->
                        4

                    _ ->
                        2
                "#
            ),
            indoc!(
                r#"
                ── MISSING EXPRESSION ──────────────────────────────────────────────────────────

                I am partway through parsing a definition, but I got stuck here:

                1│  when Just 4 is
                2│      Just when ->
                             ^

                I was expecting to see an expression like 42 or "hello".
            "#
            ),
        )
    }

    #[test]
    fn when_missing_arrow() {
        // this should get better with time
        report_problem_as(
            indoc!(
                r#"
                when 5 is
                    1 -> 2
                    _
                "#
            ),
            indoc!(
                r#"
                ── MISSING ARROW ───────────────────────────────────────────────────────────────

                I am partway through parsing a `when` expression, but got stuck here:

                2│      1 -> 2
                3│      _
                         ^

                I was expecting to see an arrow next.

                Note: Sometimes I get confused by indentation, so try to make your `when`
                look something like this:

                    when List.first plants is
                      Ok n ->
                        n

                      Err _ ->
                        200

                Notice the indentation. All patterns are aligned, and each branch is
                indented a bit more than the corresponding pattern. That is important!
            "#
            ),
        )
    }

    #[test]
    fn lambda_double_comma() {
        report_problem_as(
            indoc!(
                r#"
                \a,,b -> 1
                "#
            ),
            indoc!(
                r#"
                ── UNFINISHED ARGUMENT LIST ────────────────────────────────────────────────────

                I am partway through parsing a function argument list, but I got stuck
                at this comma:

                1│  \a,,b -> 1
                       ^

                I was expecting an argument pattern before this, so try adding an
                argument before the comma and see if that helps?
            "#
            ),
        )
    }

    #[test]
    fn lambda_leading_comma() {
        report_problem_as(
            indoc!(
                r#"
                \,b -> 1
                "#
            ),
            indoc!(
                r#"
                ── UNFINISHED ARGUMENT LIST ────────────────────────────────────────────────────

                I am partway through parsing a function argument list, but I got stuck
                at this comma:

                1│  \,b -> 1
                     ^

                I was expecting an argument pattern before this, so try adding an
                argument before the comma and see if that helps?
            "#
            ),
        )
    }

    #[test]
    fn when_outdented_branch() {
        // this should get better with time
        report_problem_as(
            indoc!(
                r#"
                when 4 is
                    5 -> 2
                 2 -> 2
                "#
            ),
            indoc!(
                r#"
                ── SYNTAX PROBLEM ──────────────────────────────────────────────────────────────

                I got stuck here:

                1│  when 4 is
                2│      5 -> 2
                              ^

                Whatever I am running into is confusing me a lot! Normally I can give
                fairly specific hints, but something is really tripping me up this
                time.
                "#
            ),
            // TODO this formerly gave
            //
            //                ── UNFINISHED WHEN ─────────────────────────────────────────────────────────────
            //
            //                I was partway through parsing a `when` expression, but I got stuck here:
            //
            //                3│    _ -> 2
            //                        ^
            //
            //                I suspect this is a pattern that is not indented enough? (by 2 spaces)
            //
            // but that requires parsing the next pattern blindly, irrespective of indentation. Can
            // we find an efficient solution that doesn't require parsing an extra pattern for
            // every `when`, i.e. we want a good error message for the test case above, but for
            // a valid `when`, we don't want to do extra work, e.g. here
            //
            //  x
            //      when x is
            //          n -> n
            //
            //  4
            //
            // We don't want to parse the `4` and say it's an outdented pattern!
        )
    }

    #[test]
    fn when_over_indented_underscore() {
        report_problem_as(
            indoc!(
                r#"
                when 4 is
                    5 -> 2
                     _ -> 2
                "#
            ),
            indoc!(
                r#"
                ── SYNTAX PROBLEM ──────────────────────────────────────────────────────────────

                I got stuck here:

                1│  when 4 is
                2│      5 -> 2
                              ^

                Whatever I am running into is confusing me a lot! Normally I can give
                fairly specific hints, but something is really tripping me up this
                time.
            "#
            ),
        )
    }

    #[test]
    fn when_over_indented_int() {
        report_problem_as(
            indoc!(
                r#"
                when 4 is
                    5 -> Num.neg
                     2 -> 2
                "#
            ),
            indoc!(
                r#"
                ── UNEXPECTED ARROW ────────────────────────────────────────────────────────────

                I am parsing a `when` expression right now, but this arrow is confusing
                me:

                3│       2 -> 2
                           ^^

                It makes sense to see arrows around here, so I suspect it is something
                earlier.Maybe this pattern is indented a bit farther from the previous
                patterns?

                Note: Here is an example of a valid `when` expression for reference.

                    when List.first plants is
                      Ok n ->
                        n

                      Err _ ->
                        200

                Notice the indentation. All patterns are aligned, and each branch is
                indented a bit more than the corresponding pattern. That is important!
            "#
            ),
        )
    }

    #[test]
    fn if_outdented_then() {
        // TODO I think we can do better here
        report_problem_as(
            indoc!(
                r#"
                x =
                    if 5 == 5
                then 2 else 3

                x
                "#
            ),
            indoc!(
                r#"
                ── UNFINISHED IF ───────────────────────────────────────────────────────────────

                I was partway through parsing an `if` expression, but I got stuck here:

                2│      if 5 == 5
                                 ^

                I was expecting to see the `then` keyword next.
            "#
            ),
        )
    }

    #[test]
    fn if_missing_else() {
        // this should get better with time
        report_problem_as(
            indoc!(
                r#"
                if 5 == 5 then 2
                "#
            ),
            indoc!(
                r#"
                ── UNFINISHED IF ───────────────────────────────────────────────────────────────

                I was partway through parsing an `if` expression, but I got stuck here:

                1│  if 5 == 5 then 2
                                    ^

                I was expecting to see the `else` keyword next.
            "#
            ),
        )
    }

    #[test]
    fn list_double_comma() {
        report_problem_as(
            indoc!(
                r#"
                [ 1, 2, , 3 ]
                "#
            ),
            indoc!(
                r#"
                ── UNFINISHED LIST ─────────────────────────────────────────────────────────────

                I am partway through started parsing a list, but I got stuck here:

                1│  [ 1, 2, , 3 ]
                            ^

                I was expecting to see a list entry before this comma, so try adding a
                list entry and see if that helps?
            "#
            ),
        )
    }

    #[test]
    fn list_without_end() {
        report_problem_as(
            indoc!(
                r#"
                [ 1, 2,
                "#
            ),
            indoc!(
                r#"
                ── UNFINISHED LIST ─────────────────────────────────────────────────────────────

                I am partway through started parsing a list, but I got stuck here:

                1│  [ 1, 2,
                           ^

                I was expecting to see a closing square bracket before this, so try
                adding a ] and see if that helps?

                Note: When I get stuck like this, it usually means that there is a
                missing parenthesis or bracket somewhere earlier. It could also be a
                stray keyword or operator.
            "#
            ),
        )
    }

    #[test]
    fn number_double_dot() {
        report_problem_as(
            indoc!(
                r#"
                1.1.1
                "#
            ),
            indoc!(
                r#"
                ── SYNTAX PROBLEM ──────────────────────────────────────────────────────────────

                This float literal contains an invalid digit:

                1│  1.1.1
                    ^^^^^

                Floating point literals can only contain the digits 0-9, or use
                scientific notation 10e4, or have a float suffix.

                Tip: Learn more about number literals at TODO
            "#
            ),
        )
    }

    #[test]
    fn unicode_not_hex() {
        report_problem_as(
            r#""abc\u(zzzz)def""#,
            indoc!(
                r#"
                ── WEIRD CODE POINT ────────────────────────────────────────────────────────────

                I am partway through parsing a unicode code point, but I got stuck
                here:

                1│  "abc\u(zzzz)def"
                           ^

                I was expecting a hexadecimal number, like \u(1100) or \u(00FF).

                Learn more about working with unicode in roc at TODO
            "#
            ),
        )
    }

    #[test]
    fn interpolate_not_identifier() {
        report_problem_as(
            r#""abc\(32)def""#,
            indoc!(
                r#"
                ── SYNTAX PROBLEM ──────────────────────────────────────────────────────────────

                This string interpolation is invalid:

                1│  "abc\(32)def"
                          ^^

                I was expecting an identifier, like \u(message) or
                \u(LoremIpsum.text).

                Learn more about string interpolation at TODO
            "#
            ),
        )
    }

    #[test]
    fn unicode_too_large() {
        report_problem_as(
            r#""abc\u(110000)def""#,
            indoc!(
                r#"
                ── INVALID UNICODE ─────────────────────────────────────────────────────────────

                This unicode code point is invalid:

                1│  "abc\u(110000)def"
                           ^^^^^^

                Learn more about working with unicode in roc at TODO
            "#
            ),
        )
    }

    #[test]
    fn weird_escape() {
        report_problem_as(
            r#""abc\qdef""#,
            indoc!(
                r#"
                ── WEIRD ESCAPE ────────────────────────────────────────────────────────────────

                I was partway through parsing a  string literal, but I got stuck here:

                1│  "abc\qdef"
                        ^^

                This is not an escape sequence I recognize. After a backslash, I am
                looking for one of these:

                    - A newline: \n
                    - A caret return: \r
                    - A tab: \t
                    - An escaped quote: \"
                    - An escaped backslash: \\
                    - A unicode code point: \u(00FF)
                    - An interpolated string: \(myVariable)
            "#
            ),
        )
    }

    #[test]
    fn single_no_end() {
        report_problem_as(
            r#""there is no end"#,
            indoc!(
                r#"
                ── ENDLESS STRING ──────────────────────────────────────────────────────────────

                I cannot find the end of this string:

                1│  "there is no end
                     ^

                You could change it to something like "to be or not to be" or even
                just "".
            "#
            ),
        )
    }

    #[test]
    fn multi_no_end() {
        report_problem_as(
            r#""""there is no end"#,
            indoc!(
                r#"
                ── ENDLESS STRING ──────────────────────────────────────────────────────────────

                I cannot find the end of this block string:

                1│  """there is no end
                       ^

                You could change it to something like """to be or not to be""" or even
                just """""".
            "#
            ),
        )
    }

    #[test]
    // https://github.com/rtfeldman/roc/issues/1714
    fn interpolate_concat_is_transparent_1714() {
        report_problem_as(
            indoc!(
                r#"
                greeting = "Privet"

                if True then 1 else "\(greeting), World!"
                "#,
            ),
            indoc!(
                r#"
                ── TYPE MISMATCH ───────────────────────────────────────────────────────────────

                This `if` has an `else` branch with a different type from its `then` branch:

                3│  if True then 1 else "\(greeting), World!"
                                        ^^^^^^^^^^^^^^^^^^^^^

                The `else` branch is a string of type:

                    Str

                but the `then` branch has the type:

                    Num a

                I need all branches in an `if` to have the same type!
                "#
            ),
        )
    }

    macro_rules! comparison_binop_transparency_tests {
        ($($op:expr, $name:ident),* $(,)?) => {
            $(
            #[test]
            fn $name() {
                report_problem_as(
                    &format!(r#"if True then "abc" else 1 {} 2"#, $op),
                    &format!(
r#"── TYPE MISMATCH ───────────────────────────────────────────────────────────────

This `if` has an `else` branch with a different type from its `then` branch:

1│  if True then "abc" else 1 {} 2
                            ^^{}^^

This comparison produces:

    Bool

but the `then` branch has the type:

    Str

I need all branches in an `if` to have the same type!
"#,
                        $op, "^".repeat($op.len())
                    ),
                )
            }
            )*
        }
    }

    comparison_binop_transparency_tests! {
        "<", lt_binop_is_transparent,
        ">", gt_binop_is_transparent,
        "==", eq_binop_is_transparent,
        "!=", neq_binop_is_transparent,
        "<=", leq_binop_is_transparent,
        ">=", geq_binop_is_transparent,
    }

    #[test]
    fn keyword_record_field_access() {
        report_problem_as(
            indoc!(
                r#"
                foo = {}

                foo.if
                "#
            ),
            indoc!(
                r#"
                ── TYPE MISMATCH ───────────────────────────────────────────────────────────────

                This expression is used in an unexpected way:

                3│  foo.if
                    ^^^^^^

                This `foo` value is a:

                    {}

                But you are trying to use it as:

                    { if : a }b


            "#
            ),
        )
    }

    #[test]
    fn keyword_qualified_import() {
        report_problem_as(
            indoc!(
                r#"
                Num.if
                "#
            ),
            indoc!(
                r#"
                ── NOT EXPOSED ─────────────────────────────────────────────────────────────────

                The Num module does not expose `if`:

                1│  Num.if
                    ^^^^^^

                Did you mean one of these?

                    Num.sin
                    Num.div
                    Num.abs
                    Num.neg
            "#
            ),
        )
    }

    #[test]
    fn stray_dot_expr() {
        report_problem_as(
            indoc!(
                r#"
                Num.add . 23
                "#
            ),
            indoc!(
                r#"
                ── SYNTAX PROBLEM ──────────────────────────────────────────────────────────────

                I trying to parse a record field access here:

                1│  Num.add . 23
                             ^

                So I expect to see a lowercase letter next, like .name or .height.
            "#
            ),
        )
    }

    #[test]
    fn private_tag_not_uppercase() {
        report_problem_as(
            indoc!(
                r#"
                Num.add @foo 23
                "#
            ),
            indoc!(
                r#"
                ── SYNTAX PROBLEM ──────────────────────────────────────────────────────────────

                I am trying to parse a private tag here:

                1│  Num.add @foo 23
                             ^

                But after the `@` symbol I found a lowercase letter. All tag names
                (global and private) must start with an uppercase letter, like @UUID
                or @Secrets.
            "#
            ),
        )
    }

    #[test]
    fn private_tag_field_access() {
        report_problem_as(
            indoc!(
                r#"
                @UUID.bar
                "#
            ),
            indoc!(
                r#"
                ── SYNTAX PROBLEM ──────────────────────────────────────────────────────────────

                I am very confused by this field access:

                1│  @UUID.bar
                         ^^^^

                It looks like a record field access on a private tag.
            "#
            ),
        )
    }

    #[test]
    fn opaque_ref_field_access() {
        report_problem_as(
            indoc!(
                r#"
                $UUID.bar
                "#
            ),
            indoc!(
                r#"
                ── SYNTAX PROBLEM ──────────────────────────────────────────────────────────────

                I am very confused by this field access:

                1│  $UUID.bar
                         ^^^^

                It looks like a record field access on an opaque reference.
            "#
            ),
        )
    }

    #[test]
    fn weird_accessor() {
        report_problem_as(
            indoc!(
                r#"
                .foo.bar
                "#
            ),
            indoc!(
                r#"
                ── SYNTAX PROBLEM ──────────────────────────────────────────────────────────────

                I am very confused by this field access

                1│  .foo.bar
                    ^^^^^^^^

                It looks like a field access on an accessor. I parse.client.name as
                (.client).name. Maybe use an anonymous function like
                (\r -> r.client.name) instead?
            "#
            ),
        )
    }

    #[test]
    fn part_starts_with_number() {
        report_problem_as(
            indoc!(
                r#"
                foo.100
                "#
            ),
            indoc!(
                r#"
                ── SYNTAX PROBLEM ──────────────────────────────────────────────────────────────

                I trying to parse a record field access here:

                1│  foo.100
                        ^

                So I expect to see a lowercase letter next, like .name or .height.
            "#
            ),
        )
    }

    #[test]
    fn closure_underscore_ident() {
        report_problem_as(
            indoc!(
                r#"
                \the_answer -> 100
                "#
            ),
            indoc!(
                r#"
                ── NAMING PROBLEM ──────────────────────────────────────────────────────────────

                I am trying to parse an identifier here:

                1│  \the_answer -> 100
                        ^

                Underscores are not allowed in identifiers. Use camelCase instead!
            "#
            ),
        )
    }

    #[test]
    #[ignore]
    fn double_binop() {
        report_problem_as(
            indoc!(
                r#"
                key >= 97 && <= 122
                "#
            ),
            indoc!(
                r#"
                "#
            ),
        )
    }

    #[test]
    #[ignore]
    fn case_of() {
        report_problem_as(
            indoc!(
                r#"
                case 1 of
                    1 -> True
                    _ -> False
                "#
            ),
            indoc!(
                r#"
                "#
            ),
        )
    }

    #[test]
    fn argument_without_space() {
        report_problem_as(
            indoc!(
                r#"
                [ "foo", bar("") ]
                "#
            ),
            indoc!(
                r#"
                ── UNRECOGNIZED NAME ───────────────────────────────────────────────────────────

                I cannot find a `bar` value

                1│  [ "foo", bar("") ]
                             ^^^

                Did you mean one of these?

                    Str
                    Err
                    Box
                    Set
                "#
            ),
        )
    }

    #[test]
    fn invalid_operator() {
        report_problem_as(
            indoc!(
                r#"
                main =
                    5 ** 3
                "#
            ),
            indoc!(
                r#"
                ── UNKNOWN OPERATOR ────────────────────────────────────────────────────────────

                This looks like an operator, but it's not one I recognize!

                1│  main =
                2│      5 ** 3
                          ^^

                I have no specific suggestion for this operator, see TODO for the full
                list of operators in Roc.
            "#
            ),
        )
    }

    #[test]
    fn double_plus() {
        report_problem_as(
            indoc!(
                r#"
                main =
                    [] ++ []
                "#
            ),
            indoc!(
                r#"
                ── UNKNOWN OPERATOR ────────────────────────────────────────────────────────────

                This looks like an operator, but it's not one I recognize!

                1│  main =
                2│      [] ++ []
                           ^^

                To concatenate two lists or strings, try using List.concat or
                Str.concat instead.
            "#
            ),
        )
    }

    #[test]
    fn inline_hastype() {
        report_problem_as(
            indoc!(
                r#"
                main =
                    (\x -> x) : I64

                    3
                "#
            ),
            indoc!(
                r#"
                ── UNKNOWN OPERATOR ────────────────────────────────────────────────────────────

                This looks like an operator, but it's not one I recognize!

                1│  main =
                2│      (\x -> x) : I64
                                  ^

                The has-type operator : can only occur in a definition's type
                signature, like

                    increment : I64 -> I64
                    increment = \x -> x + 1
            "#
            ),
        )
    }

    #[test]
    fn wild_case_arrow() {
        // this is still bad, but changing the order and progress of other parsers should improve it
        // down the line
        report_problem_as(
            indoc!(
                r#"
                main = 5 -> 3
                "#
            ),
            indoc!(
                r#"
                ── UNKNOWN OPERATOR ────────────────────────────────────────────────────────────

                This looks like an operator, but it's not one I recognize!

                1│  main = 5 -> 3
                             ^^

                The arrow -> is only used to define cases in a `when`.

                    when color is
                        Red -> "stop!"
                        Green -> "go!"
            "#
            ),
        )
    }

    #[test]
    fn provides_to_identifier() {
        report_header_problem_as(
            indoc!(
                r#"
                app "test-base64"
                    packages { pf: "platform" }
                    imports [pf.Task, Base64 ]
                    provides [ main, @Foo ] to pf
                "#
            ),
            indoc!(
                r#"
                ── WEIRD PROVIDES ──────────────────────────────────────────────────────────────

                I am partway through parsing a provides list, but I got stuck here:

                3│      imports [pf.Task, Base64 ]
                4│      provides [ main, @Foo ] to pf
                                         ^

                I was expecting a type name, value name or function name next, like

                    provides [ Animal, default, tame ]
            "#
            ),
        )
    }

    #[test]
    fn platform_requires_rigids() {
        report_header_problem_as(
            indoc!(
                r#"
                platform "folkertdev/foo"
                    requires { main : Effect {} }
                    exposes []
                    packages {}
                    imports [Task]
                    provides [ mainForHost ]
                    effects fx.Effect
                         {
                             putChar : I64 -> Effect {},
                             putLine : Str -> Effect {},
                             getLine : Effect Str
                         }
                "#
            ),
            indoc!(
                r#"
                ── BAD REQUIRES ────────────────────────────────────────────────────────────────

                I am partway through parsing a header, but I got stuck here:

                1│  platform "folkertdev/foo"
                2│      requires { main : Effect {} }
                                   ^

                I am expecting a list of type names like `{}` or `{ Model }` next. A full
                `requires` definition looks like

                    requires { Model, Msg } {main : Effect {}}
            "#
            ),
        )
    }

    #[test]
    fn missing_imports() {
        report_header_problem_as(
            indoc!(
                r#"
                interface Foobar
                    exposes [ main, Foo ]
                "#
            ),
            indoc!(
                r#"
                ── WEIRD IMPORTS ───────────────────────────────────────────────────────────────

                I am partway through parsing a header, but I got stuck here:

                2│      exposes [ main, Foo ]
                                             ^

                I am expecting the `imports` keyword next, like 

                    imports [ Animal, default, tame ]
                "#
            ),
        )
    }

    #[test]
    fn exposes_identifier() {
        report_header_problem_as(
            indoc!(
                r#"
                interface Foobar
                    exposes [ main, @Foo ]
                    imports [pf.Task, Base64 ]
                "#
            ),
            indoc!(
                r#"
                ── WEIRD EXPOSES ───────────────────────────────────────────────────────────────

                I am partway through parsing an `exposes` list, but I got stuck here:

                1│  interface Foobar
                2│      exposes [ main, @Foo ]
                                        ^

                I was expecting a type name, value name or function name next, like

                    exposes [ Animal, default, tame ]
            "#
            ),
        )
    }

    #[test]
    fn invalid_module_name() {
        report_header_problem_as(
            indoc!(
                r#"
                interface foobar
                    exposes [ main, @Foo ]
                    imports [pf.Task, Base64 ]
                "#
            ),
            indoc!(
                r#"
                ── WEIRD MODULE NAME ───────────────────────────────────────────────────────────

                I am partway through parsing a header, but got stuck here:

                1│  interface foobar
                              ^

                I am expecting a module name next, like BigNum or Main. Module names
                must start with an uppercase letter.
            "#
            ),
        )
    }

    #[test]
    fn invalid_app_name() {
        report_header_problem_as(
            indoc!(
                r#"
                app foobar
                    exposes [ main, @Foo ]
                    imports [pf.Task, Base64 ]
                "#
            ),
            indoc!(
                r#"
                ── WEIRD APP NAME ──────────────────────────────────────────────────────────────

                I am partway through parsing a header, but got stuck here:

                1│  app foobar
                        ^

                I am expecting an application name next, like app "main" or
                app "editor". App names are surrounded by quotation marks.
            "#
            ),
        )
    }

    #[test]
    fn apply_unary_negative() {
        report_problem_as(
            indoc!(
                r#"
                foo = 3

                -foo 1 2
                "#
            ),
            indoc!(
                r#"
                ── TOO MANY ARGS ───────────────────────────────────────────────────────────────

                This value is not a function, but it was given 2 arguments:

                3│  -foo 1 2
                    ^^^^

                Are there any missing commas? Or missing parentheses?
            "#
            ),
        )
    }

    #[test]
    fn apply_unary_not() {
        report_problem_as(
            indoc!(
                r#"
                foo = True

                !foo 1 2
                "#
            ),
            indoc!(
                r#"
                ── TOO MANY ARGS ───────────────────────────────────────────────────────────────

                This value is not a function, but it was given 2 arguments:

                3│  !foo 1 2
                    ^^^^

                Are there any missing commas? Or missing parentheses?
            "#
            ),
        )
    }

    #[test]
    fn applied_tag_function() {
        report_problem_as(
            indoc!(
                r#"
                x : List [ Foo Str ]
                x = List.map [ 1, 2 ] Foo

                x
                "#
            ),
            indoc!(
                r#"
                ── TYPE MISMATCH ───────────────────────────────────────────────────────────────

                Something is off with the body of the `x` definition:

                1│  x : List [ Foo Str ]
                2│  x = List.map [ 1, 2 ] Foo
                        ^^^^^^^^^^^^^^^^^^^^^

                This `map` call produces:

                    List [ Foo Num a ]

                But the type annotation on `x` says it should be:

                    List [ Foo Str ]
                "#
            ),
        )
    }

    #[test]
    fn pattern_in_parens_open() {
        report_problem_as(
            indoc!(
                r#"
                \( a
                "#
            ),
            indoc!(
                r#"
                ── UNFINISHED PARENTHESES ──────────────────────────────────────────────────────

                I am partway through parsing a pattern in parentheses, but I got stuck
                here:

                1│  \( a
                        ^

                I was expecting to see a closing parenthesis before this, so try
                adding a ) and see if that helps?
            "#
            ),
        )
    }

    #[test]
    fn pattern_in_parens_end_comma() {
        report_problem_as(
            indoc!(
                r#"
                \( a,
                "#
            ),
            indoc!(
                r#"
                ── UNFINISHED PARENTHESES ──────────────────────────────────────────────────────

                I am partway through parsing a pattern in parentheses, but I got stuck
                here:

                1│  \( a,
                        ^

                I was expecting to see a closing parenthesis before this, so try
                adding a ) and see if that helps?
            "#
            ),
        )
    }

    #[test]
    fn pattern_in_parens_end() {
        report_problem_as(
            indoc!(
                r#"
                \( a
                "#
            ),
            indoc!(
                r#"
                ── UNFINISHED PARENTHESES ──────────────────────────────────────────────────────

                I am partway through parsing a pattern in parentheses, but I got stuck
                here:

                1│  \( a
                        ^

                I was expecting to see a closing parenthesis before this, so try
                adding a ) and see if that helps?
            "#
            ),
        )
    }

    #[test]
    fn pattern_in_parens_indent_end() {
        report_problem_as(
            indoc!(
                r#"
                x = \( a
                )
                "#
            ),
            indoc!(
                r#"
                ── NEED MORE INDENTATION ───────────────────────────────────────────────────────

                I am partway through parsing a pattern in parentheses, but I got stuck
                here:

                1│  x = \( a
                2│  )
                    ^

                I need this parenthesis to be indented more. Try adding more spaces
                before it!
            "#
            ),
        )
    }

    #[test]
    fn pattern_in_parens_indent_open() {
        report_problem_as(
            indoc!(
                r#"
                \(
                "#
            ),
            indoc!(
                r#"
                ── UNFINISHED PATTERN ──────────────────────────────────────────────────────────

                I just started parsing a pattern, but I got stuck here:

                1│  \(
                      ^

                Note: I may be confused by indentation
            "#
            ),
        )
    }

    #[test]
    fn outdented_in_parens() {
        report_problem_as(
            indoc!(
                r#"
                Box : (
                    Str
                )

                4
                "#
            ),
            indoc!(
                r#"
                ── NEED MORE INDENTATION ───────────────────────────────────────────────────────

                I am partway through parsing a type in parentheses, but I got stuck
                here:

                1│  Box : (
                2│      Str
                3│  )
                    ^

                I need this parenthesis to be indented more. Try adding more spaces
                before it!
            "#
            ),
        )
    }

    #[test]
    fn backpassing_type_error() {
        report_problem_as(
            indoc!(
                r#"
                x <- List.map [ "a", "b" ]

                x + 1
                "#
            ),
            indoc!(
                r#"
                ── TYPE MISMATCH ───────────────────────────────────────────────────────────────

                The 2nd argument to `map` is not what I expect:

                1│>  x <- List.map [ "a", "b" ]
                2│>
                3│>  x + 1

                This argument is an anonymous function of type:

                    Num a -> Num a

                But `map` needs the 2nd argument to be:

                    Str -> Num a
            "#
            ),
        )
    }

    #[test]
    fn underscore_let() {
        report_problem_as(
            indoc!(
                r#"
                _ = 3

                4
                "#
            ),
            indoc!(
                r#"
                ── SYNTAX PROBLEM ──────────────────────────────────────────────────────────────

                Underscore patterns are not allowed in definitions

                1│  _ = 3
                    ^
            "#
            ),
        )
    }

    #[test]
    fn expect_expr_type_error() {
        report_problem_as(
            indoc!(
                r#"
                expect "foobar"

                4
                "#
            ),
            indoc!(
                r#"
                ── TYPE MISMATCH ───────────────────────────────────────────────────────────────

                This `expect` condition needs to be a Bool:

                1│  expect "foobar"
                           ^^^^^^^^

                Right now it’s a string of type:

                    Str

                But I need every `expect` condition to evaluate to a Bool—either `True`
                or `False`.
            "#
            ),
        )
    }

    #[test]
    fn num_too_general_wildcard() {
        report_problem_as(
            indoc!(
                r#"
                mult : Num.Num *, Num.F64 -> Num.F64
                mult = \a, b -> a * b

                mult 0 0
                "#
            ),
            indoc!(
                r#"
                ── TYPE MISMATCH ───────────────────────────────────────────────────────────────

                The 2nd argument to `mul` is not what I expect:

                2│  mult = \a, b -> a * b
                                        ^

                This `b` value is a:

                    F64

                But `mul` needs the 2nd argument to be:

                    Num *

                ── TYPE MISMATCH ───────────────────────────────────────────────────────────────

                Something is off with the body of the `mult` definition:

                1│  mult : Num.Num *, Num.F64 -> Num.F64
                2│  mult = \a, b -> a * b
                                    ^^^^^

                This `mul` call produces:

                    Num *

                But the type annotation on `mult` says it should be:

                    F64
            "#
            ),
        )
    }

    #[test]
    fn num_too_general_named() {
        report_problem_as(
            indoc!(
                r#"
                mult : Num.Num a, Num.F64 -> Num.F64
                mult = \a, b -> a * b

                mult 0 0
                "#
            ),
            indoc!(
                r#"
                ── TYPE MISMATCH ───────────────────────────────────────────────────────────────

                The 2nd argument to `mul` is not what I expect:

                2│  mult = \a, b -> a * b
                                        ^

                This `b` value is a:

                    F64

                But `mul` needs the 2nd argument to be:

                    Num a

                ── TYPE MISMATCH ───────────────────────────────────────────────────────────────

                Something is off with the body of the `mult` definition:

                1│  mult : Num.Num a, Num.F64 -> Num.F64
                2│  mult = \a, b -> a * b
                                    ^^^^^

                This `mul` call produces:

                    Num a

                But the type annotation on `mult` says it should be:

                    F64
            "#
            ),
        )
    }

    #[test]
    fn inference_var_not_enough_in_alias() {
        report_problem_as(
            indoc!(
                r#"
                Result a b : [ Ok a, Err b ]

                canIGo : _ -> Result _
                canIGo = \color ->
                    when color is
                        "green" -> Ok "go!"
                        "yellow" -> Err (SlowIt "whoa, let's slow down!")
                        "red" -> Err (StopIt "absolutely not")
                        _ -> Err (UnknownColor "this is a weird stoplight")
                canIGo
                "#
            ),
            indoc!(
                r#"
                ── TOO FEW TYPE ARGUMENTS ──────────────────────────────────────────────────────

                The `Result` alias expects 2 type arguments, but it got 1 instead:

                3│  canIGo : _ -> Result _
                                  ^^^^^^^^

                Are there missing parentheses?
                "#
            ),
        )
    }

    #[test]
    fn inference_var_too_many_in_alias() {
        report_problem_as(
            indoc!(
                r#"
                Result a b : [ Ok a, Err b ]

                canIGo : _ -> Result _ _ _
                canIGo = \color ->
                    when color is
                        "green" -> Ok "go!"
                        "yellow" -> Err (SlowIt "whoa, let's slow down!")
                        "red" -> Err (StopIt "absolutely not")
                        _ -> Err (UnknownColor "this is a weird stoplight")
                canIGo
                "#
            ),
            indoc!(
                r#"
                ── TOO MANY TYPE ARGUMENTS ─────────────────────────────────────────────────────

                The `Result` alias expects 2 type arguments, but it got 3 instead:

                3│  canIGo : _ -> Result _ _ _
                                  ^^^^^^^^^^^^

                Are there missing parentheses?
                "#
            ),
        )
    }

    #[test]
    fn inference_var_conflict_in_rigid_links() {
        report_problem_as(
            indoc!(
                r#"
                f : a -> (_ -> b)
                f = \x -> \y -> if x == y then x else y
                f
                "#
            ),
            // TODO: We should tell the user that we inferred `_` as `a`
            indoc!(
                r#"
                ── TYPE MISMATCH ───────────────────────────────────────────────────────────────

                Something is off with the body of the `f` definition:

                1│  f : a -> (_ -> b)
                2│  f = \x -> \y -> if x == y then x else y
                              ^^^^^^^^^^^^^^^^^^^^^^^^^^^^^

                The body is an anonymous function of type:

                    a -> a

                But the type annotation on `f` says it should be:

                    a -> b

                Tip: Your type annotation uses `a` and `b` as separate type variables.
                Your code seems to be saying they are the same though. Maybe they
                should be the same in your type annotation? Maybe your code uses them
                in a weird way?
                "#
            ),
        )
    }

    #[test]
    fn error_wildcards_are_related() {
        report_problem_as(
            indoc!(
                r#"
                f : * -> *
                f = \x -> x

                f
                "#
            ),
            indoc!(
                r#"
                ── TYPE MISMATCH ───────────────────────────────────────────────────────────────

                Something is off with the body of the `f` definition:

                1│  f : * -> *
                2│  f = \x -> x
                              ^

                The type annotation on `f` says this `x` value should have the type:

                    *

                However, the type of this `x` value is connected to another type in a
                way that isn't reflected in this annotation.

                Tip: Any connection between types must use a named type variable, not
                a `*`! Maybe the annotation  on `f` should have a named type variable in
                place of the `*`?
                "#
            ),
        )
    }

    #[test]
    fn error_nested_wildcards_are_related() {
        report_problem_as(
            indoc!(
                r#"
                f : a, b, * -> {x: a, y: b, z: *}
                f = \x, y, z -> {x, y, z}

                f
                "#
            ),
            indoc!(
                r#"
                ── TYPE MISMATCH ───────────────────────────────────────────────────────────────

                Something is off with the body of the `f` definition:

                1│  f : a, b, * -> {x: a, y: b, z: *}
                2│  f = \x, y, z -> {x, y, z}
                                    ^^^^^^^^^

                The type annotation on `f` says the body is a record should have the
                type:

                    { x : a, y : b, z : * }

                However, the type of the body is a record is connected to another type
                in a way that isn't reflected in this annotation.

                Tip: Any connection between types must use a named type variable, not
                a `*`! Maybe the annotation  on `f` should have a named type variable in
                place of the `*`?
                "#
            ),
        )
    }

    #[test]
    fn error_wildcards_are_related_in_nested_defs() {
        report_problem_as(
            indoc!(
                r#"
                f : a, b, * -> *
                f = \_, _, x2 ->
                    inner : * -> *
                    inner = \y -> y
                    inner x2

                f
                "#
            ),
            indoc!(
                r#"
                ── TYPE MISMATCH ───────────────────────────────────────────────────────────────

                Something is off with the body of the `f` definition:

                1│  f : a, b, * -> *
                2│  f = \_, _, x2 ->
                3│      inner : * -> *
                4│      inner = \y -> y
                5│      inner x2
                        ^^^^^^^^

                The type annotation on `f` says this `inner` call should have the type:

                    *

                However, the type of this `inner` call is connected to another type in a
                way that isn't reflected in this annotation.

                Tip: Any connection between types must use a named type variable, not
                a `*`! Maybe the annotation  on `f` should have a named type variable in
                place of the `*`?
                "#
            ),
        )
    }

    #[test]
    fn error_inline_alias_not_an_alias() {
        report_problem_as(
            indoc!(
                r#"
                f : List elem -> [ Nil, Cons elem a ] as a
                "#
            ),
            indoc!(
                r#"
                ── NOT AN INLINE ALIAS ─────────────────────────────────────────────────────────

                The inline type after this `as` is not a type alias:

                1│  f : List elem -> [ Nil, Cons elem a ] as a
                                                             ^

                Inline alias types must start with an uppercase identifier and be
                followed by zero or more type arguments, like Point or List a.
                "#
            ),
        )
    }

    #[test]
    fn error_inline_alias_qualified() {
        report_problem_as(
            indoc!(
                r#"
                f : List elem -> [ Nil, Cons elem a ] as Module.LinkedList a
                "#
            ),
            indoc!(
                r#"
                ── QUALIFIED ALIAS NAME ────────────────────────────────────────────────────────

                This type alias has a qualified name:

                1│  f : List elem -> [ Nil, Cons elem a ] as Module.LinkedList a
                                                             ^

                An alias introduces a new name to the current scope, so it must be
                unqualified.
                "#
            ),
        )
    }

    #[test]
    fn error_inline_alias_argument_uppercase() {
        report_problem_as(
            indoc!(
                r#"
                f : List elem -> [ Nil, Cons elem a ] as LinkedList U
                "#
            ),
            indoc!(
                r#"
                ── TYPE ARGUMENT NOT LOWERCASE ─────────────────────────────────────────────────

                This alias type argument is not lowercase:

                1│  f : List elem -> [ Nil, Cons elem a ] as LinkedList U
                                                                        ^

                All type arguments must be lowercase.
                "#
            ),
        )
    }

    #[test]
    fn mismatched_single_tag_arg() {
        report_problem_as(
            indoc!(
                r#"
                isEmpty =
                    \email ->
                        Email str = email
                        Str.isEmpty str

                isEmpty (Name "boo")
                "#
            ),
            indoc!(
                r#"
                ── TYPE MISMATCH ───────────────────────────────────────────────────────────────

                The 1st argument to `isEmpty` is not what I expect:

                6│  isEmpty (Name "boo")
                             ^^^^^^^^^^

                This `Name` global tag application has the type:

                    [ Name Str ]a

                But `isEmpty` needs the 1st argument to be:

                    [ Email Str ]

                Tip: Seems like a tag typo. Maybe `Name` should be `Email`?

                Tip: Can more type annotations be added? Type annotations always help
                me give more specific messages, and I think they could help a lot in
                this case
                "#
            ),
        )
    }

    #[test]
    fn issue_2326() {
        report_problem_as(
            indoc!(
                r#"
                C a b : a -> D a b
                D a b : { a, b }

                f : C a Num.Nat -> D a Num.Nat
                f = \c -> c 6
                f
                "#
            ),
            indoc!(
                r#"
                ── TYPE MISMATCH ───────────────────────────────────────────────────────────────

                The 1st argument to `c` is not what I expect:

                5│  f = \c -> c 6
                                ^

                This argument is a number of type:

                    Num a

                But `c` needs the 1st argument to be:

                    a

                Tip: The type annotation uses the type variable `a` to say that this
                definition can produce any type of value. But in the body I see that
                it will only produce a `Num` value of a single specific type. Maybe
                change the type annotation to be more specific? Maybe change the code
                to be more general?
                "#
            ),
        )
    }

    #[test]
    fn issue_2380_annotations_only() {
        report_problem_as(
            indoc!(
                r#"
                F : F
                a : F
                a
                "#
            ),
            indoc!(
                r#"
                ── CYCLIC ALIAS ────────────────────────────────────────────────────────────────

                The `F` alias is self-recursive in an invalid way:

                1│  F : F
                    ^

                Recursion in aliases is only allowed if recursion happens behind a
                tagged union, at least one variant of which is not recursive.
                "#
            ),
        )
    }

    #[test]
    fn issue_2380_typed_body() {
        report_problem_as(
            indoc!(
                r#"
                F : F
                a : F
                a = 1
                a
                "#
            ),
            indoc!(
                r#"
                ── CYCLIC ALIAS ────────────────────────────────────────────────────────────────

                The `F` alias is self-recursive in an invalid way:

                1│  F : F
                    ^

                Recursion in aliases is only allowed if recursion happens behind a
                tagged union, at least one variant of which is not recursive.
                "#
            ),
        )
    }

    #[test]
    fn issue_2380_alias_with_vars() {
        report_problem_as(
            indoc!(
                r#"
                F a b : F a b
                a : F Str Str
                a
                "#
            ),
            indoc!(
                r#"
                ── CYCLIC ALIAS ────────────────────────────────────────────────────────────────

                The `F` alias is self-recursive in an invalid way:

                1│  F a b : F a b
                    ^

                Recursion in aliases is only allowed if recursion happens behind a
                tagged union, at least one variant of which is not recursive.
                "#
            ),
        )
    }

    #[test]
    fn issue_2167_record_field_optional_and_required_mismatch() {
        report_problem_as(
            indoc!(
                r#"
                Job : [ @Job { inputs : List Str } ]
                job : { inputs ? List Str } -> Job
                job = \{ inputs } ->
                    @Job { inputs }

                job { inputs: [ "build", "test" ] }
                "#
            ),
            indoc!(
                r#"
                ── TYPE MISMATCH ───────────────────────────────────────────────────────────────

                The 1st argument to `job` is weird:

                3│  job = \{ inputs } ->
                           ^^^^^^^^^^

                The argument is a pattern that matches record values of type:

                    { inputs : List Str }

                But the annotation on `job` says the 1st argument should be:

                    { inputs ? List Str }

                Tip: To extract the `.inputs` field it must be non-optional, but the
                type says this field is optional. Learn more about optional fields at
                TODO.
                "#
            ),
        )
    }

    #[test]
    fn unify_recursive_with_nonrecursive() {
        report_problem_as(
            indoc!(
                r#"
                Job : [ @Job { inputs : List Job } ]

                job : { inputs : List Str } -> Job
                job = \{ inputs } ->
                    @Job { inputs }

                job { inputs: [ "build", "test" ] }
                "#
            ),
            indoc!(
                r#"
                ── TYPE MISMATCH ───────────────────────────────────────────────────────────────

                Something is off with the body of the `job` definition:

                3│  job : { inputs : List Str } -> Job
                4│  job = \{ inputs } ->
                5│      @Job { inputs }
                        ^^^^^^^^^^^^^^^

                This `@Job` private tag application has the type:

                    [ @Job { inputs : List Str } ]

                But the type annotation on `job` says it should be:

                    [ @Job { inputs : List a } ] as a
                "#
            ),
        )
    }

    #[test]
    fn nested_datatype() {
        report_problem_as(
            indoc!(
                r#"
                Nested a : [ Chain a (Nested (List a)), Term ]

                s : Nested Str

                s
                "#
            ),
            indoc!(
                r#"
                ── NESTED DATATYPE ─────────────────────────────────────────────────────────────

                `Nested` is a nested datatype. Here is one recursive usage of it:

                1│  Nested a : [ Chain a (Nested (List a)), Term ]
                                          ^^^^^^^^^^^^^^^

                But recursive usages of `Nested` must match its definition:

                1│  Nested a : [ Chain a (Nested (List a)), Term ]
                    ^^^^^^^^

                Nested datatypes are not supported in Roc.

                Hint: Consider rewriting the definition of `Nested` to use the recursive type with the same arguments.
                "#
            ),
        )
    }

    #[test]
    fn nested_datatype_inline() {
        report_problem_as(
            indoc!(
                r#"
                f : {} -> [ Chain a (Nested (List a)), Term ] as Nested a

                f
                "#
            ),
            indoc!(
                r#"
                ── NESTED DATATYPE ─────────────────────────────────────────────────────────────

                `Nested` is a nested datatype. Here is one recursive usage of it:

                1│  f : {} -> [ Chain a (Nested (List a)), Term ] as Nested a
                                         ^^^^^^^^^^^^^^^

                But recursive usages of `Nested` must match its definition:

                1│  f : {} -> [ Chain a (Nested (List a)), Term ] as Nested a
                                                                     ^^^^^^^^

                Nested datatypes are not supported in Roc.

                Hint: Consider rewriting the definition of `Nested` to use the recursive type with the same arguments.
                "#
            ),
        )
    }

    macro_rules! mismatched_suffix_tests {
        ($($number:expr, $suffix:expr, $name:ident)*) => {$(
            #[test]
            fn $name() {
                let number = $number.to_string();
                let mut typ = $suffix.to_string();
                typ.get_mut(0..1).unwrap().make_ascii_uppercase();
                let bad_type = if $suffix == "u8" { "I8" } else { "U8" };
                let carets = "^".repeat(number.len() + $suffix.len());
                let kind = match $suffix {
                    "dec"|"f32"|"f64" => "a float",
                    _ => "an integer",
                };

                report_problem_as(
                    &format!(indoc!(
                        r#"
                        use : Num.{} -> Num.U8
                        use {}{}
                        "#
                    ), bad_type, number, $suffix),
                    &format!(indoc!(
                        r#"
                        ── TYPE MISMATCH ───────────────────────────────────────────────────────────────

                        The 1st argument to `use` is not what I expect:

                        2│  use {}{}
                                {}

                        This argument is {} of type:

                            {}

                        But `use` needs the 1st argument to be:

                            {}
                        "#
                    ), number, $suffix, carets, kind, typ, bad_type),
                )
            }
        )*}
    }

    mismatched_suffix_tests! {
        1, "u8",   mismatched_suffix_u8
        1, "u16",  mismatched_suffix_u16
        1, "u32",  mismatched_suffix_u32
        1, "u64",  mismatched_suffix_u64
        1, "u128", mismatched_suffix_u128
        1, "i8",   mismatched_suffix_i8
        1, "i16",  mismatched_suffix_i16
        1, "i32",  mismatched_suffix_i32
        1, "i64",  mismatched_suffix_i64
        1, "i128", mismatched_suffix_i128
        1, "nat",  mismatched_suffix_nat
        1, "dec",  mismatched_suffix_dec
        1, "f32",  mismatched_suffix_f32
        1, "f64",  mismatched_suffix_f64
    }

    macro_rules! mismatched_suffix_tests_in_pattern {
        ($($number:expr, $suffix:expr, $name:ident)*) => {$(
            #[test]
            fn $name() {
                let number = $number.to_string();
                let mut typ = $suffix.to_string();
                typ.get_mut(0..1).unwrap().make_ascii_uppercase();
                let bad_suffix = if $suffix == "u8" { "i8" } else { "u8" };
                let bad_type = if $suffix == "u8" { "I8" } else { "U8" };
                let carets = "^".repeat(number.len() + $suffix.len());
                let kind = match $suffix {
                    "dec"|"f32"|"f64" => "floats",
                    _ => "integers",
                };

                report_problem_as(
                    &format!(indoc!(
                        r#"
                        when {}{} is
                            {}{} -> 1
                            _ -> 1
                        "#
                    ), number, bad_suffix, number, $suffix),
                    &format!(indoc!(
                        r#"
                        ── TYPE MISMATCH ───────────────────────────────────────────────────────────────

                        The 1st pattern in this `when` is causing a mismatch:

                        2│      {}{} -> 1
                                {}

                        The first pattern is trying to match {}:

                            {}

                        But the expression between `when` and `is` has the type:

                            {}
                        "#
                    ), number, $suffix, carets, kind, typ, bad_type),
                )
            }
        )*}
    }

    mismatched_suffix_tests_in_pattern! {
        1, "u8",   mismatched_suffix_u8_pattern
        1, "u16",  mismatched_suffix_u16_pattern
        1, "u32",  mismatched_suffix_u32_pattern
        1, "u64",  mismatched_suffix_u64_pattern
        1, "u128", mismatched_suffix_u128_pattern
        1, "i8",   mismatched_suffix_i8_pattern
        1, "i16",  mismatched_suffix_i16_pattern
        1, "i32",  mismatched_suffix_i32_pattern
        1, "i64",  mismatched_suffix_i64_pattern
        1, "i128", mismatched_suffix_i128_pattern
        1, "nat",  mismatched_suffix_nat_pattern
        1, "dec",  mismatched_suffix_dec_pattern
        1, "f32",  mismatched_suffix_f32_pattern
        1, "f64",  mismatched_suffix_f64_pattern
    }

    #[test]
    fn bad_numeric_literal_suffix() {
        report_problem_as(
            indoc!(
                r#"
                1u256
                "#
            ),
            // TODO: link to number suffixes
            indoc!(
                r#"
                ── SYNTAX PROBLEM ──────────────────────────────────────────────────────────────

                This integer literal contains an invalid digit:

                1│  1u256
                    ^^^^^

                Integer literals can only contain the digits
                0-9, or have an integer suffix.

                Tip: Learn more about number literals at TODO
                "#
            ),
        )
    }

    #[test]
    fn numer_literal_multi_suffix() {
        report_problem_as(
            indoc!(
                r#"
                1u8u8
                "#
            ),
            // TODO: link to number suffixes
            indoc!(
                r#"
                ── SYNTAX PROBLEM ──────────────────────────────────────────────────────────────

                This integer literal contains an invalid digit:

                1│  1u8u8
                    ^^^^^

                Integer literals can only contain the digits
                0-9, or have an integer suffix.

                Tip: Learn more about number literals at TODO
                "#
            ),
        )
    }

    #[test]
    fn int_literal_has_float_suffix() {
        report_problem_as(
            indoc!(
                r#"
                0b1f32
                "#
            ),
            indoc!(
                r#"
                ── CONFLICTING NUMBER SUFFIX ───────────────────────────────────────────────────

                This number literal is an integer, but it has a float suffix:

                1│  0b1f32
                    ^^^^^^
                "#
            ),
        )
    }

    #[test]
    fn float_literal_has_int_suffix() {
        report_problem_as(
            indoc!(
                r#"
                1.0u8
                "#
            ),
            indoc!(
                r#"
                ── CONFLICTING NUMBER SUFFIX ───────────────────────────────────────────────────

                This number literal is a float, but it has an integer suffix:

                1│  1.0u8
                    ^^^^^
                "#
            ),
        )
    }

    #[test]
    fn u8_overflow() {
        report_problem_as(
            "256u8",
            indoc!(
                r#"
                ── NUMBER OVERFLOWS SUFFIX ─────────────────────────────────────────────────────

                This integer literal overflows the type indicated by its suffix:

                1│  256u8
                    ^^^^^

                Tip: The suffix indicates this integer is a U8, whose maximum value is
                255.
                "#
            ),
        )
    }

    #[test]
    fn negative_u8() {
        report_problem_as(
            "-1u8",
            indoc!(
                r#"
                ── NUMBER UNDERFLOWS SUFFIX ────────────────────────────────────────────────────

                This integer literal underflows the type indicated by its suffix:

                1│  -1u8
                    ^^^^

                Tip: The suffix indicates this integer is a U8, whose minimum value is
                0.
                "#
            ),
        )
    }

    #[test]
    fn u16_overflow() {
        report_problem_as(
            "65536u16",
            indoc!(
                r#"
                ── NUMBER OVERFLOWS SUFFIX ─────────────────────────────────────────────────────

                This integer literal overflows the type indicated by its suffix:

                1│  65536u16
                    ^^^^^^^^

                Tip: The suffix indicates this integer is a U16, whose maximum value
                is 65535.
                "#
            ),
        )
    }

    #[test]
    fn negative_u16() {
        report_problem_as(
            "-1u16",
            indoc!(
                r#"
                ── NUMBER UNDERFLOWS SUFFIX ────────────────────────────────────────────────────

                This integer literal underflows the type indicated by its suffix:

                1│  -1u16
                    ^^^^^

                Tip: The suffix indicates this integer is a U16, whose minimum value
                is 0.
                "#
            ),
        )
    }

    #[test]
    fn u32_overflow() {
        report_problem_as(
            "4_294_967_296u32",
            indoc!(
                r#"
                ── NUMBER OVERFLOWS SUFFIX ─────────────────────────────────────────────────────

                This integer literal overflows the type indicated by its suffix:

                1│  4_294_967_296u32
                    ^^^^^^^^^^^^^^^^

                Tip: The suffix indicates this integer is a U32, whose maximum value
                is 4_294_967_295.
                "#
            ),
        )
    }

    #[test]
    fn negative_u32() {
        report_problem_as(
            "-1u32",
            indoc!(
                r#"
                ── NUMBER UNDERFLOWS SUFFIX ────────────────────────────────────────────────────

                This integer literal underflows the type indicated by its suffix:

                1│  -1u32
                    ^^^^^

                Tip: The suffix indicates this integer is a U32, whose minimum value
                is 0.
                "#
            ),
        )
    }

    #[test]
    fn u64_overflow() {
        report_problem_as(
            "18_446_744_073_709_551_616u64",
            indoc!(
                r#"
                ── NUMBER OVERFLOWS SUFFIX ─────────────────────────────────────────────────────

                This integer literal overflows the type indicated by its suffix:

                1│  18_446_744_073_709_551_616u64
                    ^^^^^^^^^^^^^^^^^^^^^^^^^^^^^

                Tip: The suffix indicates this integer is a U64, whose maximum value
                is 18_446_744_073_709_551_615.
                "#
            ),
        )
    }

    #[test]
    fn negative_u64() {
        report_problem_as(
            "-1u64",
            indoc!(
                r#"
                ── NUMBER UNDERFLOWS SUFFIX ────────────────────────────────────────────────────

                This integer literal underflows the type indicated by its suffix:

                1│  -1u64
                    ^^^^^

                Tip: The suffix indicates this integer is a U64, whose minimum value
                is 0.
                "#
            ),
        )
    }

    #[test]
    fn negative_u128() {
        report_problem_as(
            "-1u128",
            indoc!(
                r#"
                ── NUMBER UNDERFLOWS SUFFIX ────────────────────────────────────────────────────

                This integer literal underflows the type indicated by its suffix:

                1│  -1u128
                    ^^^^^^

                Tip: The suffix indicates this integer is a U128, whose minimum value
                is 0.
                "#
            ),
        )
    }

    #[test]
    fn i8_overflow() {
        report_problem_as(
            "128i8",
            indoc!(
                r#"
                ── NUMBER OVERFLOWS SUFFIX ─────────────────────────────────────────────────────

                This integer literal overflows the type indicated by its suffix:

                1│  128i8
                    ^^^^^

                Tip: The suffix indicates this integer is a I8, whose maximum value is
                127.
                "#
            ),
        )
    }

    #[test]
    fn i8_underflow() {
        report_problem_as(
            "-129i8",
            indoc!(
                r#"
                ── NUMBER UNDERFLOWS SUFFIX ────────────────────────────────────────────────────

                This integer literal underflows the type indicated by its suffix:

                1│  -129i8
                    ^^^^^^

                Tip: The suffix indicates this integer is a I8, whose minimum value is
                -128.
                "#
            ),
        )
    }

    #[test]
    fn i16_overflow() {
        report_problem_as(
            "32768i16",
            indoc!(
                r#"
                ── NUMBER OVERFLOWS SUFFIX ─────────────────────────────────────────────────────

                This integer literal overflows the type indicated by its suffix:

                1│  32768i16
                    ^^^^^^^^

                Tip: The suffix indicates this integer is a I16, whose maximum value
                is 32767.
                "#
            ),
        )
    }

    #[test]
    fn i16_underflow() {
        report_problem_as(
            "-32769i16",
            indoc!(
                r#"
                ── NUMBER UNDERFLOWS SUFFIX ────────────────────────────────────────────────────

                This integer literal underflows the type indicated by its suffix:

                1│  -32769i16
                    ^^^^^^^^^

                Tip: The suffix indicates this integer is a I16, whose minimum value
                is -32768.
                "#
            ),
        )
    }

    #[test]
    fn i32_overflow() {
        report_problem_as(
            "2_147_483_648i32",
            indoc!(
                r#"
                ── NUMBER OVERFLOWS SUFFIX ─────────────────────────────────────────────────────

                This integer literal overflows the type indicated by its suffix:

                1│  2_147_483_648i32
                    ^^^^^^^^^^^^^^^^

                Tip: The suffix indicates this integer is a I32, whose maximum value
                is 2_147_483_647.
                "#
            ),
        )
    }

    #[test]
    fn i32_underflow() {
        report_problem_as(
            "-2_147_483_649i32",
            indoc!(
                r#"
                ── NUMBER UNDERFLOWS SUFFIX ────────────────────────────────────────────────────

                This integer literal underflows the type indicated by its suffix:

                1│  -2_147_483_649i32
                    ^^^^^^^^^^^^^^^^^

                Tip: The suffix indicates this integer is a I32, whose minimum value
                is -2_147_483_648.
                "#
            ),
        )
    }

    #[test]
    fn i64_overflow() {
        report_problem_as(
            "9_223_372_036_854_775_808i64",
            indoc!(
                r#"
                ── NUMBER OVERFLOWS SUFFIX ─────────────────────────────────────────────────────

                This integer literal overflows the type indicated by its suffix:

                1│  9_223_372_036_854_775_808i64
                    ^^^^^^^^^^^^^^^^^^^^^^^^^^^^

                Tip: The suffix indicates this integer is a I64, whose maximum value
                is 9_223_372_036_854_775_807.
                "#
            ),
        )
    }

    #[test]
    fn i64_underflow() {
        report_problem_as(
            "-9_223_372_036_854_775_809i64",
            indoc!(
                r#"
                ── NUMBER UNDERFLOWS SUFFIX ────────────────────────────────────────────────────

                This integer literal underflows the type indicated by its suffix:

                1│  -9_223_372_036_854_775_809i64
                    ^^^^^^^^^^^^^^^^^^^^^^^^^^^^^

                Tip: The suffix indicates this integer is a I64, whose minimum value
                is -9_223_372_036_854_775_808.
                "#
            ),
        )
    }

    #[test]
    fn i128_overflow() {
        report_problem_as(
            "170_141_183_460_469_231_731_687_303_715_884_105_728i128",
            indoc!(
                r#"
                ── NUMBER OVERFLOWS SUFFIX ─────────────────────────────────────────────────────

                This integer literal overflows the type indicated by its suffix:

                1│  170_141_183_460_469_231_731_687_303_715_884_105_728i128
                    ^^^^^^^^^^^^^^^^^^^^^^^^^^^^^^^^^^^^^^^^^^^^^^^^^^^^^^^

                Tip: The suffix indicates this integer is a I128, whose maximum value
                is 170_141_183_460_469_231_731_687_303_715_884_105_727.
                "#
            ),
        )
    }

    #[test]
    fn list_get_negative_number() {
        report_problem_as(
            indoc!(
                r#"
                 List.get [1,2,3] -1
                 "#
            ),
            // TODO: this error message could be improved, e.g. something like "This argument can
            // be used as ... because of its literal value"
            indoc!(
                r#"
                ── TYPE MISMATCH ───────────────────────────────────────────────────────────────

                The 2nd argument to `get` is not what I expect:

                1│  List.get [1,2,3] -1
                                     ^^

                This argument is a number of type:

                    I8, I16, I32, I64, I128, F32, F64, or Dec

                But `get` needs the 2nd argument to be:

                    Nat
                "#
            ),
        )
    }

    #[test]
    fn list_get_negative_number_indirect() {
        report_problem_as(
            indoc!(
                r#"
                 a = -9_223_372_036_854
                 List.get [1,2,3] a
                 "#
            ),
            indoc!(
                r#"
                ── TYPE MISMATCH ───────────────────────────────────────────────────────────────

                The 2nd argument to `get` is not what I expect:

                2│  List.get [1,2,3] a
                                     ^

                This `a` value is a:

                    I64, I128, F32, F64, or Dec

                But `get` needs the 2nd argument to be:

                    Nat
                "#
            ),
        )
    }

    #[test]
    fn list_get_negative_number_double_indirect() {
        report_problem_as(
            indoc!(
                r#"
                 a = -9_223_372_036_854
                 b = a
                 List.get [1,2,3] b
                 "#
            ),
            indoc!(
                r#"
                ── TYPE MISMATCH ───────────────────────────────────────────────────────────────

                The 2nd argument to `get` is not what I expect:

                3│  List.get [1,2,3] b
                                     ^

                This `b` value is a:

                    I64, I128, F32, F64, or Dec

                But `get` needs the 2nd argument to be:

                    Nat
                "#
            ),
        )
    }

    #[test]
    fn compare_unsigned_to_signed() {
        report_problem_as(
            indoc!(
                r#"
                when -1 is
                   1u8 -> 1
                   _ -> 1
                "#
            ),
            indoc!(
                r#"
                ── TYPE MISMATCH ───────────────────────────────────────────────────────────────

                The 1st pattern in this `when` is causing a mismatch:

                2│     1u8 -> 1
                       ^^^

                The first pattern is trying to match integers:

                    U8

                But the expression between `when` and `is` has the type:

                    I8, I16, I32, I64, I128, F32, F64, or Dec
                "#
            ),
        )
    }

    #[test]
    fn recursive_type_alias_is_newtype() {
        report_problem_as(
            indoc!(
                r#"
                R a : [ Only (R a) ]

                v : R Str
                v
                "#
            ),
            indoc!(
                r#"
                ── CYCLIC ALIAS ────────────────────────────────────────────────────────────────

                The `R` alias is self-recursive in an invalid way:

                1│  R a : [ Only (R a) ]
                    ^

                Recursion in aliases is only allowed if recursion happens behind a
                tagged union, at least one variant of which is not recursive.
                "#
            ),
        )
    }

    #[test]
    fn recursive_type_alias_is_newtype_deep() {
        report_problem_as(
            indoc!(
                r#"
                R a : [ Only { very: [ Deep (R a) ] } ]

                v : R Str
                v
                "#
            ),
            indoc!(
                r#"
                ── CYCLIC ALIAS ────────────────────────────────────────────────────────────────

                The `R` alias is self-recursive in an invalid way:

                1│  R a : [ Only { very: [ Deep (R a) ] } ]
                    ^

                Recursion in aliases is only allowed if recursion happens behind a
                tagged union, at least one variant of which is not recursive.
                "#
            ),
        )
    }

    #[test]
    fn recursive_type_alias_is_newtype_mutual() {
        report_problem_as(
            indoc!(
                r#"
                Foo a : [ Thing (Bar a) ]
                Bar a : [ Stuff (Foo a) ]

                v : Bar Str
                v
                "#
            ),
            indoc!(
                r#"
                ── CYCLIC ALIAS ────────────────────────────────────────────────────────────────
                
                The `Foo` alias is recursive in an invalid way:
                
                1│  Foo a : [ Thing (Bar a) ]
                    ^^^
                
                The `Foo` alias depends on itself through the following chain of
                definitions:
                
                    ┌─────┐
                    │     Foo
                    │     ↓
                    │     Bar
                    └─────┘
                
                Recursion in aliases is only allowed if recursion happens behind a
                tagged union, at least one variant of which is not recursive.
                "#
            ),
        )
    }

    #[test]
    fn issue_2458() {
        report_problem_as(
            indoc!(
                r#"
                Result a b : [ Ok a, Err b ]

                Foo a : [ Blah (Result (Bar a) []) ]
                Bar a : Foo a

                v : Bar Str
                v
                "#
            ),
            "",
        )
    }

    #[test]
    fn opaque_type_not_in_scope() {
        report_problem_as(
            indoc!(
                r#"
                $Age 21
                "#
            ),
            indoc!(
                r#"
                ── OPAQUE TYPE NOT DEFINED ─────────────────────────────────────────────────────

                The opaque type Age referenced here is not defined:

                1│  $Age 21
                    ^^^^

                Note: It looks like there are no opaque types declared in this scope yet!
                "#
            ),
        )
    }

    #[test]
    fn opaque_reference_not_opaque_type() {
        report_problem_as(
            indoc!(
                r#"
                Age : Num.U8

                $Age 21
                "#
            ),
            indoc!(
                r#"
                ── OPAQUE TYPE NOT DEFINED ─────────────────────────────────────────────────────

                The opaque type Age referenced here is not defined:

                3│  $Age 21
                    ^^^^

                Note: There is an alias of the same name:

                1│  Age : Num.U8
                    ^^^

                Note: It looks like there are no opaque types declared in this scope yet!

                ── UNUSED DEFINITION ───────────────────────────────────────────────────────────

                `Age` is not used anywhere in your code.

                1│  Age : Num.U8
                    ^^^^^^^^^^^^

                If you didn't intend on using `Age` then remove it so future readers of
                your code don't wonder why it is there.
                "#
            ),
        )
    }

    #[test]
    fn qualified_opaque_reference() {
        report_problem_as(
            indoc!(
                r#"
                OtherModule.$Age 21
                "#
            ),
            // TODO: get rid of the first error. Consider parsing OtherModule.$Age to completion
            // and checking it during can. The reason the error appears is because it is parsed as
            // Apply(Error(OtherModule), [ $Age, 21 ])
            indoc!(
                r#"
                ── OPAQUE TYPE NOT APPLIED ─────────────────────────────────────────────────────

                This opaque type is not applied to an argument:

                1│  OtherModule.$Age 21
                                ^^^^

                Note: Opaque types always wrap exactly one argument!

                ── SYNTAX PROBLEM ──────────────────────────────────────────────────────────────

                I am trying to parse a qualified name here:

                1│  OtherModule.$Age 21
                                ^

                I was expecting to see an identifier next, like height. A complete
                qualified name looks something like Json.Decode.string.
                "#
            ),
        )
    }

    #[test]
    fn opaque_used_outside_declaration_scope() {
        report_problem_as(
            indoc!(
                r#"
                age =
                    Age := Num.U8
                    21u8

                $Age age
                "#
            ),
            // TODO(opaques): there is a potential for a better error message here, if the usage of
            // `$Age` can be linked to the declaration of `Age` inside `age`, and a suggestion to
            // raise that declaration to the outer scope.
            indoc!(
                r#"
                ── UNUSED DEFINITION ───────────────────────────────────────────────────────────

                `Age` is not used anywhere in your code.

                2│      Age := Num.U8
                        ^^^^^^^^^^^^^

                If you didn't intend on using `Age` then remove it so future readers of
                your code don't wonder why it is there.

                ── OPAQUE TYPE NOT DEFINED ─────────────────────────────────────────────────────

                The opaque type Age referenced here is not defined:

                5│  $Age age
                    ^^^^

                Note: It looks like there are no opaque types declared in this scope yet!
                "#
            ),
        )
    }

    #[test]
    fn unimported_modules_reported() {
        report_problem_as(
            indoc!(
                r#"
                main : Task.Task {} []
                main = "whatever man you don't even know my type"
                main
                "#
            ),
            indoc!(
                r#"
                ── MODULE NOT IMPORTED ─────────────────────────────────────────────────────────

                The `Task` module is not imported:

                1│  main : Task.Task {} []
                           ^^^^^^^^^^^^^^^

                Is there an import missing? Perhaps there is a typo. Did you mean one
                of these?

                    Test
                    List
                    Num
                    Box
                "#
            ),
        )
    }

    #[test]
    fn opaque_mismatch_check() {
        report_problem_as(
            indoc!(
                r#"
                Age := Num.U8

                n : Age
                n = $Age ""

                n
                "#
            ),
            // TODO(opaques): error could be improved by saying that the opaque definition demands
            // that the argument be a U8, and linking to the definitin!
            indoc!(
                r#"
                ── TYPE MISMATCH ───────────────────────────────────────────────────────────────

                This expression is used in an unexpected way:

                4│  n = $Age ""
                             ^^

                This argument to an opaque type has type:

                    Str

                But you are trying to use it as:

                    U8
                "#
            ),
        )
    }

    #[test]
    fn opaque_mismatch_infer() {
        report_problem_as(
            indoc!(
                r#"
                F n := n

                if True
                then $F ""
                else $F {}
                "#
            ),
            indoc!(
                r#"
                ── TYPE MISMATCH ───────────────────────────────────────────────────────────────

                This expression is used in an unexpected way:

                5│  else $F {}
                            ^^

                This argument to an opaque type has type:

                    {}

                But you are trying to use it as:

                    Str
                "#
            ),
        )
    }

    #[test]
    fn opaque_creation_is_not_wrapped() {
        report_problem_as(
            indoc!(
                r#"
                F n := n

                v : F Str
                v = ""

                v
                "#
            ),
            indoc!(
                r#"
                ── TYPE MISMATCH ───────────────────────────────────────────────────────────────

                Something is off with the body of the `v` definition:

                3│  v : F Str
                4│  v = ""
                        ^^

                The body is a string of type:

                    Str

                But the type annotation on `v` says it should be:

                    F Str

                Tip: Type comparisons between an opaque type are only ever equal if
                both types are the same opaque type. Did you mean to create an opaque
                type by wrapping it? If I have an opaque type Age := U32 I can create
                an instance of this opaque type by doing @Age 23.
                "#
            ),
        )
    }

    #[test]
    fn opaque_mismatch_pattern_check() {
        report_problem_as(
            indoc!(
                r#"
                Age := Num.U8

                f : Age -> Num.U8
                f = \Age n -> n

                f
                "#
            ),
            // TODO(opaques): error could be improved by saying that the user-provided pattern
            // probably wants to change "Age" to "@Age"!
            indoc!(
                r#"
                ── TYPE MISMATCH ───────────────────────────────────────────────────────────────

                This pattern is being used in an unexpected way:

                4│  f = \Age n -> n
                         ^^^^^

                It is a `Age` tag of type:

                    [ Age a ]

                But it needs to match:

                    Age

                Tip: Type comparisons between an opaque type are only ever equal if
                both types are the same opaque type. Did you mean to create an opaque
                type by wrapping it? If I have an opaque type Age := U32 I can create
                an instance of this opaque type by doing @Age 23.
                "#
            ),
        )
    }

    #[test]
    fn opaque_mismatch_pattern_infer() {
        report_problem_as(
            indoc!(
                r#"
                F n := n

                \x ->
                    when x is
                        $F A -> ""
                        $F {} -> ""
                "#
            ),
            indoc!(
                r#"
                ── TYPE MISMATCH ───────────────────────────────────────────────────────────────

                The 2nd pattern in this `when` does not match the previous ones:

                6│          $F {} -> ""
                            ^^^^^

                The 2nd pattern is trying to matchF unwrappings of type:

                    F {}a

                But all the previous branches match:

                    F [ A ]a
                "#
            ),
        )
    }

    #[test]
    fn opaque_pattern_match_not_exhaustive_tag() {
        report_problem_as(
            indoc!(
                r#"
                F n := n

                v : F [ A, B, C ]

                when v is
                    $F A -> ""
                    $F B -> ""
                "#
            ),
            indoc!(
                r#"
                ── UNSAFE PATTERN ──────────────────────────────────────────────────────────────

                This `when` does not cover all the possibilities:

                5│>  when v is
                6│>      $F A -> ""
                7│>      $F B -> ""

                Other possibilities include:

                    $F C

                I would have to crash if I saw one of those! Add branches for them!
                "#
            ),
        )
    }

    #[test]
    fn opaque_pattern_match_not_exhaustive_int() {
        report_problem_as(
            indoc!(
                r#"
                F n := n

                v : F Num.U8

                when v is
                    $F 1 -> ""
                    $F 2 -> ""
                "#
            ),
            indoc!(
                r#"
                ── UNSAFE PATTERN ──────────────────────────────────────────────────────────────

                This `when` does not cover all the possibilities:

                5│>  when v is
                6│>      $F 1 -> ""
                7│>      $F 2 -> ""

                Other possibilities include:

                    $F _

                I would have to crash if I saw one of those! Add branches for them!
                "#
            ),
        )
    }

    #[test]
    fn let_polymorphism_with_scoped_type_variables() {
        report_problem_as(
            indoc!(
                r#"
                f : a -> a
                f = \x ->
                    y : a -> a
                    y = \z -> z

                    n = y 1u8
                    x1 = y x
                    (\_ -> x1) n

                f
                "#
            ),
            indoc!(
                r#"
                ── TYPE MISMATCH ───────────────────────────────────────────────────────────────

                The 1st argument to `y` is not what I expect:

                6│      n = y 1u8
                              ^^^

                This argument is an integer of type:

                    U8

                But `y` needs the 1st argument to be:

                    a

                Tip: The type annotation uses the type variable `a` to say that this
                definition can produce any type of value. But in the body I see that
                it will only produce a `U8` value of a single specific type. Maybe
                change the type annotation to be more specific? Maybe change the code
                to be more general?
                "#
            ),
        )
    }

    #[test]
    fn non_exhaustive_with_guard() {
        report_problem_as(
            indoc!(
                r#"
                x : [A]
                when x is
                    A if True -> ""
                "#
            ),
            indoc!(
                r#"
                ── UNSAFE PATTERN ──────────────────────────────────────────────────────────────

                This `when` does not cover all the possibilities:

                2│>  when x is
                3│>      A if True -> ""

                Other possibilities include:

                    A    (note the lack of an if clause)

                I would have to crash if I saw one of those! Add branches for them!
                "#
            ),
        )
    }

    #[test]
    fn invalid_record_extension_type() {
        report_problem_as(
            indoc!(
                r#"
                f : { x : Num.Nat }[]
                f
                "#
            ),
            indoc!(
                r#"
                ── INVALID_EXTENSION_TYPE ──────────────────────────────────────────────────────

                This record extension type is invalid:

                1│  f : { x : Num.Nat }[]
                                       ^^

                Note: A record extension variable can only contain a type variable or
                another record.
                "#
            ),
        )
    }

    #[test]
    fn invalid_tag_extension_type() {
        report_problem_as(
            indoc!(
                r#"
                f : [ A ]Str
                f
                "#
            ),
            indoc!(
                r#"
                ── INVALID_EXTENSION_TYPE ──────────────────────────────────────────────────────

                This tag union extension type is invalid:

                1│  f : [ A ]Str
                             ^^^

                Note: A tag union extension variable can only contain a type variable
                or another tag union.
                "#
            ),
        )
    }

    #[test]
    fn unknown_type() {
        report_problem_as(
            indoc!(
                r#"
                Type : [ Constructor UnknownType ]
                
                insertHelper : UnknownType, Type -> Type
                insertHelper = \h, m ->
                    when m is
                        Constructor _ -> Constructor h 

                insertHelper
                "#
            ),
            indoc!(
                r#"
                ── UNRECOGNIZED NAME ───────────────────────────────────────────────────────────

                I cannot find a `UnknownType` value

                1│  Type : [ Constructor UnknownType ]
                                         ^^^^^^^^^^^

                Did you mean one of these?
                
                    Type
                    True
                    Box
                    Ok
                
                ── UNRECOGNIZED NAME ───────────────────────────────────────────────────────────
                
                I cannot find a `UnknownType` value
                
                3│  insertHelper : UnknownType, Type -> Type
                                                        ^^^^
                
                Did you mean one of these?
                
                    Type
                    True
                    insertHelper
                    Box
                "#
            ),
        )
    }

    #[test]
    fn ability_first_demand_not_indented_enough() {
        report_problem_as(
            indoc!(
                r#"
                Eq has
                eq : a, a -> U64 | a has Eq

                1
                "#
            ),
            indoc!(
                r#"
                ── UNFINISHED ABILITY ──────────────────────────────────────────────────────────

                I was partway through parsing an ability definition, but I got stuck
                here:

                1│  Eq has
                2│  eq : a, a -> U64 | a has Eq
                    ^

                I suspect this line is not indented enough (by 1 spaces)
                "#
            ),
        )
    }

    #[test]
    fn ability_demands_not_indented_with_first() {
        new_report_problem_as(
            indoc!(
                r#"
                Eq has
                    eq : a, a -> U64 | a has Eq
                        neq : a, a -> U64 | a has Eq

                1
                "#
            ),
            indoc!(
                r#"
                ── UNFINISHED ABILITY ──────────────────────────────────────────────────────────

                I was partway through parsing an ability definition, but I got stuck
                here:

                5│          eq : a, a -> U64 | a has Eq
                6│              neq : a, a -> U64 | a has Eq
                                ^

                I suspect this line is indented too much (by 4 spaces)"#
            ),
        )
    }

    #[test]
    fn ability_demand_value_has_args() {
        new_report_problem_as(
            indoc!(
                r#"
                Eq has
                    eq b c : a, a -> U64 | a has Eq

                1
                "#
            ),
            indoc!(
                r#"
                ── UNFINISHED ABILITY ──────────────────────────────────────────────────────────

                I was partway through parsing an ability definition, but I got stuck
                here:

                5│          eq b c : a, a -> U64 | a has Eq
                               ^

                I was expecting to see a : annotating the signature of this value
                next."#
            ),
        )
    }

    #[test]
    fn ability_non_signature_expression() {
        report_problem_as(
            indoc!(
                r#"
                Eq has
                    123

                1
                "#
            ),
            indoc!(
                r#"
                ── UNFINISHED ABILITY ──────────────────────────────────────────────────────────

                I was partway through parsing an ability definition, but I got stuck
                here:

                1│  Eq has
                2│      123
                        ^

                I was expecting to see a value signature next.
                "#
            ),
        )
    }

    #[test]
    fn wildcard_in_alias() {
        report_problem_as(
            indoc!(
                r#"
                I : Num.Int *
                a : I
                a
                "#
            ),
            indoc!(
                r#"
                ── UNBOUND TYPE VARIABLE ───────────────────────────────────────────────────────

                The definition of `I` has an unbound type variable:

                1│  I : Num.Int *
                                ^

                Tip: Type variables must be bound before the `:`. Perhaps you intended
                to add a type parameter to this type?
                "#
            ),
        )
    }

    #[test]
    fn wildcard_in_opaque() {
        report_problem_as(
            indoc!(
                r#"
                I := Num.Int *
                a : I
                a
                "#
            ),
            indoc!(
                r#"
                ── UNBOUND TYPE VARIABLE ───────────────────────────────────────────────────────

                The definition of `I` has an unbound type variable:

                1│  I := Num.Int *
                                 ^

                Tip: Type variables must be bound before the `:=`. Perhaps you intended
                to add a type parameter to this type?
                "#
            ),
        )
    }

    #[test]
    fn multiple_wildcards_in_alias() {
        report_problem_as(
            indoc!(
                r#"
                I : [ A (Num.Int *), B (Num.Int *) ]
                a : I
                a
                "#
            ),
            indoc!(
                r#"
                ── UNBOUND TYPE VARIABLE ───────────────────────────────────────────────────────

                The definition of `I` has 2 unbound type variables.

                Here is one occurrence:

                1│  I : [ A (Num.Int *), B (Num.Int *) ]
                                     ^

                Tip: Type variables must be bound before the `:`. Perhaps you intended
                to add a type parameter to this type?
                "#
            ),
        )
    }

    #[test]
    fn inference_var_in_alias() {
        report_problem_as(
            indoc!(
                r#"
                I : Num.Int _
                a : I
                a
                "#
            ),
            indoc!(
                r#"
                ── UNBOUND TYPE VARIABLE ───────────────────────────────────────────────────────

                The definition of `I` has an unbound type variable:

                1│  I : Num.Int _
                                ^

                Tip: Type variables must be bound before the `:`. Perhaps you intended
                to add a type parameter to this type?
                "#
            ),
        )
    }

    #[test]
    fn unbound_var_in_alias() {
        report_problem_as(
            indoc!(
                r#"
                I : Num.Int a
                a : I
                a
                "#
            ),
            indoc!(
                r#"
                ── UNBOUND TYPE VARIABLE ───────────────────────────────────────────────────────

                The definition of `I` has an unbound type variable:

                1│  I : Num.Int a
                                ^

                Tip: Type variables must be bound before the `:`. Perhaps you intended
                to add a type parameter to this type?
                "#
            ),
        )
    }

    #[test]
    fn ability_bad_type_parameter() {
        new_report_problem_as(
            indoc!(
                r#"
                Hash a b c has
                  hash : a -> U64 | a has Hash

                1
                "#
            ),
            indoc!(
                r#"
                ── ABILITY HAS TYPE VARIABLES ──────────────────────────────────────────────────

                The definition of the `Hash` ability includes type variables:

                4│      Hash a b c has
                             ^^^^^

                Abilities cannot depend on type variables, but their member values
                can!

                ── UNUSED DEFINITION ───────────────────────────────────────────────────────────

                `Hash` is not used anywhere in your code.

                4│      Hash a b c has
                        ^^^^

                If you didn't intend on using `Hash` then remove it so future readers of
                your code don't wonder why it is there.
                "#
            ),
        )
    }

    #[test]
    fn alias_in_has_clause() {
        new_report_problem_as(
            indoc!(
                r#"
<<<<<<< HEAD
                Hash has hash : a, b -> Num.U64 | a has Hash, b has Bool.Bool
=======
                app "test" provides [ hash ] to "./platform"
>>>>>>> 97193c12

                Hash has hash : a, b -> U64 | a has Hash, b has Bool
                "#
            ),
            indoc!(
                r#"
                ── HAS CLAUSE IS NOT AN ABILITY ────────────────────────────────────────────────

                The type referenced in this "has" clause is not an ability:

<<<<<<< HEAD
                1│  Hash has hash : a, b -> Num.U64 | a has Hash, b has Bool.Bool
                                                                        ^^^^^^^^^

                ── UNUSED DEFINITION ───────────────────────────────────────────────────────────

                `hash` is not used anywhere in your code.

                1│  Hash has hash : a, b -> Num.U64 | a has Hash, b has Bool.Bool
                             ^^^^

                If you didn't intend on using `hash` then remove it so future readers of
                your code don't wonder why it is there.
=======
                3│  Hash has hash : a, b -> U64 | a has Hash, b has Bool
                                                                    ^^^^
>>>>>>> 97193c12
                "#
            ),
        )
    }

    #[test]
    fn shadowed_type_variable_in_has_clause() {
        new_report_problem_as(
            indoc!(
                r#"
                app "test" provides [ ab1 ] to "./platform"

                Ab1 has ab1 : a -> {} | a has Ab1, a has Ab1
                "#
            ),
            indoc!(
                r#"
                ── DUPLICATE NAME ──────────────────────────────────────────────────────────────

                The `a` name is first defined here:

                3│  Ab1 has ab1 : a -> {} | a has Ab1, a has Ab1
                                            ^^^^^^^^^

                But then it's defined a second time here:

                3│  Ab1 has ab1 : a -> {} | a has Ab1, a has Ab1
                                                       ^^^^^^^^^

                Since these variables have the same name, it's easy to use the wrong
                one on accident. Give one of them a new name.
                "#
            ),
        )
    }

    #[test]
    fn alias_using_ability() {
        new_report_problem_as(
            indoc!(
                r#"
                Ability has ab : a -> {} | a has Ability

                Alias : Ability

                a : Alias
                a
                "#
            ),
            indoc!(
                r#"
                ── ALIAS USES ABILITY ──────────────────────────────────────────────────────────

                The definition of the `Alias` aliases references the ability `Ability`:

                6│      Alias : Ability
                        ^^^^^

                Abilities are not types, but you can add an ability constraint to a
                type variable `a` by writing

                    | a has Ability

                 at the end of the type.

                ── UNUSED DEFINITION ───────────────────────────────────────────────────────────

                `ab` is not used anywhere in your code.

                4│      Ability has ab : a -> {} | a has Ability
                                    ^^

                If you didn't intend on using `ab` then remove it so future readers of
                your code don't wonder why it is there.
                "#
            ),
        )
    }

    #[test]
    fn ability_shadows_ability() {
        new_report_problem_as(
            indoc!(
                r#"
                Ability has ab : a -> Num.U64 | a has Ability

                Ability has ab1 : a -> Num.U64 | a has Ability

                1
                "#
            ),
            indoc!(
                r#"
                ── DUPLICATE NAME ──────────────────────────────────────────────────────────────

                The `Ability` name is first defined here:

<<<<<<< HEAD
                1│  Ability has ab : a -> Num.U64 | a has Ability
                    ^^^^^^^

                But then it's defined a second time here:

                3│  Ability has ab1 : a -> Num.U64 | a has Ability
                    ^^^^^^^
=======
                4│      Ability has ab : a -> U64 | a has Ability
                        ^^^^^^^

                But then it's defined a second time here:

                6│      Ability has ab1 : a -> U64 | a has Ability
                        ^^^^^^^
>>>>>>> 97193c12

                Since these abilities have the same name, it's easy to use the wrong
                one on accident. Give one of them a new name.

                ── UNUSED DEFINITION ───────────────────────────────────────────────────────────

                `ab` is not used anywhere in your code.

<<<<<<< HEAD
                1│  Ability has ab : a -> Num.U64 | a has Ability
                                ^^
=======
                4│      Ability has ab : a -> U64 | a has Ability
                                    ^^
>>>>>>> 97193c12

                If you didn't intend on using `ab` then remove it so future readers of
                your code don't wonder why it is there.
                "#
            ),
        )
    }

    #[test]
    fn ability_member_does_not_bind_ability() {
        new_report_problem_as(
            indoc!(
                r#"
                app "test" provides [ ] to "./platform"

                Ability has ab : {} -> {}
                "#
            ),
            indoc!(
                r#"
                ── ABILITY MEMBER MISSING HAS CLAUSE ───────────────────────────────────────────

                The definition of the ability member `ab` does not include a `has` clause
                binding a type variable to the ability `Ability`:

                3│  Ability has ab : {} -> {}
                                ^^

                Ability members must include a `has` clause binding a type variable to
                an ability, like

                    a has Ability

                Otherwise, the function does not need to be part of the ability!

                ── UNUSED DEFINITION ───────────────────────────────────────────────────────────

                `Ability` is not used anywhere in your code.

                3│  Ability has ab : {} -> {}
                    ^^^^^^^

                If you didn't intend on using `Ability` then remove it so future readers
                of your code don't wonder why it is there.

                ── UNUSED DEFINITION ───────────────────────────────────────────────────────────

                `ab` is not used anywhere in your code.

                3│  Ability has ab : {} -> {}
                                ^^

                If you didn't intend on using `ab` then remove it so future readers of
                your code don't wonder why it is there.
                "#
            ),
        )
    }

    #[test]
    fn ability_member_binds_extra_ability() {
        new_report_problem_as(
            indoc!(
                r#"
<<<<<<< HEAD
                Eq has eq : a, a -> Bool.Bool | a has Eq
                Hash has hash : a, b -> Num.U64 | a has Eq, b has Hash

                1
=======
                app "test" provides [ eq ] to "./platform"

                Eq has eq : a, a -> Bool | a has Eq
                Hash has hash : a, b -> U64 | a has Eq, b has Hash
>>>>>>> 97193c12
                "#
            ),
            indoc!(
                r#"
                ── ABILITY MEMBER HAS EXTRANEOUS HAS CLAUSE ────────────────────────────────────

                The definition of the ability member `hash` includes a has clause
                binding an ability it is not a part of:

<<<<<<< HEAD
                2│  Hash has hash : a, b -> Num.U64 | a has Eq, b has Hash
                                                      ^^^^^^^^
=======
                4│  Hash has hash : a, b -> U64 | a has Eq, b has Hash
                                                  ^^^^^^^^
>>>>>>> 97193c12

                Currently, ability members can only bind variables to the ability they
                are a part of.

                Hint: Did you mean to bind the `Hash` ability instead?

                ── UNUSED DEFINITION ───────────────────────────────────────────────────────────

                `hash` is not used anywhere in your code.

<<<<<<< HEAD
                1│  Eq has eq : a, a -> Bool.Bool | a has Eq
                           ^^
=======
                4│  Hash has hash : a, b -> U64 | a has Eq, b has Hash
                             ^^^^
>>>>>>> 97193c12

                If you didn't intend on using `hash` then remove it so future readers of
                your code don't wonder why it is there.
                "#
            ),
        )
    }

    #[test]
    fn ability_member_binds_parent_twice() {
        new_report_problem_as(
            indoc!(
                r#"
                app "test" provides [ ] to "./platform"

                Eq has eq : a, b -> Bool | a has Eq, b has Eq
                "#
            ),
            indoc!(
                r#"
                ── ABILITY MEMBER BINDS MULTIPLE VARIABLES ─────────────────────────────────────

                The definition of the ability member `eq` includes multiple variables
                bound to the `Eq`` ability:`

                3│  Eq has eq : a, b -> Bool | a has Eq, b has Eq
                                               ^^^^^^^^^^^^^^^^^^

                Ability members can only bind one type variable to their parent
                ability. Otherwise, I wouldn't know what type implements an ability by
                looking at specializations!

                Hint: Did you mean to only bind `a` to `Eq`?

                ── UNUSED DEFINITION ───────────────────────────────────────────────────────────

                `eq` is not used anywhere in your code.

<<<<<<< HEAD
                2│  Hash has hash : a, b -> Num.U64 | a has Eq, b has Hash
                             ^^^^
=======
                3│  Eq has eq : a, b -> Bool | a has Eq, b has Eq
                           ^^
>>>>>>> 97193c12

                If you didn't intend on using `eq` then remove it so future readers of
                your code don't wonder why it is there.
                "#
            ),
        )
    }

    #[test]
    fn has_clause_outside_of_ability() {
        new_report_problem_as(
            indoc!(
                r#"
<<<<<<< HEAD
                Hash has hash : a -> Num.U64 | a has Hash

                f : a -> Num.U64 | a has Hash

                f
=======
                app "test" provides [ hash, f ] to "./platform"

                Hash has hash : a -> U64 | a has Hash

                f : a -> U64 | a has Hash
>>>>>>> 97193c12
                "#
            ),
            indoc!(
                r#"
                ── ILLEGAL HAS CLAUSE ──────────────────────────────────────────────────────────

                A `has` clause is not allowed here:

<<<<<<< HEAD
                3│  f : a -> Num.U64 | a has Hash
                                       ^^^^^^^^^^
=======
                5│  f : a -> U64 | a has Hash
                                   ^^^^^^^^^^
>>>>>>> 97193c12

                `has` clauses can only be specified on the top-level type annotation of
                an ability member.
                "#
            ),
        )
    }

    #[test]
    fn ability_specialization_with_non_implementing_type() {
        new_report_problem_as(
            indoc!(
                r#"
                app "test" provides [ hash ] to "./platform"

                Hash has hash : a -> U64 | a has Hash

<<<<<<< HEAD
                1│  Hash has hash : a -> Num.U64 | a has Hash
                             ^^^^
=======
                hash = \{} -> 0u64
                "#
            ),
            indoc!(
                r#"
                ── TYPE MISMATCH ───────────────────────────────────────────────────────────────
>>>>>>> 97193c12

                Something is off with this specialization of `hash`:

                5│  hash = \{} -> 0u64
                    ^^^^

                This value is a declared specialization of type:

                    {}a -> U64

                But the type annotation on `hash` says it must match:

                    a -> U64 | a has Hash

                Note: Some types in this specialization don't implement the abilities
                they are expected to. I found the following missing implementations:

                    {}a does not implement Hash
                "#
            ),
        )
    }

    #[test]
    fn ability_specialization_does_not_match_type() {
        new_report_problem_as(
            indoc!(
                r#"
                app "test" provides [ hash ] to "./platform"

                Hash has hash : a -> U64 | a has Hash

                Id := U32

                hash = \$Id n -> n
                "#
            ),
            indoc!(
                r#"
                ── TYPE MISMATCH ───────────────────────────────────────────────────────────────

                Something is off with this specialization of `hash`:

                7│  hash = \$Id n -> n
                    ^^^^

                This value is a declared specialization of type:

                    Id -> U32

                But the type annotation on `hash` says it must match:

                    Id -> U64
                "#
            ),
        )
    }

    #[test]
    fn ability_specialization_is_incomplete() {
        new_report_problem_as(
            indoc!(
                r#"
                app "test" provides [ eq, le ] to "./platform"

                Eq has
                    eq : a, a -> Bool | a has Eq
                    le : a, a -> Bool | a has Eq

                Id := U64

                eq = \$Id m, $Id n -> m == n
                "#
            ),
            indoc!(
                r#"
                ── INCOMPLETE ABILITY IMPLEMENTATION ───────────────────────────────────────────

                The type `Id` does not fully implement the ability `Eq`. The following
                specializations are missing:

                A specialization for `le`, which is defined here:

                5│      le : a, a -> Bool | a has Eq
                        ^^

                Note: `Id` specializes the following members of `Eq`:

                `eq`, specialized here:

                9│  eq = \$Id m, $Id n -> m == n
                    ^^
                "#
            ),
        )
    }

    #[test]
    fn ability_specialization_overly_generalized() {
        new_report_problem_as(
            indoc!(
                r#"
                app "test" provides [ hash ] to "./platform"

                Hash has
                    hash : a -> U64 | a has Hash

                hash = \_ -> 0u64
                "#
            ),
            indoc!(
                r#"
                ── TYPE MISMATCH ───────────────────────────────────────────────────────────────

                This specialization of `hash` is overly general:

                6│  hash = \_ -> 0u64
                    ^^^^

                This value is a declared specialization of type:

                    a -> U64

                But the type annotation on `hash` says it must match:

                    a -> U64 | a has Hash

                Note: The specialized type is too general, and does not provide a
                concrete type where a type variable is bound to an ability.

                Specializations can only be made for concrete types. If you have a
                generic implementation for this value, perhaps you don't need an
                ability?
                "#
            ),
        )
    }

    #[test]
    fn ability_specialization_conflicting_specialization_types() {
        new_report_problem_as(
            indoc!(
                r#"
                app "test" provides [ eq ] to "./platform"

                Eq has
                    eq : a, a -> Bool | a has Eq

                You := {}
                AndI := {}

                eq = \$You {}, $AndI {} -> False
                "#
            ),
            indoc!(
                r#"
                ── TYPE MISMATCH ───────────────────────────────────────────────────────────────

                Something is off with this specialization of `eq`:

                9│  eq = \$You {}, $AndI {} -> False
                    ^^

                This value is a declared specialization of type:

                    You, AndI -> [ False, True ]

                But the type annotation on `eq` says it must match:

                    You, You -> Bool

                Tip: Type comparisons between an opaque type are only ever equal if
                both types are the same opaque type. Did you mean to create an opaque
                type by wrapping it? If I have an opaque type Age := U32 I can create
                an instance of this opaque type by doing @Age 23.
                "#
            ),
        )
    }

    #[test]
    fn ability_specialization_checked_against_annotation() {
        new_report_problem_as(
            indoc!(
                r#"
                app "test" provides [ hash ] to "./platform"

                Hash has
                    hash : a -> U64 | a has Hash

                Id := U64

                hash : Id -> U32
                hash = \$Id n -> n
                "#
            ),
            indoc!(
                r#"
                ── TYPE MISMATCH ───────────────────────────────────────────────────────────────

                Something is off with the body of this definition:

                8│  hash : Id -> U32
                9│  hash = \$Id n -> n
                                     ^

                This `n` value is a:

                    U64

                But the type annotation says it should be:

                    U32

                ── TYPE MISMATCH ───────────────────────────────────────────────────────────────

                Something is off with this specialization of `hash`:

                9│  hash = \$Id n -> n
                    ^^^^

                This value is a declared specialization of type:

                    Id -> U32

                But the type annotation on `hash` says it must match:

                    Id -> U64
                "#
            ),
        )
    }

    #[test]
    fn ability_specialization_called_with_non_specializing() {
        new_report_problem_as(
            indoc!(
                r#"
                app "test" provides [ noGoodVeryBadTerrible ] to "./platform"

                Hash has
                    hash : a -> U64 | a has Hash

                Id := U64

                hash = \$Id n -> n

                User := {}

                noGoodVeryBadTerrible =
                    {
                        nope: hash ($User {}),
                        notYet: hash (A 1),
                    }
                "#
            ),
            indoc!(
                r#"
                ── TYPE MISMATCH ───────────────────────────────────────────────────────────────

                The 1st argument to `hash` is not what I expect:

                15│          notYet: hash (A 1),
                                           ^^^

                This `A` global tag application has the type:

                    [ A (Num a) ]b

                But `hash` needs the 1st argument to be:

                    a | a has Hash

                ── TYPE MISMATCH ───────────────────────────────────────────────────────────────

                This expression has a type that does not implement the abilities it's expected to:

                14│          nope: hash ($User {}),
                                         ^^^^^^^^

                This User opaque wrapping has the type:

                    User

                The ways this expression is used requires that the following types
                implement the following abilities, which they do not:

                    User does not implement Hash

                The type `User` does not fully implement the ability `Hash`. The following
                specializations are missing:

                A specialization for `hash`, which is defined here:

                4│      hash : a -> U64 | a has Hash
                        ^^^^
                "#
            ),
        )
    }
}<|MERGE_RESOLUTION|>--- conflicted
+++ resolved
@@ -9177,13 +9177,9 @@
         new_report_problem_as(
             indoc!(
                 r#"
-<<<<<<< HEAD
+                app "test" provides [ hash ] to "./platform"
+
                 Hash has hash : a, b -> Num.U64 | a has Hash, b has Bool.Bool
-=======
-                app "test" provides [ hash ] to "./platform"
->>>>>>> 97193c12
-
-                Hash has hash : a, b -> U64 | a has Hash, b has Bool
                 "#
             ),
             indoc!(
@@ -9192,23 +9188,18 @@
 
                 The type referenced in this "has" clause is not an ability:
 
-<<<<<<< HEAD
-                1│  Hash has hash : a, b -> Num.U64 | a has Hash, b has Bool.Bool
+                3│  Hash has hash : a, b -> Num.U64 | a has Hash, b has Bool.Bool
                                                                         ^^^^^^^^^
 
                 ── UNUSED DEFINITION ───────────────────────────────────────────────────────────
 
                 `hash` is not used anywhere in your code.
 
-                1│  Hash has hash : a, b -> Num.U64 | a has Hash, b has Bool.Bool
+                3│  Hash has hash : a, b -> Num.U64 | a has Hash, b has Bool.Bool
                              ^^^^
 
                 If you didn't intend on using `hash` then remove it so future readers of
                 your code don't wonder why it is there.
-=======
-                3│  Hash has hash : a, b -> U64 | a has Hash, b has Bool
-                                                                    ^^^^
->>>>>>> 97193c12
                 "#
             ),
         )
@@ -9306,7 +9297,6 @@
 
                 The `Ability` name is first defined here:
 
-<<<<<<< HEAD
                 1│  Ability has ab : a -> Num.U64 | a has Ability
                     ^^^^^^^
 
@@ -9314,15 +9304,6 @@
 
                 3│  Ability has ab1 : a -> Num.U64 | a has Ability
                     ^^^^^^^
-=======
-                4│      Ability has ab : a -> U64 | a has Ability
-                        ^^^^^^^
-
-                But then it's defined a second time here:
-
-                6│      Ability has ab1 : a -> U64 | a has Ability
-                        ^^^^^^^
->>>>>>> 97193c12
 
                 Since these abilities have the same name, it's easy to use the wrong
                 one on accident. Give one of them a new name.
@@ -9331,13 +9312,8 @@
 
                 `ab` is not used anywhere in your code.
 
-<<<<<<< HEAD
                 1│  Ability has ab : a -> Num.U64 | a has Ability
                                 ^^
-=======
-                4│      Ability has ab : a -> U64 | a has Ability
-                                    ^^
->>>>>>> 97193c12
 
                 If you didn't intend on using `ab` then remove it so future readers of
                 your code don't wonder why it is there.
@@ -9402,17 +9378,10 @@
         new_report_problem_as(
             indoc!(
                 r#"
-<<<<<<< HEAD
+                app "test" provides [ eq ] to "./platform"
+
                 Eq has eq : a, a -> Bool.Bool | a has Eq
                 Hash has hash : a, b -> Num.U64 | a has Eq, b has Hash
-
-                1
-=======
-                app "test" provides [ eq ] to "./platform"
-
-                Eq has eq : a, a -> Bool | a has Eq
-                Hash has hash : a, b -> U64 | a has Eq, b has Hash
->>>>>>> 97193c12
                 "#
             ),
             indoc!(
@@ -9422,14 +9391,8 @@
                 The definition of the ability member `hash` includes a has clause
                 binding an ability it is not a part of:
 
-<<<<<<< HEAD
-                2│  Hash has hash : a, b -> Num.U64 | a has Eq, b has Hash
+                4│  Hash has hash : a, b -> Num.U64 | a has Eq, b has Hash
                                                       ^^^^^^^^
-=======
-                4│  Hash has hash : a, b -> U64 | a has Eq, b has Hash
-                                                  ^^^^^^^^
->>>>>>> 97193c12
-
                 Currently, ability members can only bind variables to the ability they
                 are a part of.
 
@@ -9439,13 +9402,8 @@
 
                 `hash` is not used anywhere in your code.
 
-<<<<<<< HEAD
-                1│  Eq has eq : a, a -> Bool.Bool | a has Eq
-                           ^^
-=======
-                4│  Hash has hash : a, b -> U64 | a has Eq, b has Hash
+                4│  Hash has hash : a, b -> Num.U64 | a has Eq, b has Hash
                              ^^^^
->>>>>>> 97193c12
 
                 If you didn't intend on using `hash` then remove it so future readers of
                 your code don't wonder why it is there.
@@ -9461,7 +9419,7 @@
                 r#"
                 app "test" provides [ ] to "./platform"
 
-                Eq has eq : a, b -> Bool | a has Eq, b has Eq
+                Eq has eq : a, b -> Bool.Bool | a has Eq, b has Eq
                 "#
             ),
             indoc!(
@@ -9471,7 +9429,7 @@
                 The definition of the ability member `eq` includes multiple variables
                 bound to the `Eq`` ability:`
 
-                3│  Eq has eq : a, b -> Bool | a has Eq, b has Eq
+                3│  Eq has eq : a, b -> Bool.Bool | a has Eq, b has Eq
                                                ^^^^^^^^^^^^^^^^^^
 
                 Ability members can only bind one type variable to their parent
@@ -9484,13 +9442,8 @@
 
                 `eq` is not used anywhere in your code.
 
-<<<<<<< HEAD
-                2│  Hash has hash : a, b -> Num.U64 | a has Eq, b has Hash
-                             ^^^^
-=======
-                3│  Eq has eq : a, b -> Bool | a has Eq, b has Eq
+                3│  Eq has eq : a, b -> Bool.Bool | a has Eq, b has Eq
                            ^^
->>>>>>> 97193c12
 
                 If you didn't intend on using `eq` then remove it so future readers of
                 your code don't wonder why it is there.
@@ -9504,19 +9457,11 @@
         new_report_problem_as(
             indoc!(
                 r#"
-<<<<<<< HEAD
+                app "test" provides [ hash, f ] to "./platform"
+
                 Hash has hash : a -> Num.U64 | a has Hash
 
                 f : a -> Num.U64 | a has Hash
-
-                f
-=======
-                app "test" provides [ hash, f ] to "./platform"
-
-                Hash has hash : a -> U64 | a has Hash
-
-                f : a -> U64 | a has Hash
->>>>>>> 97193c12
                 "#
             ),
             indoc!(
@@ -9525,13 +9470,8 @@
 
                 A `has` clause is not allowed here:
 
-<<<<<<< HEAD
-                3│  f : a -> Num.U64 | a has Hash
-                                       ^^^^^^^^^^
-=======
-                5│  f : a -> U64 | a has Hash
+                5│  f : a -> Num.U64 | a has Hash
                                    ^^^^^^^^^^
->>>>>>> 97193c12
 
                 `has` clauses can only be specified on the top-level type annotation of
                 an ability member.
@@ -9547,19 +9487,14 @@
                 r#"
                 app "test" provides [ hash ] to "./platform"
 
-                Hash has hash : a -> U64 | a has Hash
-
-<<<<<<< HEAD
-                1│  Hash has hash : a -> Num.U64 | a has Hash
-                             ^^^^
-=======
+                Hash has hash : a -> Num.U64 | a has Hash
+
                 hash = \{} -> 0u64
                 "#
             ),
             indoc!(
                 r#"
                 ── TYPE MISMATCH ───────────────────────────────────────────────────────────────
->>>>>>> 97193c12
 
                 Something is off with this specialization of `hash`:
 
