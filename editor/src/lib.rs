--- conflicted
+++ resolved
@@ -28,11 +28,8 @@
 use winit::event_loop::ControlFlow;
 
 pub mod ast;
-<<<<<<< HEAD
 pub mod bucket;
-=======
 mod buffer;
->>>>>>> 05a05fed
 pub mod file;
 mod rect;
 pub mod text_state;
