use roc_ast::lang::core::{ast::ASTNodeId, expr::expr2::ExprId};

use crate::{slow_pool::MarkNodeId, syntax_highlight::HighlightStyle};

use super::{attribute::Attributes, nodes, nodes::MarkupNode};

pub fn new_equals_mn(ast_node_id: ASTNodeId, parent_id_opt: Option<MarkNodeId>) -> MarkupNode {
    MarkupNode::Text {
        content: nodes::EQUALS.to_owned(),
        ast_node_id,
        syn_high_style: HighlightStyle::Operator,
        attributes: Attributes::default(),
        parent_id_opt,
        newlines_at_end: 0,
    }
}

pub fn new_comma_mn(expr_id: ExprId, parent_id_opt: Option<MarkNodeId>) -> MarkupNode {
    new_comma_mn_ast(ASTNodeId::AExprId(expr_id), parent_id_opt)
}

pub fn new_comma_mn_ast(ast_node_id: ASTNodeId, parent_id_opt: Option<MarkNodeId>) -> MarkupNode {
    MarkupNode::Text {
        content: nodes::COMMA.to_owned(),
<<<<<<< HEAD
        ast_node_id,
        syn_high_style: HighlightStyle::Blank,
=======
        ast_node_id: ASTNodeId::AExprId(expr_id),
        syn_high_style: HighlightStyle::Comma,
>>>>>>> 8a4975ee
        attributes: Attributes::default(),
        parent_id_opt,
        newlines_at_end: 0,
    }
}

pub fn new_blank_mn(ast_node_id: ASTNodeId, parent_id_opt: Option<MarkNodeId>) -> MarkupNode {
    MarkupNode::Blank {
        ast_node_id,
        attributes: Attributes::default(),
        parent_id_opt,
        newlines_at_end: 0,
    }
}

pub fn new_blank_mn_w_nls(
    ast_node_id: ASTNodeId,
    parent_id_opt: Option<MarkNodeId>,
    nr_of_newlines: usize,
) -> MarkupNode {
    MarkupNode::Blank {
        ast_node_id,
        attributes: Attributes::default(),
        parent_id_opt,
        newlines_at_end: nr_of_newlines,
    }
}

pub fn new_colon_mn(expr_id: ExprId, parent_id_opt: Option<MarkNodeId>) -> MarkupNode {
    new_operator_mn(nodes::COLON.to_owned(), expr_id, parent_id_opt)
}

pub fn new_operator_mn(
    content: String,
    expr_id: ExprId,
    parent_id_opt: Option<MarkNodeId>,
) -> MarkupNode {
    MarkupNode::Text {
        content: content,
        ast_node_id: ASTNodeId::AExprId(expr_id),
        syn_high_style: HighlightStyle::Operator,
        attributes: Attributes::default(),
        parent_id_opt,
        newlines_at_end: 0,
    }
}

pub fn new_left_accolade_mn(expr_id: ExprId, parent_id_opt: Option<MarkNodeId>) -> MarkupNode {
    MarkupNode::Text {
        content: nodes::LEFT_ACCOLADE.to_owned(),
        ast_node_id: ASTNodeId::AExprId(expr_id),
        syn_high_style: HighlightStyle::Bracket,
        attributes: Attributes::default(),
        parent_id_opt,
        newlines_at_end: 0,
    }
}

pub fn new_right_accolade_mn(expr_id: ExprId, parent_id_opt: Option<MarkNodeId>) -> MarkupNode {
    MarkupNode::Text {
        content: nodes::RIGHT_ACCOLADE.to_owned(),
        ast_node_id: ASTNodeId::AExprId(expr_id),
        syn_high_style: HighlightStyle::Bracket,
        attributes: Attributes::default(),
        parent_id_opt,
        newlines_at_end: 0,
    }
}

pub fn new_left_square_mn(expr_id: ExprId, parent_id_opt: Option<MarkNodeId>) -> MarkupNode {
    MarkupNode::Text {
        content: nodes::LEFT_SQUARE_BR.to_owned(),
        ast_node_id: ASTNodeId::AExprId(expr_id),
        syn_high_style: HighlightStyle::Bracket,
        attributes: Attributes::default(),
        parent_id_opt,
        newlines_at_end: 0,
    }
}

pub fn new_right_square_mn(expr_id: ExprId, parent_id_opt: Option<MarkNodeId>) -> MarkupNode {
    MarkupNode::Text {
        content: nodes::RIGHT_SQUARE_BR.to_owned(),
        ast_node_id: ASTNodeId::AExprId(expr_id),
        syn_high_style: HighlightStyle::Bracket,
        attributes: Attributes::default(),
        parent_id_opt,
        newlines_at_end: 0,
    }
}

pub fn new_func_name_mn(content: String, expr_id: ExprId) -> MarkupNode {
    MarkupNode::Text {
        content,
        ast_node_id: ASTNodeId::AExprId(expr_id),
        syn_high_style: HighlightStyle::FunctionName,
        attributes: Attributes::default(),
        parent_id_opt: None,
        newlines_at_end: 0,
    }
}

pub fn new_arg_name_mn(content: String, expr_id: ExprId) -> MarkupNode {
    MarkupNode::Text {
        content,
        ast_node_id: ASTNodeId::AExprId(expr_id),
        syn_high_style: HighlightStyle::FunctionArgName,
        attributes: Attributes::default(),
        parent_id_opt: None,
        newlines_at_end: 0,
    }
}

pub fn new_arrow_mn(ast_node_id: ASTNodeId, newlines_at_end: usize) -> MarkupNode {
    MarkupNode::Text {
        content: nodes::ARROW.to_owned(),
        ast_node_id,
        syn_high_style: HighlightStyle::Operator,
        attributes: Attributes::default(),
        parent_id_opt: None,
        newlines_at_end,
    }
}<|MERGE_RESOLUTION|>--- conflicted
+++ resolved
@@ -22,13 +22,8 @@
 pub fn new_comma_mn_ast(ast_node_id: ASTNodeId, parent_id_opt: Option<MarkNodeId>) -> MarkupNode {
     MarkupNode::Text {
         content: nodes::COMMA.to_owned(),
-<<<<<<< HEAD
         ast_node_id,
-        syn_high_style: HighlightStyle::Blank,
-=======
-        ast_node_id: ASTNodeId::AExprId(expr_id),
         syn_high_style: HighlightStyle::Comma,
->>>>>>> 8a4975ee
         attributes: Attributes::default(),
         parent_id_opt,
         newlines_at_end: 0,
