--- conflicted
+++ resolved
@@ -32,11 +32,8 @@
     "ast",
     "cli",
     "code_markup",
-<<<<<<< HEAD
     "highlight",
-=======
     "error_macros",
->>>>>>> d4cce420
     "reporting",
     "repl_cli",
     "repl_eval",
